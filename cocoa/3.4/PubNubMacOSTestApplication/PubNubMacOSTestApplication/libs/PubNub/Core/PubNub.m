--- conflicted
+++ resolved
@@ -586,13 +586,8 @@
                     }
                     else {
 
-<<<<<<< HEAD
-                        PNLog(PNLogGeneralLevel, [self sharedInstance], @" INTERNET CONNECTION NOT AVAILABLE. LIBRARY"
+                        PNLog(PNLogGeneralLevel, [self sharedInstance], @"INTERNET CONNECTION NOT AVAILABLE. LIBRARY"
                               " WILL CONNECT AS SOON AS CONNECTION BECOME AVAILABLE. (STATE: %d)",
-=======
-                        PNLog(PNLogGeneralLevel, [self sharedInstance], @"INTERNET CONNECTION NOT AVAILABLE. LIBRARY"
-                                " WILL CONNECT AS SOON AS CONNECTION BECOME AVAILABLE. (STATE: %d)",
->>>>>>> 95ab50a7
                               [self sharedInstance].state);
 
                         // Mark that client should try to connect when network will be available again
@@ -755,17 +750,20 @@
                 // Mark that client completely disconnected from origin server (synchronous disconnection was made to
                 // prevent asynchronous disconnect event from overlapping on connection event)
                 [self sharedInstance].state = PNPubNubClientStateDisconnected;
-
-                // Clean up cached data
-                [PNChannel purgeChannelsCache];
-            }
-
-<<<<<<< HEAD
-			PNLog(PNLogGeneralLevel, [self sharedInstance], @" DISCONNECTED (BASICALLY TERMINATED, "
-=======
+            }
+
+            // Clean up cached data
+            [PNChannel purgeChannelsCache];
+
             PNLog(PNLogGeneralLevel, [self sharedInstance], @"DISCONNECTED (BASICALLY TERMINATED, "
->>>>>>> 95ab50a7
                   "BECAUSE REQUEST WAS ISSUED BY USER) (STATE: %d)", [self sharedInstance].state);
+
+
+            if ([[self sharedInstance].delegate respondsToSelector:@selector(pubnubClient:didDisconnectFromOrigin:)]) {
+
+                [[self sharedInstance].delegate pubnubClient:[self sharedInstance]
+                                     didDisconnectFromOrigin:[self sharedInstance].configuration.origin];
+            }
 
             [[self sharedInstance] sendNotification:kPNClientDidDisconnectFromOriginNotification
                                          withObject:[self sharedInstance].configuration.origin];
@@ -835,13 +833,9 @@
     
     [self performAsyncLockingBlock:^{
 
-<<<<<<< HEAD
 		PNLog(PNLogGeneralLevel, self, @">>>>>> {LOCK}{#24} TURN ON (%s)", __PRETTY_FUNCTION__);
 
-        PNLog(PNLogGeneralLevel, [self sharedInstance], @" DISCONNECTING FOR CONFIGURATION CHANGE "
-=======
         PNLog(PNLogGeneralLevel, [self sharedInstance], @"DISCONNECTING FOR CONFIGURATION CHANGE "
->>>>>>> 95ab50a7
               "(STATE: %d)", [self sharedInstance].state);
 
         // Mark that client is closing connection because of settings update
@@ -936,13 +930,9 @@
 
     [self performAsyncLockingBlock:^{
 
-<<<<<<< HEAD
         PNLog(PNLogGeneralLevel, self, @">>>>>> {LOCK}{#33} TURN ON (%s)", __PRETTY_FUNCTION__);
 
-        PNLog(PNLogGeneralLevel, [self sharedInstance], @" UPDATE CLIENT IDENTIFIER (STATE: %d)",
-=======
         PNLog(PNLogGeneralLevel, [self sharedInstance], @"UPDATE CLIENT IDENTIFIER (STATE: %d)",
->>>>>>> 95ab50a7
               [self sharedInstance].state);
 
         // Check whether identifier has been changed since last method call or not
@@ -2798,16 +2788,9 @@
 #if __IPHONE_OS_VERSION_MIN_REQUIRED
 - (void)handleApplicationDidEnterBackgroundState:(NSNotification *)__unused notification {
 
-<<<<<<< HEAD
-	PNLog(PNLogGeneralLevel, self, @" HANDLE APPLICATION ENTERED BACKGROUND");
+	PNLog(PNLogGeneralLevel, self, @"HANDLE APPLICATION ENTERED BACKGROUND");
     
 	if (![self canRunInBackground]) {
-=======
-    PNLog(PNLogGeneralLevel, self, @"HANDLE APPLICATION ENTERED BACKGROUND");
-
-    BOOL canRunInBackground = [self canRunInBackground];
-    if (!canRunInBackground) {
->>>>>>> 95ab50a7
 
         // Check whether application connected or not
         if ([self isConnected]) {
@@ -2826,11 +2809,8 @@
 
 - (void)handleApplicationDidEnterForegroundState:(NSNotification *)__unused notification  {
 
-<<<<<<< HEAD
-=======
     PNLog(PNLogGeneralLevel, self, @"HANDLE APPLICATION ENTERED FOREGROUND");
 
->>>>>>> 95ab50a7
     [self.reachability refreshReachabilityState];
 
     if ([self.reachability isServiceAvailable]) {
@@ -4077,11 +4057,7 @@
 
 - (void)serviceChannel:(PNServiceChannel *)channel didSendMessage:(PNMessage *)message {
 
-<<<<<<< HEAD
     PNLog(PNLogGeneralLevel, self, @">>>>>> {LOCK}{#67} TURN OFF (%s)", __PRETTY_FUNCTION__);
-=======
-    
->>>>>>> 95ab50a7
     [self handleLockingOperationBlockCompletion:^{
 
         PNLog(PNLogGeneralLevel, self, @"DID SEND MESSAGE (STATE: %d)", self.state);
