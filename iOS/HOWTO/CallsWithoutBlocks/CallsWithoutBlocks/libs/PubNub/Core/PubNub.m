--- conflicted
+++ resolved
@@ -37,13 +37,8 @@
 #pragma mark Static
 
 static NSString * const kPNLibraryVersion = @"3.5.0rc2";
-<<<<<<< HEAD
-static NSString * const kPNCodebaseBranch = @"refinement-connection";
-static NSString * const kPNCodeCommitIdentifier = @"96f3446ea98c5e2495c6ff7b8e7463d2df0cc5b5";
-=======
 static NSString * const kPNCodebaseBranch = @"hotfix-rvairplane";
 static NSString * const kPNCodeCommitIdentifier = @"b4fb4cba97b8aa3e22e3b0c791eaf841b2f68bca";
->>>>>>> dc77892b
 
 // Stores reference on singleton PubNub instance
 static PubNub *_sharedInstance = nil;
