//
//  PubNub.m
//  pubnub
//
//  This is base and main class which is
//  responsible for communication with
//  PubNub services and handle all events
//  and notifications.
//
//
//  Created by Sergey Mamontov.
//
//

#import "PubNub+Protected.h"
#import "PNConnectionChannel+Protected.h"
#import "PNPresenceEvent+Protected.h"
#if __IPHONE_OS_VERSION_MIN_REQUIRED
#import "UIApplication+PNAdditions.h"
#endif
#import "PNServiceChannelDelegate.h"
#import "PNConnection+Protected.h"
#import "PNMessagingChannel.h"
#import "PNServiceChannel.h"
#import "PNRequestsImport.h"
#import "PNHereNowRequest.h"
#import "PNCryptoHelper.h"


// ARC check
#if !__has_feature(objc_arc)
#error PubNub must be built with ARC.
// You can turn on ARC for only PubNub files by adding '-fobjc-arc' to the build phase for each of its files.
#endif


#pragma mark Static

// Stores reference on singleton PubNub instance
static PubNub *_sharedInstance = nil;
static dispatch_once_t onceToken;

// Stores reference on list of invocation instances which is used to support synchronous library methods call
// (connect/disconnect/subscribe/unsubscribe)
static NSMutableArray *pendingInvocations = nil;


#pragma mark - Private interface methods

@interface PubNub () <PNConnectionChannelDelegate, PNMessageChannelDelegate, PNServiceChannelDelegate>


#pragma mark - Properties

// Stores reference on flag which specify whether client identifier was passed by user or generated on demand
@property (nonatomic, assign, getter = isUserProvidedClientIdentifier) BOOL userProvidedClientIdentifier;

// Stores whether client should connect as soon as services will be checked for reachability
@property (nonatomic, assign, getter = shouldConnectOnServiceReachabilityCheck) BOOL connectOnServiceReachabilityCheck;

// Stores whether client should perform initial connection (connection which is initialized after client configuration)
@property (nonatomic, assign, getter = shouldConnectOnServiceReachability) BOOL connectOnServiceReachability;

// Stores whether client is restoring connection after network failure or not
@property (nonatomic, assign, getter = isRestoringConnection) BOOL restoringConnection;

// Stores reference on configuration which was used to perform initial PubNub client initialization
@property (nonatomic, strong) PNConfiguration *temporaryConfiguration;

// Reference on channels which is used to communicate with PubNub service
@property (nonatomic, strong) PNMessagingChannel *messagingChannel;

// Reference on channels which is used to send service messages to PubNub service
@property (nonatomic, strong) PNServiceChannel *serviceChannel;

// Stores reference on client delegate
@property (nonatomic, pn_desired_weak) id<PNDelegate> delegate;

// Stores unique client initialization session identifier (created each time when PubNub stack is configured
// after application launch)
@property (nonatomic, strong) NSString *launchSessionIdentifier;

// Stores reference on configuration which was used to perform initial PubNub client initialization
@property (nonatomic, strong) PNConfiguration *configuration;

// Stores reference on service reachability monitoring instance
@property (nonatomic, strong) PNReachability *reachability;

// Stores reference on current client identifier
@property (nonatomic, strong) NSString *clientIdentifier;

// Stores current client state
@property (nonatomic, assign) PNPubNubClientState state;

// Stores whether library is performing one of async locking methods or not (if yes, other calls will be placed
// into pending set)
@property (nonatomic, assign, getter = isAsyncLockingOperationInProgress) BOOL asyncLockingOperationInProgress;


#pragma mark - Class methods

#pragma mark - Client connection management methods

+ (void)postponeConnectWithSuccessBlock:(PNClientConnectionSuccessBlock)success
                             errorBlock:(PNClientConnectionFailureBlock)failure;
+ (void)disconnectByUser:(BOOL)isDisconnectedByUser;
+ (void)postponeDisconnectByUser:(BOOL)isDisconnectedByUser;
+ (void)disconnectForConfigurationChange;
+ (void)postponeDisconnectForConfigurationChange;


#pragma mark - Client identification

+ (void)postponeSetClientIdentifier:(NSString *)identifier;


#pragma mark - Channels subscription management

+ (void)postponeSubscribeOnChannels:(NSArray *)channels withPresenceEvent:(BOOL)withPresenceEvent
         andCompletionHandlingBlock:(PNClientChannelSubscriptionHandlerBlock)handlerBlock;

+ (void)postponeUnsubscribeFromChannels:(NSArray *)channels withPresenceEvent:(BOOL)withPresenceEvent
             andCompletionHandlingBlock:(PNClientChannelUnsubscriptionHandlerBlock)handlerBlock;


#pragma mark - APNS management

+ (void)postponeEnablePushNotificationsOnChannels:(NSArray *)channels withDevicePushToken:(NSData *)pushToken
                       andCompletionHandlingBlock:(PNClientPushNotificationsEnableHandlingBlock)handlerBlock;

+ (void)postponeDisablePushNotificationsOnChannels:(NSArray *)channels withDevicePushToken:(NSData *)pushToken
                        andCompletionHandlingBlock:(PNClientPushNotificationsDisableHandlingBlock)handlerBlock;

+ (void)postponeRemoveAllPushNotificationsForDevicePushToken:(NSData *)pushToken
                                 withCompletionHandlingBlock:(PNClientPushNotificationsRemoveHandlingBlock)handlerBlock;

+ (void)postponeRequestPushNotificationEnabledChannelsForDevicePushToken:(NSData *)pushToken
                                             withCompletionHandlingBlock:(PNClientPushNotificationsEnabledChannelsHandlingBlock)handlerBlock;

#pragma mark - Presence management

+ (void)postponeEnablePresenceObservationForChannels:(NSArray *)channels
                         withCompletionHandlingBlock:(PNClientPresenceEnableHandlingBlock)handlerBlock;
+ (void)postponeDisablePresenceObservationForChannels:(NSArray *)channels
                          withCompletionHandlingBlock:(PNClientPresenceDisableHandlingBlock)handlerBlock;


#pragma mark - Time token

+ (void)postponeRequestServerTimeTokenWithCompletionBlock:(PNClientTimeTokenReceivingCompleteBlock)success;


#pragma mark - Messages processing methods

+ (void)postponeSendMessage:(id)message toChannel:(PNChannel *)channel
        withCompletionBlock:(PNClientMessageProcessingBlock)success;


#pragma mark - History methods

+ (void)postponeRequestHistoryForChannel:(PNChannel *)channel from:(PNDate *)startDate to:(PNDate *)endDate
                                   limit:(NSUInteger)limit reverseHistory:(BOOL)shouldReverseMessageHistory
                     withCompletionBlock:(PNClientHistoryLoadHandlingBlock)handleBlock;


#pragma mark - Participant methods

+ (void)postponeRequestParticipantsListForChannel:(PNChannel *)channel
                              withCompletionBlock:(PNClientParticipantsHandlingBlock)handleBlock;


#pragma mark - Misc methods

/**
 * Allow to perform code which should lock asynchronous methods execution till it ends and in case if code itself
 * should be postponed, corresponding block is passed.
 */
+ (void)performAsyncLockingBlock:(void(^)(void))codeBlock postponedExecutionBlock:(void(^)(void))postponedCodeBlock;


#pragma mark - Instance methods

#pragma mark - Client connection management methods

/**
 * Configure client connection state observer with handling blocks
 */
- (void)setClientConnectionObservationWithSuccessBlock:(PNClientConnectionSuccessBlock)success
                                          failureBlock:(PNClientConnectionFailureBlock)failure;

/**
 * This method allow to schedule initial requests on connections to tell server that we are really interested in
 * persistent connection
 */
- (void)warmUpConnections;
- (void)warmUpConnection:(PNConnectionChannel *)connectionChannel;


#pragma mark - Requests management methods

/**
 * Sends message over corresponding communication channel
 */
- (void)sendRequest:(PNBaseRequest *)request shouldObserveProcessing:(BOOL)shouldObserveProcessing;;

/**
 * Send message over specified communication channel
 */
- (void)    sendRequest:(PNBaseRequest *)request onChannel:(PNConnectionChannel *)channel
shouldObserveProcessing:(BOOL)shouldObserveProcessing;


#pragma mark - Handler methods

#if __IPHONE_OS_VERSION_MIN_REQUIRED
- (void)handleApplicationDidEnterBackgroundState:(NSNotification *)notification;
- (void)handleApplicationDidEnterForegroundState:(NSNotification *)notification;
#else
- (void)handleWorkspaceWillSleep:(NSNotification *)notification;
- (void)handleWorkspaceDidWake:(NSNotification *)notification;
#endif

/**
 * Handling error which occurred while PubNub client tried establish connection and lost internet connection
 */
- (void)handleConnectionErrorOnNetworkFailure;
- (void)handleConnectionErrorOnNetworkFailureWithError:(PNError *)error;

/**
 * Handle locking operation completion and pop new one from pending invocations list.
 */
- (void)handleLockingOperationComplete:(BOOL)shouldStartNext;
- (void)handleLockingOperationBlockCompletion:(void(^)(void))operationPostBlock shouldStartNext:(BOOL)shouldStartNext;


#pragma mark - Misc methods

/**
 * Return whether library tries to resume operation at this moment or not
 */
- (BOOL)isResuming;

/**
 * Will prepare crypto helper it is possible
 */
- (void)prepareCryptoHelper;

/**
 * Will help to subscribe/unsubscribe on/from all critical application-wide notifications which may affect
 * client operation
 */
- (void)subscribeForNotifications;
- (void)unsubscribeFromNotifications;


/**
 * Check whether whether call to specific method should be postponed or not. This will allot to perform synchronous
 * call on specific library methods.
 */
- (BOOL)shouldPostponeMethodCall;

/**
 * Place selector into list of postponed calls with corresponding parameters If 'placeOutOfOrder' is specified,
 * selector will be placed first in FIFO queue and will be executed as soon as it will be possible.
 */
- (void)postponeSelector:(SEL)calledMethodSelector
               forObject:(id)object
          withParameters:(NSArray *)parameters
              outOfOrder:(BOOL)placeOutOfOrder;

/**
 * This method will notify delegate about that connection to the PubNub service is established and send notification
 * about it
 */
- (void)notifyDelegateAboutConnectionToOrigin:(NSString *)originHostName;

/**
 * This method will notify delegate that client is about to restore subscription to specified set of channels
 * and send notification about it.
 */
- (void)notifyDelegateAboutResubscribeWillStartOnChannels:(NSArray *)channels;

/**
 * This method will notify delegate about that subscription failed with error
 */
- (void)notifyDelegateAboutSubscriptionFailWithError:(PNError *)error;

/**
 * This method will notify delegate about that unsubscription failed with error
 */
- (void)notifyDelegateAboutUnsubscriptionFailWithError:(PNError *)error;

/**
 * This method will notify delegate about that presence enabling failed with error
 */
- (void)notifyDelegateAboutPresenceEnablingFailWithError:(PNError *)error;

/**
 * This method will notify delegate about that presence disabling failed with error
 */
- (void)notifyDelegateAboutPresenceDisablingFailWithError:(PNError *)error;

/**
 * This method will notify delegate about that push notification enabling failed with error
 */
- (void)notifyDelegateAboutPushNotificationsEnableFailedWithError:(PNError *)error;

/**
 * This method will notify delegate about that push notification disabling failed with error
 */
- (void)notifyDelegateAboutPushNotificationsDisableFailedWithError:(PNError *)error;

/**
 * This method will notify delegate about that push notification removal from all channels failed because of error
 */
- (void)notifyDelegateAboutPushNotificationsRemoveFailedWithError:(PNError *)error;

/**
 * This method will notify delegate about that push notification enabled channels list retrieval request failed with error
 */
- (void)notifyDelegateAboutPushNotificationsEnabledChannelsFailedWithError:(PNError *)error;

/**
 * This method will notify delegate about that time token retrieval failed because of error
 */
- (void)notifyDelegateAboutTimeTokenRetrievalFailWithError:(PNError *)error;

/**
 * This method will notify delegate about that message sending failed because of error
 */
- (void)notifyDelegateAboutMessageSendingFailedWithError:(PNError *)error;

/**
 * This method will notify delegate about that history loading error occurred
 */
- (void)notifyDelegateAboutHistoryDownloadFailedWithError:(PNError *)error;

/**
 * This method will notify delegate about that participants list download error occurred
 */
- (void)notifyDelegateAboutParticipantsListDownloadFailedWithError:(PNError *)error;

/**
 * This method allow to ensure that delegate can process errors and will send error to the delegate
 */
- (void)notifyDelegateAboutError:(PNError *)error;

/**
 * This method allow notify delegate that client is about to close connection because of specified error
 */
- (void)notifyDelegateClientWillDisconnectWithError:(PNError *)error;
- (void)notifyDelegateClientConnectionFailedWithError:(PNError *)error;

- (void)sendNotification:(NSString *)notificationName withObject:(id)object;

/**
 * Check whether client should restore connection after network went down and restored now
 */
- (BOOL)shouldRestoreConnection;

/**
 * Check whether delegate should be notified about some runtime event (errors will be notified w/o regard to this flag)
 */
- (BOOL)shouldNotifyAboutEvent;

/**
 * Check whether client should restore subscription to previous channels or not
 */
- (BOOL)shouldRestoreSubscription;

/**
 * Check whether client should restore subscription with last time token or not
 */
- (BOOL)shouldRestoreSubscriptionWithLastTimeToken;

/**
 * Retrieve request execution possibility code. If everything is fine, than 0 will be returned, in other case it will
 * be treated as error and mean that request execution is impossible
 */
- (NSInteger)requestExecutionPossibilityStatusCode;


@end


#pragma mark - Public interface methods

@implementation PubNub


#pragma mark - Class methods

+ (PubNub *)sharedInstance {
    
    dispatch_once(&onceToken, ^{
        
        _sharedInstance = [[[self class] alloc] init];
    });
    

    return _sharedInstance;
}

+ (void)resetClient {

    PNLog(PNLogGeneralLevel, _sharedInstance, @"CLIENT RESET.");
    
    // Mark that client is in resetting state, so it won't be affected by callbacks from transport classes
    _sharedInstance.state = PNPubNubClientStateReset;
    
    onceToken = 0;
    [PNObservationCenter resetCenter];
    [PNConnection resetConnectionsPool];
    [PNChannel purgeChannelsCache];
    [PNCryptoHelper resetHelper];
    
    [_sharedInstance.messagingChannel terminate];
    [_sharedInstance.serviceChannel terminate];
    _sharedInstance.messagingChannel = nil;
    _sharedInstance.serviceChannel = nil;
    [_sharedInstance.reachability stopServiceReachabilityMonitoring];
    _sharedInstance.reachability = nil;
    
    pendingInvocations = nil;

    [_sharedInstance unsubscribeFromNotifications];
    _sharedInstance = nil;
}


#pragma mark - Client connection management methods

+ (void)connect {

    PNLog(PNLogGeneralLevel, [self sharedInstance], @"TRYING TO CONNECT W/O SUCCESS AND/OR ERROR BLOCK... (STATE: %d)",
          [self sharedInstance].state);
    
    [self connectWithSuccessBlock:nil errorBlock:nil];
}

+ (void)connectWithSuccessBlock:(PNClientConnectionSuccessBlock)success
                     errorBlock:(PNClientConnectionFailureBlock)failure {

    if (success || failure) {

        PNLog(PNLogGeneralLevel, [self sharedInstance], @"TRYING TO CONNECT W/ SUCCESS AND/OR ERROR BLOCK... (STATE: %d)",
              [self sharedInstance].state);
    }

    [self performAsyncLockingBlock:^{
        PNLog(PNLogGeneralLevel, self, @">>>>>> {LOCK}{#20} TURN ON (%s)", __PRETTY_FUNCTION__);

        __block BOOL shouldAddStateObservation = NO;

        // Check whether instance already connected or not
        if ([self sharedInstance].state == PNPubNubClientStateConnected ||
            [self sharedInstance].state == PNPubNubClientStateConnecting) {

            NSString *state = @"CONNECTED";
            if ([self sharedInstance].state == PNPubNubClientStateConnecting) {

                state = @"CONNECTING...";
            }
            PNLog(PNLogGeneralLevel, [self sharedInstance], @"PUBNUB CLIENT ALREDY %@ (STATE: %d)",
                  state, [self sharedInstance].state);


            PNError *connectionError = [PNError errorWithCode:kPNClientTriedConnectWhileConnectedError];
            [[self sharedInstance] notifyDelegateClientConnectionFailedWithError:connectionError];

            if (failure) {

                failure(connectionError);
            }
        }
        else {

            PNLog(PNLogGeneralLevel, [self sharedInstance], @"PREPARE COMPONENTS FOR CONNECTION... (STATE: %d)",
                  [self sharedInstance].state);

            // Check whether client configuration was provided or not
            if ([self sharedInstance].configuration == nil) {

                PNLog(PNLogGeneralLevel, [self sharedInstance], @"{ERROR} TRYING TO CONNECT W/O CONFIGURATION (STATE: %d)",
                      [self sharedInstance].state);

                PNError *connectionError = [PNError errorWithCode:kPNClientConfigurationError];
                [[self sharedInstance] notifyDelegateAboutError:connectionError];


                if (failure) {

                    failure(connectionError);
                }
            }
            else {

                // Check whether user has been faster to call connect than library was able to resume connection
                if ([self sharedInstance].state == PNPubNubClientStateSuspended || [[self sharedInstance] isResuming]) {

                    NSString *state = @"WAS SUSPENDED";
                    if ([[self sharedInstance] isResuming]) {

                        state = @"TRYING TO RESUME AFTER SLEEP";
                    }
                    PNLog(PNLogGeneralLevel, [self sharedInstance], @"TRIED TO CONNECT WHILE %@ (LIBRARY DOESN'T HAVE"
                          " ENOUGH TIME TO RESTORE) (STATE: %d)", state, [self sharedInstance].state);

                    // Because all connection channels will be destroyed, it means that client currently disconnected
                    [self sharedInstance].state = PNPubNubClientStateDisconnected;

                    [_sharedInstance.messagingChannel terminate];
                    [_sharedInstance.serviceChannel terminate];
                    _sharedInstance.messagingChannel = nil;
                    _sharedInstance.serviceChannel = nil;
                }

                // Check whether user identifier was provided by user or not
                if (![self sharedInstance].isUserProvidedClientIdentifier) {

                    // Change user identifier before connect to the PubNub services
                    [self sharedInstance].clientIdentifier = PNUniqueIdentifier();
                }

                // Check whether services are available or not
                if ([[self sharedInstance].reachability isServiceReachabilityChecked]) {

                    PNLog(PNLogGeneralLevel, [self sharedInstance], @"REACHABILITY CHECKED (STATE: %d)",
                          [self sharedInstance].state);

                    // Forcibly refresh reachability information
                    [[self sharedInstance].reachability refreshReachabilityState];

                    // Checking whether remote PubNub services is reachable or not (if they are not reachable,
                    // this mean that probably there is no connection)
                    if ([[self sharedInstance].reachability isServiceAvailable]) {

                        PNLog(PNLogGeneralLevel, [self sharedInstance], @"INTERNET CONNECTION AVAILABLE (STATE: %d)",
                              [self sharedInstance].state);

                        // Notify PubNub delegate about that it will try to establish connection with remote PubNub
                        // origin (notify if delegate implements this method)
                        if ([[self sharedInstance].delegate respondsToSelector:@selector(pubnubClient:willConnectToOrigin:)]) {

                            [[self sharedInstance].delegate performSelector:@selector(pubnubClient:willConnectToOrigin:)
                                                                 withObject:[self sharedInstance]
                                                                 withObject:[self sharedInstance].configuration.origin];
                        }

                        [[self sharedInstance] sendNotification:kPNClientWillConnectToOriginNotification
                                                     withObject:[self sharedInstance].configuration.origin];

                        PNLog(PNLogDelegateLevel, [self sharedInstance], @" PubNub will connect to origin: %@)",
                              [self sharedInstance].configuration.origin);


                        // Check whether PubNub client was just created and there is no resources for reuse or not
                        if ([self sharedInstance].state == PNPubNubClientStateCreated ||
                            [self sharedInstance].state == PNPubNubClientStateDisconnected ||
                            [self sharedInstance].state == PNPubNubClientStateReset) {

                            PNLog(PNLogGeneralLevel, [self sharedInstance], @"CREATE NEW COMPONNENTS TO POWER UP "
                                  "LIBRARY OPERATION WITH ORIGIN (STATE: %d)", [self sharedInstance].state);

                            [self sharedInstance].state = PNPubNubClientStateConnecting;

                            // Initialize communication channels
                            [self sharedInstance].messagingChannel = [PNMessagingChannel messageChannelWithDelegate:[self sharedInstance]];
                            [self sharedInstance].messagingChannel.messagingDelegate = [self sharedInstance];
                            [self sharedInstance].serviceChannel = [PNServiceChannel serviceChannelWithDelegate:[self sharedInstance]];
                            [self sharedInstance].serviceChannel.serviceDelegate = [self sharedInstance];
                        }
                        else {

                            PNLog(PNLogGeneralLevel, [self sharedInstance], @"CONNECTION CAN BE INITATED USING "
                                    "EXISTING COMPONENTS (STATE: %d)", [self sharedInstance].state);

                            [self sharedInstance].state = PNPubNubClientStateConnecting;

                            // Reuse existing communication channels and reconnect them to remote origin server
                            [[self sharedInstance].messagingChannel connect];
                            [[self sharedInstance].serviceChannel connect];
                        }

                        shouldAddStateObservation = YES;
                    }
                    else {

                        PNLog(PNLogGeneralLevel, [self sharedInstance], @"INTERNET CONNECTION NOT AVAILABLE. LIBRARY"
                              " WILL CONNECT AS SOON AS CONNECTION BECOME AVAILABLE. (STATE: %d)",
                              [self sharedInstance].state);

                        // Mark that client should try to connect when network will be available again
                        [self sharedInstance].connectOnServiceReachabilityCheck = NO;
                        [self sharedInstance].asyncLockingOperationInProgress = YES;
                        [self sharedInstance].connectOnServiceReachability = YES;

						PNLog(PNLogGeneralLevel, self, @">>>>>> {LOCK}{#1} TURN ON (%s)", __PRETTY_FUNCTION__);
                        [[self sharedInstance] handleConnectionErrorOnNetworkFailureWithError:nil];
                        [self sharedInstance].asyncLockingOperationInProgress = YES;
                        PNLog(PNLogGeneralLevel, self, @">>>>>> {LOCK}{#2} TURN ON (%s)", __PRETTY_FUNCTION__);

                        if (![[PNObservationCenter defaultCenter] isSubscribedOnClientStateChange:[self sharedInstance]]) {

                            if (failure) {

                                failure(nil);
                            }

                            shouldAddStateObservation = YES;
                        }
                    }
                }
                // Looks like reachability manager was unable to check services reachability (user still not
                // configured client or just not enough time to check passed since client configuration)
                else {

                    PNLog(PNLogGeneralLevel, [self sharedInstance], @"REACHABILITY NOT CHECKED YET. LIBRARY WILL "
                            "CONTINUE CONNECTION IF REACHABILITY WILL REPORT NETWORK AVAILABILITY (STATE: %d)",
                          [self sharedInstance].state);

                    [self sharedInstance].asyncLockingOperationInProgress = YES;
                    [self sharedInstance].connectOnServiceReachabilityCheck = YES;
                    [self sharedInstance].connectOnServiceReachability = NO;
                    PNLog(PNLogGeneralLevel, self, @">>>>>> {LOCK}{#3} TURN ON (%s)", __PRETTY_FUNCTION__);

                    shouldAddStateObservation = YES;
                }
            }
        }

        if (![self sharedInstance].shouldConnectOnServiceReachabilityCheck || ![self sharedInstance].shouldConnectOnServiceReachability) {

            // Remove PubNub client from connection state observers list
            [[PNObservationCenter defaultCenter] removeClientConnectionStateObserver:self oneTimeEvent:YES];
        }


        if (shouldAddStateObservation) {

            // Subscribe and wait for client connection state change notification
            [[self sharedInstance] setClientConnectionObservationWithSuccessBlock:(success ? [success copy] : nil)
                                                                     failureBlock:(failure ? [failure copy] : nil)];
        }
    }
           postponedExecutionBlock:^{

               PNLog(PNLogGeneralLevel, [self sharedInstance], @"POSTPONE CONNECTION (STATE: %d)",
                     [self sharedInstance].state);

               [self postponeConnectWithSuccessBlock:success errorBlock:failure];
           }];
}

+ (void)postponeConnectWithSuccessBlock:(PNClientConnectionSuccessBlock)success
                             errorBlock:(PNClientConnectionFailureBlock)failure {
    
    [[self sharedInstance] postponeSelector:@selector(connectWithSuccessBlock:errorBlock:)
                                  forObject:self
                             withParameters:@[PNNillIfNotSet(success), PNNillIfNotSet(failure)]
                                 outOfOrder:[self sharedInstance].isRestoringConnection];
}

+ (void)disconnect {
    
	[self disconnectByUser:YES];
}

+ (void)disconnectByUser:(BOOL)isDisconnectedByUser {

    PNLog(PNLogGeneralLevel, [self sharedInstance], @"TRYING TO DISCONNECT%@ (STATE: %d)",
          isDisconnectedByUser ? @" BY USER RWQUEST." : @" BY INTERNAL REQUEST", [self sharedInstance].state);

    if ([[self sharedInstance].reachability isSuspended]) {

        [[self sharedInstance].reachability resume];
    }
    
    [self performAsyncLockingBlock:^{
        PNLog(PNLogGeneralLevel, self, @">>>>>> {LOCK}{#23} TURN ON (%s)", __PRETTY_FUNCTION__);

        if (isDisconnectedByUser) {

            [self sharedInstance].state = PNPubNubClientStateConnected;
        }

        BOOL isDisconnectForConfigurationChange = [self sharedInstance].state == PNPubNubClientStateDisconnectingOnConfigurationChange;
        
        // Remove PubNub client from list which help to observe various events
        [[PNObservationCenter defaultCenter] removeClientConnectionStateObserver:self oneTimeEvent:YES];
        if ([self sharedInstance].state != PNPubNubClientStateDisconnectingOnConfigurationChange) {

            PNLog(PNLogGeneralLevel, [self sharedInstance], @"DISCONNECTING... (STATE: %d)",
                  [self sharedInstance].state);
            
            [[PNObservationCenter defaultCenter] removeClientAsParticipantsListDownloadObserver];
            [[PNObservationCenter defaultCenter] removeClientAsTimeTokenReceivingObserver];
            [[PNObservationCenter defaultCenter] removeClientAsMessageProcessingObserver];
            [[PNObservationCenter defaultCenter] removeClientAsHistoryDownloadObserver];
            [[PNObservationCenter defaultCenter] removeClientAsSubscriptionObserver];
            [[PNObservationCenter defaultCenter] removeClientAsUnsubscribeObserver];
            
            [[self sharedInstance].configuration shouldKillDNSCache:NO];
        }
        else {

            PNLog(PNLogGeneralLevel, [self sharedInstance], @"DISCONNECTING TO CHANGE CONFIGURATION (STATE: %d)",
                  [self sharedInstance].state);
        }

        // Check whether application has been suspended or not
        if ([self sharedInstance].state == PNPubNubClientStateSuspended || [[self sharedInstance] isResuming]) {

            [self sharedInstance].state = PNPubNubClientStateConnected;
        }
        
        // Check whether client disconnected at this moment (maybe previously was disconnected because connection loss)
        BOOL isDisconnected = ![[self sharedInstance] isConnected];
        
        // Check whether should update state to 'disconnecting'
        if (!isDisconnected) {
            
            // Mark that client is disconnecting from remote PubNub services on user request (or by internal client
            // request when updating configuration)
            [self sharedInstance].state = PNPubNubClientStateDisconnecting;
        }
        
        // Reset client runtime flags and properties
        [self sharedInstance].connectOnServiceReachabilityCheck = NO;
        [self sharedInstance].connectOnServiceReachability = NO;
        [self sharedInstance].restoringConnection = NO;
        
        
        void(^connectionsTerminationBlock)(void) = ^{
            
            [_sharedInstance.messagingChannel terminate];
            [_sharedInstance.serviceChannel terminate];
            _sharedInstance.messagingChannel = nil;
            _sharedInstance.serviceChannel = nil;
        };
        
        if (isDisconnectedByUser) {
            
            [PNConnection resetConnectionsPool];

            connectionsTerminationBlock();

            if ([self sharedInstance].state != PNPubNubClientStateDisconnected) {

                // Mark that client completely disconnected from origin server (synchronous disconnection was made to
                // prevent asynchronous disconnect event from overlapping on connection event)
                [self sharedInstance].state = PNPubNubClientStateDisconnected;
            }

            // Clean up cached data
            [PNChannel purgeChannelsCache];

            PNLog(PNLogGeneralLevel, [self sharedInstance], @"DISCONNECTED (BASICALLY TERMINATED, "
                  "BECAUSE REQUEST WAS ISSUED BY USER) (STATE: %d)", [self sharedInstance].state);


            if ([[self sharedInstance].delegate respondsToSelector:@selector(pubnubClient:didDisconnectFromOrigin:)]) {

                [[self sharedInstance].delegate pubnubClient:[self sharedInstance]
                                     didDisconnectFromOrigin:[self sharedInstance].configuration.origin];
            }

            [[self sharedInstance] sendNotification:kPNClientDidDisconnectFromOriginNotification
                                         withObject:[self sharedInstance].configuration.origin];

            PNLog(PNLogDelegateLevel, [self sharedInstance], @" PubNub disconnected from origin: %@)",
                  [self sharedInstance].configuration.origin);

			PNLog(PNLogGeneralLevel, self, @">>>>>> {LOCK}{#NN} TURN OFF (%s)", __PRETTY_FUNCTION__);
            [[self sharedInstance] handleLockingOperationComplete:YES];
        }
        else {
            
            // Empty connection pool after connection will be closed
            [PNConnection closeAllConnections];
            
            connectionsTerminationBlock();

            PNLog(PNLogGeneralLevel, [self sharedInstance], @"DISCONNECTED (STATE: %d)", [self sharedInstance].state);
        }
        
        
        
        if (isDisconnectForConfigurationChange) {
            
            // Delay connection restore to give some time internal components to complete their tasks
            int64_t delayInSeconds = 1;
            dispatch_time_t popTime = dispatch_time(DISPATCH_TIME_NOW, delayInSeconds * NSEC_PER_SEC);
            dispatch_after(popTime, dispatch_get_main_queue(), ^(void) {

                [self sharedInstance].asyncLockingOperationInProgress = NO;
                PNLog(PNLogGeneralLevel, self, @">>>>>> {LOCK}{#4} TURN OFF (%s)", __PRETTY_FUNCTION__);
                
                [self sharedInstance].state = PNPubNubClientStateCreated;
                [self sharedInstance].configuration =  [self sharedInstance].temporaryConfiguration;
                [self sharedInstance].temporaryConfiguration = nil;
                
                [[self sharedInstance] prepareCryptoHelper];
                
                
                // Restore connection which will use new configuration
                [self connect];
            });
        }
    }
           postponedExecutionBlock:^{

               PNLog(PNLogGeneralLevel, [self sharedInstance], @"POSTPONE DISCONNECTION (STATE: %d)",
                     [self sharedInstance].state);
               
               [self postponeDisconnectByUser:isDisconnectedByUser];
           }];
}

+ (void)postponeDisconnectByUser:(BOOL)isDisconnectedByUser {
    
	BOOL outOfOrder = [self sharedInstance].state == PNPubNubClientStateDisconnectingOnConfigurationChange;
    
    [[self sharedInstance] postponeSelector:@selector(disconnectByUser:)
                                  forObject:self withParameters:@[@(isDisconnectedByUser)]
                                 outOfOrder:outOfOrder];
}

+ (void)disconnectForConfigurationChange {

    PNLog(PNLogGeneralLevel, [self sharedInstance], @"TRYING TO DISCONNECT FOR CONFIGURATION CHANGE (STATE: %d)",
          [self sharedInstance].state);
    
    [self performAsyncLockingBlock:^{

		PNLog(PNLogGeneralLevel, self, @">>>>>> {LOCK}{#24} TURN ON (%s)", __PRETTY_FUNCTION__);

        PNLog(PNLogGeneralLevel, [self sharedInstance], @"DISCONNECTING FOR CONFIGURATION CHANGE "
              "(STATE: %d)", [self sharedInstance].state);

        // Mark that client is closing connection because of settings update
        [self sharedInstance].state = PNPubNubClientStateDisconnectingOnConfigurationChange;
        
        
        // Empty connection pool after connection will be closed
        [PNConnection closeAllConnections];
    }
           postponedExecutionBlock:^{

               PNLog(PNLogGeneralLevel, [self sharedInstance], @"POSTPONE DISCONNECTION FOR CONFIGURATION CHANGE "
                     "(STATE: %d)", [self sharedInstance].state);
               
               [self postponeDisconnectForConfigurationChange];
           }];
}

+ (void)postponeDisconnectForConfigurationChange {
    
    [[self sharedInstance] postponeSelector:@selector(disconnectForConfigurationChange)
                                  forObject:self
                             withParameters:nil
                                 outOfOrder:NO];
}


#pragma mark - Client configuration methods

+ (void)setConfiguration:(PNConfiguration *)configuration {
    
    [self setupWithConfiguration:configuration andDelegate:[self sharedInstance].delegate];
}

+ (void)setupWithConfiguration:(PNConfiguration *)configuration andDelegate:(id<PNDelegate>)delegate {
    
    // Ensure that configuration is valid before update/set client configuration to it
    if ([configuration isValid]) {
        
        [self setDelegate:delegate];
        
        
        BOOL canUpdateConfiguration = YES;
        
        // Check whether PubNub client is connected to remote PubNub services or not
        if ([[self sharedInstance] isConnected]) {
            
            // Check whether new configuration changed critical properties of client configuration or not
            if([[self sharedInstance].configuration requiresConnectionResetWithConfiguration:configuration]) {
                
                canUpdateConfiguration = NO;
                
                // Store new configuration while client is disconnecting
                [self sharedInstance].temporaryConfiguration = configuration;
                
                
                // Disconnect before client configuration update
                [self disconnectForConfigurationChange];
            }
        }
        
        if (canUpdateConfiguration) {
            
            [self sharedInstance].configuration = configuration;
            
            [[self sharedInstance] prepareCryptoHelper];
        }
        
        
        // Restart reachability monitor
        [[self sharedInstance].reachability startServiceReachabilityMonitoring];
    }
    else {
        
        // Notify delegate about client configuration error
        [[self sharedInstance] notifyDelegateAboutError:[PNError errorWithCode:kPNClientConfigurationError]];
    }
}

+ (void)setDelegate:(id<PNDelegate>)delegate {
    
    [self sharedInstance].delegate = delegate;
}


#pragma mark - Client identification methods

+ (void)setClientIdentifier:(NSString *)identifier {

    PNLog(PNLogGeneralLevel, [self sharedInstance], @"TRYING TO UPDATE CLIENT IDENTIFIER (STATE: %d)",
          [self sharedInstance].state);

    [self performAsyncLockingBlock:^{

        PNLog(PNLogGeneralLevel, self, @">>>>>> {LOCK}{#33} TURN ON (%s)", __PRETTY_FUNCTION__);

        PNLog(PNLogGeneralLevel, [self sharedInstance], @"UPDATE CLIENT IDENTIFIER (STATE: %d)",
              [self sharedInstance].state);

        // Check whether identifier has been changed since last method call or not
        if ([[self sharedInstance] isConnected]) {

            // Checking whether new identifier was provided or not
            NSString *clientIdentifier = [self sharedInstance].clientIdentifier;
            if (![clientIdentifier isEqualToString:identifier]) {

                [self sharedInstance].userProvidedClientIdentifier = identifier != nil;


                NSArray *allChannels = [[self sharedInstance].messagingChannel fullSubscribedChannelsList];
                [self unsubscribeFromChannels:allChannels withPresenceEvent:YES
                   andCompletionHandlingBlock:^(NSArray *leavedChannels, PNError *leaveError) {

                       if (leaveError == nil) {

                           // Check whether user identifier was provided by user or not
                           if (identifier == nil) {

                               // Change user identifier before connect to the PubNub services
                               [self sharedInstance].clientIdentifier = PNUniqueIdentifier();
                           }
                           else {

                               [self sharedInstance].clientIdentifier = identifier;
                           }

                           [self sharedInstance].asyncLockingOperationInProgress = NO;
						   PNLog(PNLogGeneralLevel, self, @">>>>>> {LOCK}{#5} TURN OFF (%s)", __PRETTY_FUNCTION__);
                           [self subscribeOnChannels:allChannels
                                   withPresenceEvent:YES
                          andCompletionHandlingBlock:^(PNSubscriptionProcessState state, NSArray *subscribedChannels,
                                                       PNError *subscribeError) {

                              PNLog(PNLogGeneralLevel, self, @">>>>>> {LOCK}{#40} TURN OFF (%s)", __PRETTY_FUNCTION__);
                              [[self sharedInstance] handleLockingOperationComplete:YES];
                          }];
                       }
                       else {

                           [self sharedInstance].asyncLockingOperationInProgress = NO;
                           PNLog(PNLogGeneralLevel, self, @">>>>>> {LOCK}{#6} TURN OFF (%s)", __PRETTY_FUNCTION__);
                           [self subscribeOnChannels:allChannels withPresenceEvent:NO];
                       }
                   }];
            }
        }
        else {

            [self sharedInstance].clientIdentifier = identifier;
            [self sharedInstance].userProvidedClientIdentifier = identifier != nil;
            PNLog(PNLogGeneralLevel, self, @">>>>>> {LOCK}{#6N} TURN OFF (%s)", __PRETTY_FUNCTION__);
            [[self sharedInstance] handleLockingOperationComplete:YES];
        }
    }
           postponedExecutionBlock:^{

               PNLog(PNLogGeneralLevel, [self sharedInstance], @"POSTPONE CLIENT IDENTIFIER CHANGE (STATE: %d)",
                     [self sharedInstance].state);

               [self postponeSetClientIdentifier:identifier];
           }];
}

+ (void)postponeSetClientIdentifier:(NSString *)identifier {
    
    [[self sharedInstance] postponeSelector:@selector(setClientIdentifier:)
                                  forObject:self
                             withParameters:@[PNNillIfNotSet(identifier)]
                                 outOfOrder:NO];
}

+ (NSString *)clientIdentifier {
    
    NSString *identifier = [self sharedInstance].clientIdentifier;
    if (identifier == nil) {
        
        [self sharedInstance].userProvidedClientIdentifier = NO;
    }
    
    
    return [self sharedInstance].clientIdentifier;
}

+ (NSString *)escapedClientIdentifier {
    
    return [[self clientIdentifier] stringByAddingPercentEscapesUsingEncoding:NSUTF8StringEncoding];
}


#pragma mark - Channels subscription management

+ (NSArray *)subscribedChannels {
    
    return [[self sharedInstance].messagingChannel subscribedChannels];
}

+ (BOOL)isSubscribedOnChannel:(PNChannel *)channel {
    
    BOOL isSubscribed = NO;
    
    // Ensure that PubNub client currently connected to remote PubNub services
    if([[self sharedInstance] isConnected]) {
        
        isSubscribed = [[self sharedInstance].messagingChannel isSubscribedForChannel:channel];
    }
    
    
    return isSubscribed;
}

+ (void)subscribeOnChannel:(PNChannel *)channel {
    
    [self subscribeOnChannels:@[channel]];
}

+ (void) subscribeOnChannel:(PNChannel *)channel
withCompletionHandlingBlock:(PNClientChannelSubscriptionHandlerBlock)handlerBlock {
    
    [self subscribeOnChannels:@[channel] withCompletionHandlingBlock:handlerBlock];
}

+ (void)subscribeOnChannel:(PNChannel *)channel withPresenceEvent:(BOOL)withPresenceEvent {
    
    [self subscribeOnChannels:@[channel] withPresenceEvent:withPresenceEvent];
}

+ (void)subscribeOnChannel:(PNChannel *)channel withPresenceEvent:(BOOL)withPresenceEvent
andCompletionHandlingBlock:(PNClientChannelSubscriptionHandlerBlock)handlerBlock {
    
    [self subscribeOnChannels:@[channel] withPresenceEvent:withPresenceEvent andCompletionHandlingBlock:handlerBlock];
}

+ (void)subscribeOnChannels:(NSArray *)channels {
    
    [self subscribeOnChannels:channels withCompletionHandlingBlock:nil];
}

+ (void)subscribeOnChannels:(NSArray *)channels
withCompletionHandlingBlock:(PNClientChannelSubscriptionHandlerBlock)handlerBlock {
    
    [self subscribeOnChannels:channels withPresenceEvent:YES andCompletionHandlingBlock:handlerBlock];
}

+ (void)subscribeOnChannels:(NSArray *)channels withPresenceEvent:(BOOL)withPresenceEvent {
    
    [self subscribeOnChannels:channels withPresenceEvent:withPresenceEvent andCompletionHandlingBlock:nil];
}

+ (void)subscribeOnChannels:(NSArray *)channels withPresenceEvent:(BOOL)withPresenceEvent
 andCompletionHandlingBlock:(PNClientChannelSubscriptionHandlerBlock)handlerBlock {

    PNLog(PNLogGeneralLevel, [self sharedInstance], @"TRYING TO SUBSCRIBE ON CHANNELS: %@ (STATE: %d)",
          channels, [self sharedInstance].state);
    
    [self performAsyncLockingBlock:^{
        PNLog(PNLogGeneralLevel, self, @">>>>>> {LOCK}{#34} TURN ON (%s)", __PRETTY_FUNCTION__);
        
        [[PNObservationCenter defaultCenter] removeClientAsSubscriptionObserver];
        [[PNObservationCenter defaultCenter] removeClientAsUnsubscribeObserver];
        
        // Check whether client is able to send request or not
        NSInteger statusCode = [[self sharedInstance] requestExecutionPossibilityStatusCode];
        if (statusCode == 0) {

            PNLog(PNLogGeneralLevel, [self sharedInstance], @"SUBSCRIBE ON CHANNELS: %@ (STATE: %d)",
                  channels, [self sharedInstance].state);
            
            if (handlerBlock != nil) {
                
                [[PNObservationCenter defaultCenter] addClientAsSubscriptionObserverWithBlock:[handlerBlock copy]];
            }
            
            
            [[self sharedInstance].messagingChannel subscribeOnChannels:channels withPresenceEvent:withPresenceEvent];
        }
        // Looks like client can't send request because of some reasons
        else {

            PNLog(PNLogGeneralLevel, [self sharedInstance], @"CAN'T SUBSCRIBE ON CHANNELS: %@ (STATE: %d)",
                  channels, [self sharedInstance].state);
            
            PNError *subscriptionError = [PNError errorWithCode:statusCode];
            subscriptionError.associatedObject = channels;
            
            [[self sharedInstance] notifyDelegateAboutSubscriptionFailWithError:subscriptionError];
            
            
            if (handlerBlock) {
                
                handlerBlock(PNSubscriptionProcessNotSubscribedState, channels, subscriptionError);
            }
        }
    }
           postponedExecutionBlock:^{

               PNLog(PNLogGeneralLevel, [self sharedInstance], @"POSTPONE SUBSCRIBE ON CHANNELS (STATE: %d)",
                     [self sharedInstance].state);
               
               [self postponeSubscribeOnChannels:channels
                               withPresenceEvent:withPresenceEvent
                      andCompletionHandlingBlock:(handlerBlock ? [handlerBlock copy] : nil)];
           }];
}

+ (void)postponeSubscribeOnChannels:(NSArray *)channels withPresenceEvent:(BOOL)withPresenceEvent
         andCompletionHandlingBlock:(PNClientChannelSubscriptionHandlerBlock)handlerBlock {
    
    [[self sharedInstance] postponeSelector:@selector(subscribeOnChannels:withPresenceEvent:andCompletionHandlingBlock:)
                                  forObject:self
                             withParameters:@[PNNillIfNotSet(channels), @(withPresenceEvent), PNNillIfNotSet(handlerBlock)]
                                 outOfOrder:NO];
}

+ (void)unsubscribeFromChannel:(PNChannel *)channel {
    
    [self unsubscribeFromChannels:@[channel]];
}

+ (void)unsubscribeFromChannel:(PNChannel *)channel withPresenceEvent:(BOOL)withPresenceEvent {
    
    [self unsubscribeFromChannel:channel withPresenceEvent:withPresenceEvent andCompletionHandlingBlock:nil];
}

+ (void)unsubscribeFromChannel:(PNChannel *)channel
   withCompletionHandlingBlock:(PNClientChannelUnsubscriptionHandlerBlock)handlerBlock {
    
    [self unsubscribeFromChannel:channel withPresenceEvent:YES andCompletionHandlingBlock:handlerBlock];
}

+ (void)unsubscribeFromChannel:(PNChannel *)channel withPresenceEvent:(BOOL)withPresenceEvent
    andCompletionHandlingBlock:(PNClientChannelUnsubscriptionHandlerBlock)handlerBlock {
    
    [self unsubscribeFromChannels:@[channel]
                withPresenceEvent:withPresenceEvent
       andCompletionHandlingBlock:handlerBlock];
}

+ (void)unsubscribeFromChannels:(NSArray *)channels {
    
    [self unsubscribeFromChannels:channels withPresenceEvent:YES];
}

+ (void)unsubscribeFromChannels:(NSArray *)channels withPresenceEvent:(BOOL)withPresenceEvent {
    
    [self unsubscribeFromChannels:channels withPresenceEvent:withPresenceEvent andCompletionHandlingBlock:nil];
}

+ (void)unsubscribeFromChannels:(NSArray *)channels
    withCompletionHandlingBlock:(PNClientChannelUnsubscriptionHandlerBlock)handlerBlock {
    
    [self unsubscribeFromChannels:channels withPresenceEvent:YES andCompletionHandlingBlock:handlerBlock];
}

+ (void)unsubscribeFromChannels:(NSArray *)channels withPresenceEvent:(BOOL)withPresenceEvent
     andCompletionHandlingBlock:(PNClientChannelUnsubscriptionHandlerBlock)handlerBlock {

    PNLog(PNLogGeneralLevel, [self sharedInstance], @"TRYING TO UNSUBSCRIBE FROM CHANNELS: %@ (STATE: %d)",
          channels, [self sharedInstance].state);
    
    [self performAsyncLockingBlock:^{
        PNLog(PNLogGeneralLevel, self, @">>>>>> {LOCK}{#35} TURN ON (%s)", __PRETTY_FUNCTION__);

        [[PNObservationCenter defaultCenter] removeClientAsSubscriptionObserver];
        [[PNObservationCenter defaultCenter] removeClientAsUnsubscribeObserver];

        // Check whether client is able to send request or not
        NSInteger statusCode = [[self sharedInstance] requestExecutionPossibilityStatusCode];
        if (statusCode == 0) {

            PNLog(PNLogGeneralLevel, [self sharedInstance], @"UNSUBSCRIBE FROM CHANNELS: %@ (STATE: %d)",
                  channels, [self sharedInstance].state);
            
            if (handlerBlock) {

                [[PNObservationCenter defaultCenter] addClientAsUnsubscribeObserverWithBlock:[handlerBlock copy]];
            }


            [[self sharedInstance].messagingChannel unsubscribeFromChannels:channels
                                                          withPresenceEvent:withPresenceEvent];
        }
        // Looks like client can't send request because of some reasons
        else {

            PNLog(PNLogGeneralLevel, [self sharedInstance], @"CAN'T UNSUBSCRIBE FROM CHANNELS: %@ (STATE: %d)",
                  channels, [self sharedInstance].state);
            
            PNError *unsubscriptionError = [PNError errorWithCode:statusCode];
            unsubscriptionError.associatedObject = channels;

            [[self sharedInstance] notifyDelegateAboutUnsubscriptionFailWithError:unsubscriptionError];


            if (handlerBlock) {

                handlerBlock(channels, unsubscriptionError);
            }
        }
    }
           postponedExecutionBlock:^{

               PNLog(PNLogGeneralLevel, [self sharedInstance], @"POSTPONE UNSUBSCRIBE FROM CHANNELS (STATE: %d)",
                     [self sharedInstance].state);
               
               [self postponeUnsubscribeFromChannels:channels
                                   withPresenceEvent:withPresenceEvent
                          andCompletionHandlingBlock:(handlerBlock ? [handlerBlock copy] : nil)];
           }];
}

+ (void)postponeUnsubscribeFromChannels:(NSArray *)channels withPresenceEvent:(BOOL)withPresenceEvent
             andCompletionHandlingBlock:(PNClientChannelUnsubscriptionHandlerBlock)handlerBlock {
    
    [[self sharedInstance] postponeSelector:@selector(unsubscribeFromChannels:withPresenceEvent:andCompletionHandlingBlock:)
                                  forObject:self
                             withParameters:@[PNNillIfNotSet(channels), @(withPresenceEvent), PNNillIfNotSet(handlerBlock)]
                                 outOfOrder:NO];
}


#pragma mark - APNS management

+ (void)enablePushNotificationsOnChannel:(PNChannel *)channel withDevicePushToken:(NSData *)pushToken {
    
    [self enablePushNotificationsOnChannel:channel withDevicePushToken:pushToken andCompletionHandlingBlock:nil];
}

+ (void)enablePushNotificationsOnChannel:(PNChannel *)channel withDevicePushToken:(NSData *)pushToken
              andCompletionHandlingBlock:(PNClientPushNotificationsEnableHandlingBlock)handlerBlock {
    
    [self enablePushNotificationsOnChannels:@[channel] withDevicePushToken:pushToken andCompletionHandlingBlock:handlerBlock];
}

+ (void)enablePushNotificationsOnChannels:(NSArray *)channels withDevicePushToken:(NSData *)pushToken {
    
    [self enablePushNotificationsOnChannels:channels withDevicePushToken:pushToken andCompletionHandlingBlock:nil];
}

+ (void)enablePushNotificationsOnChannels:(NSArray *)channels withDevicePushToken:(NSData *)pushToken
               andCompletionHandlingBlock:(PNClientPushNotificationsEnableHandlingBlock)handlerBlock {

    PNLog(PNLogGeneralLevel, [self sharedInstance], @"TRYING TO ENABLE PUSH NOTIFICATIONS ON CHANNELS: %@ (STATE: "
            "%d)", channels, [self sharedInstance].state);
    
    [self performAsyncLockingBlock:^{
        PNLog(PNLogGeneralLevel, self, @">>>>>> {LOCK}{#26} TURN ON (%s)", __PRETTY_FUNCTION__);
        
        [[PNObservationCenter defaultCenter] removeClientAsPushNotificationsEnableObserver];
        [[PNObservationCenter defaultCenter] removeClientAsPushNotificationsDisableObserver];
        
        
        // Check whether client is able to send request or not
        NSInteger statusCode = [[self sharedInstance] requestExecutionPossibilityStatusCode];
        if (statusCode == 0 && pushToken != nil) {

            PNLog(PNLogGeneralLevel, [self sharedInstance], @"ENABLE PUSH NOTIFICATIONS ON CHANNELS: %@ (STATE: %d)",
                  channels, [self sharedInstance].state);
            
            if (handlerBlock) {
                
                [[PNObservationCenter defaultCenter] addClientAsPushNotificationsEnableObserverWithBlock:[handlerBlock copy]];
            }
            
            PNPushNotificationsStateChangeRequest *request;
            request = [PNPushNotificationsStateChangeRequest reqauestWithDevicePushToken:pushToken
                                                                                 toState:PNPushNotificationsState.enable
                                                                             forChannels:channels];
            [[self sharedInstance] sendRequest:request shouldObserveProcessing:YES];
        }
        // Looks like client can't send request because of some reasons
        else {

            PNLog(PNLogGeneralLevel, [self sharedInstance], @"CAN'T ENABLE PUSH NOTIFICATIONS FOR CHANNELS: %@ "
                    "(STATE: %d)", channels, [self sharedInstance].state);
            
            if (pushToken == nil) {
                
                statusCode = kPNDevicePushTokenIsEmptyError;
            }
            PNError *stateChangeError = [PNError errorWithCode:statusCode];
            stateChangeError.associatedObject = channels;
            
            [[self sharedInstance] notifyDelegateAboutPushNotificationsEnableFailedWithError:stateChangeError];
            
            
            if (handlerBlock) {
                
                handlerBlock(channels, stateChangeError);
            }
        }
    }
           postponedExecutionBlock:^{

               PNLog(PNLogGeneralLevel, [self sharedInstance], @"POSTPONE ENABLE PUSH NOTIFICATIONS FOR CHANNELS "
                     "(STATE: %d)", [self sharedInstance].state);
               
               [self postponeEnablePushNotificationsOnChannels:channels
                                           withDevicePushToken:pushToken
                                    andCompletionHandlingBlock:(handlerBlock ? [handlerBlock copy] : nil)];
           }];
}

+ (void)postponeEnablePushNotificationsOnChannels:(NSArray *)channels withDevicePushToken:(NSData *)pushToken
                       andCompletionHandlingBlock:(PNClientPushNotificationsEnableHandlingBlock)handlerBlock {
    
    SEL selector = @selector(enablePushNotificationsOnChannels:withDevicePushToken:andCompletionHandlingBlock:);
    [[self sharedInstance] postponeSelector:selector
                                  forObject:self
                             withParameters:@[channels, PNNillIfNotSet(pushToken), PNNillIfNotSet(handlerBlock)]
                                 outOfOrder:NO];
}

+ (void)disablePushNotificationsOnChannel:(PNChannel *)channel withDevicePushToken:(NSData *)pushToken {
    
    [self disablePushNotificationsOnChannel:channel withDevicePushToken:pushToken andCompletionHandlingBlock:nil];
}

+ (void)disablePushNotificationsOnChannel:(PNChannel *)channel withDevicePushToken:(NSData *)pushToken
               andCompletionHandlingBlock:(PNClientPushNotificationsDisableHandlingBlock)handlerBlock {
    
    [self disablePushNotificationsOnChannels:@[channel] withDevicePushToken:pushToken andCompletionHandlingBlock:handlerBlock];
}

+ (void)disablePushNotificationsOnChannels:(NSArray *)channels withDevicePushToken:(NSData *)pushToken {
    
    [self disablePushNotificationsOnChannels:channels withDevicePushToken:pushToken andCompletionHandlingBlock:nil];
}

+ (void)disablePushNotificationsOnChannels:(NSArray *)channels withDevicePushToken:(NSData *)pushToken
                andCompletionHandlingBlock:(PNClientPushNotificationsDisableHandlingBlock)handlerBlock {

    PNLog(PNLogGeneralLevel, [self sharedInstance], @"TRYING TO DISABLE PUSH NOTIFICATIONS ON CHANNELS: %@ (STATE: "
            "%d)", channels, [self sharedInstance].state);
    
    [self performAsyncLockingBlock:^{
        PNLog(PNLogGeneralLevel, self, @">>>>>> {LOCK}{#22} TURN ON (%s)", __PRETTY_FUNCTION__);
        
        [[PNObservationCenter defaultCenter] removeClientAsPushNotificationsEnableObserver];
        [[PNObservationCenter defaultCenter] removeClientAsPushNotificationsDisableObserver];
        
        
        // Check whether client is able to send request or not
        NSInteger statusCode = [[self sharedInstance] requestExecutionPossibilityStatusCode];
        if (statusCode == 0) {

            PNLog(PNLogGeneralLevel, [self sharedInstance], @"DISABLE PUSH NOTIFICATIONS ON CHANNELS: %@ (STATE: %d)",
                  channels, [self sharedInstance].state);
            
            if (handlerBlock) {
                
                [[PNObservationCenter defaultCenter] addClientAsPushNotificationsDisableObserverWithBlock:[handlerBlock copy]];
            }
            
            PNPushNotificationsStateChangeRequest *request;
            request = [PNPushNotificationsStateChangeRequest reqauestWithDevicePushToken:pushToken
                                                                                 toState:PNPushNotificationsState.disable
                                                                             forChannels:channels];
            [[self sharedInstance] sendRequest:request shouldObserveProcessing:YES];
        }
        // Looks like client can't send request because of some reasons
        else {

            PNLog(PNLogGeneralLevel, [self sharedInstance], @"CAN'T DISABLE PUSH NOTIFICATIONS FOR CHANNELS: %@ "
                    "(STATE: %d)", channels, [self sharedInstance].state);
            
            PNError *stateChangeError = [PNError errorWithCode:statusCode];
            stateChangeError.associatedObject = channels;
            
            [[self sharedInstance] notifyDelegateAboutPushNotificationsDisableFailedWithError:stateChangeError];
            
            
            if (handlerBlock) {
                
                handlerBlock(channels, stateChangeError);
            }
        }
    }
           postponedExecutionBlock:^{

               PNLog(PNLogGeneralLevel, [self sharedInstance], @"POSTPONE DISABLE PUSH NOTIFICATIONS FOR CHANNELS "
                     "(STATE: %d)", [self sharedInstance].state);
               
               [self postponeDisablePushNotificationsOnChannels:channels
                                            withDevicePushToken:pushToken
                                     andCompletionHandlingBlock:(handlerBlock ? [handlerBlock copy] : nil)];
           }];
}

+ (void)postponeDisablePushNotificationsOnChannels:(NSArray *)channels withDevicePushToken:(NSData *)pushToken
                        andCompletionHandlingBlock:(PNClientPushNotificationsDisableHandlingBlock)handlerBlock {
    
    SEL selector = @selector(disablePushNotificationsOnChannels:withDevicePushToken:andCompletionHandlingBlock:);
    [[self sharedInstance] postponeSelector:selector
                                  forObject:self
                             withParameters:@[channels, pushToken, PNNillIfNotSet(handlerBlock)]
                                 outOfOrder:NO];
}

+ (void)removeAllPushNotificationsForDevicePushToken:(NSData *)pushToken
                         withCompletionHandlingBlock:(PNClientPushNotificationsRemoveHandlingBlock)handlerBlock {

    PNLog(PNLogGeneralLevel, [self sharedInstance], @"TRYING TO DISABLE PUSH NOTIFICATIONS FROM ALL CHANNELS (STATE: "
            "%d)", [self sharedInstance].state);
    
    [self performAsyncLockingBlock:^{
        PNLog(PNLogGeneralLevel, self, @">>>>>> {LOCK}{#27} TURN ON (%s)", __PRETTY_FUNCTION__);
        
        [[PNObservationCenter defaultCenter] removeClientAsPushNotificationsRemoveObserver];
        
        // Check whether client is able to send request or not
        NSInteger statusCode = [[self sharedInstance] requestExecutionPossibilityStatusCode];
        if (statusCode == 0) {

            PNLog(PNLogGeneralLevel, [self sharedInstance], @"DISABLE PUSH NOTIFICATIONS FROM ALL CHANNELS (STATE: %d)",
                  [self sharedInstance].state);
            
            if (handlerBlock) {
                
                [[PNObservationCenter defaultCenter] addClientAsPushNotificationsRemoveObserverWithBlock:[handlerBlock copy]];
            }
            
            [[self sharedInstance] sendRequest:[PNPushNotificationsRemoveRequest requestWithDevicePushToken:pushToken]
                       shouldObserveProcessing:YES];
        }
        // Looks like client can't send request because of some reasons
        else {

            PNLog(PNLogGeneralLevel, [self sharedInstance], @"CAN'T DISABLE PUSH NOTIFICATIONS FROM ALL CHANNELS "
                    "(STATE: %d)", [self sharedInstance].state);
            
            PNError *removalError = [PNError errorWithCode:statusCode];
            [[self sharedInstance] notifyDelegateAboutPushNotificationsRemoveFailedWithError:removalError];
            
            
            if (handlerBlock) {
                
                handlerBlock(removalError);
            }
        }
    }
           postponedExecutionBlock:^{

               PNLog(PNLogGeneralLevel, [self sharedInstance], @"POSTPONE PUSH NOTIFICATIONS DISABLE FROM ALL "
                       "CHANNELS (STATE: %d)", [self sharedInstance].state);
               
               [self postponeRemoveAllPushNotificationsForDevicePushToken:pushToken
                                              withCompletionHandlingBlock:(handlerBlock ? [handlerBlock copy] : nil)];
           }];
}

+ (void)postponeRemoveAllPushNotificationsForDevicePushToken:(NSData *)pushToken
                                 withCompletionHandlingBlock:(PNClientPushNotificationsRemoveHandlingBlock)handlerBlock {
    
    SEL selector = @selector(removeAllPushNotificationsForDevicePushToken:withCompletionHandlingBlock:);
    [[self sharedInstance] postponeSelector:selector
                                  forObject:self
                             withParameters:@[pushToken, PNNillIfNotSet(handlerBlock)]
                                 outOfOrder:NO];
}

+ (void)requestPushNotificationEnabledChannelsForDevicePushToken:(NSData *)pushToken
                                     withCompletionHandlingBlock:(PNClientPushNotificationsEnabledChannelsHandlingBlock)handlerBlock {

    PNLog(PNLogGeneralLevel, [self sharedInstance], @"TRYING TO FETCH PUSH NOTIFICATION ENABLED CHANNELS (STATE: %d)",
          [self sharedInstance].state);
    
    [self performAsyncLockingBlock:^{
        PNLog(PNLogGeneralLevel, self, @">>>>>> {LOCK}{#30} TURN ON (%s)", __PRETTY_FUNCTION__);
        
        [[PNObservationCenter defaultCenter] removeClientAsPushNotificationsEnabledChannelsObserver];
        
        
        // Check whether client is able to send request or not
        NSInteger statusCode = [[self sharedInstance] requestExecutionPossibilityStatusCode];
        if (statusCode == 0) {

            PNLog(PNLogGeneralLevel, [self sharedInstance], @"FETCH PUSH NOTIFICATION ENABLED CHANNELS (STATE: %d)",
                  [self sharedInstance].state);
            
            if (handlerBlock) {
                
                [[PNObservationCenter defaultCenter] addClientAsPushNotificationsEnabledChannelsObserverWithBlock:[handlerBlock copy]];
            }
            
            [[self sharedInstance] sendRequest:[PNPushNotificationsEnabledChannelsRequest requestWithDevicePushToken:pushToken]
                       shouldObserveProcessing:YES];
        }
        // Looks like client can't send request because of some reasons
        else {

            PNLog(PNLogGeneralLevel, [self sharedInstance], @"CAN'T FETCH PUSH NOTIFICATION ENABLED CHANNELS (STATE: %d)",
                  [self sharedInstance].state);
            
            PNError *listRetrieveError = [PNError errorWithCode:statusCode];
            
            [[self sharedInstance] notifyDelegateAboutPushNotificationsEnabledChannelsFailedWithError:listRetrieveError];
            
            
            if (handlerBlock) {
                
                handlerBlock(nil, listRetrieveError);
            }
        }
    }
           postponedExecutionBlock:^{

               PNLog(PNLogGeneralLevel, [self sharedInstance], @"POSTPONE PUSH NOTIFICATION ENABLED CHANNELS FETCH "
                     "(STATE: %d)", [self sharedInstance].state);
               
               [self postponeRequestPushNotificationEnabledChannelsForDevicePushToken:pushToken
                                                          withCompletionHandlingBlock:(handlerBlock ? [handlerBlock copy] : nil)];
           }];
}

+ (void)postponeRequestPushNotificationEnabledChannelsForDevicePushToken:(NSData *)pushToken
                                             withCompletionHandlingBlock:(PNClientPushNotificationsEnabledChannelsHandlingBlock)handlerBlock {
    
    SEL selector = @selector(requestPushNotificationEnabledChannelsForDevicePushToken:withCompletionHandlingBlock:);
    [[self sharedInstance] postponeSelector:selector
                                  forObject:self
                             withParameters:@[pushToken, PNNillIfNotSet(handlerBlock)]
                                 outOfOrder:NO];
}


#pragma mark - Presence management

+ (BOOL)isPresenceObservationEnabledForChannel:(PNChannel *)channel {
    
    BOOL observingPresence = NO;
    
    // Ensure that PubNub client currently connected to
    // remote PubNub services
    if ([[self sharedInstance] isConnected]) {
        
        observingPresence = [[self sharedInstance].messagingChannel isPresenceObservationEnabledForChannel:channel];
    }
    
    
    return observingPresence;
}

+ (void)enablePresenceObservationForChannel:(PNChannel *)channel {
    
    [self enablePresenceObservationForChannel:channel withCompletionHandlingBlock:nil];
}

+ (void)enablePresenceObservationForChannel:(PNChannel *)channel
                withCompletionHandlingBlock:(PNClientPresenceEnableHandlingBlock)handlerBlock {
    
    [self enablePresenceObservationForChannels:@[channel] withCompletionHandlingBlock:handlerBlock];
}

+ (void)enablePresenceObservationForChannels:(NSArray *)channels {
    
    [self enablePresenceObservationForChannels:channels withCompletionHandlingBlock:nil];
}

+ (void)enablePresenceObservationForChannels:(NSArray *)channels
                 withCompletionHandlingBlock:(PNClientPresenceEnableHandlingBlock)handlerBlock {

    PNLog(PNLogGeneralLevel, [self sharedInstance], @"TRYING TO ENABLE PRESENCE ON CHANNELS: %@ (STATE: %d)",
          channels, [self sharedInstance].state);
    
    [self performAsyncLockingBlock:^{
        PNLog(PNLogGeneralLevel, self, @">>>>>> {LOCK}{#25} TURN ON (%s)", __PRETTY_FUNCTION__);
        
        [[PNObservationCenter defaultCenter] removeClientAsPresenceEnabling];
        [[PNObservationCenter defaultCenter] removeClientAsPresenceDisabling];
        
        // Check whether client is able to send request or not
        NSInteger statusCode = [[self sharedInstance] requestExecutionPossibilityStatusCode];
        if (statusCode == 0) {

            PNLog(PNLogGeneralLevel, [self sharedInstance], @"ENABLING PRESENCE ON CHANNELS: %@ (STATE: %d)",
                  channels, [self sharedInstance].state);
            
            if (handlerBlock != nil) {
                
                [[PNObservationCenter defaultCenter] addClientAsPresenceEnablingObserverWithBlock:[handlerBlock copy]];
            }
            
            // Enumerate over the list of channels and mark that it should observe for presence
            [channels enumerateObjectsUsingBlock:^(PNChannel *channel, NSUInteger channelIdx, BOOL *channelEnumeratorStop) {
                
                channel.observePresence = YES;
                channel.userDefinedPresenceObservation = YES;
            }];
            
            [[self sharedInstance].messagingChannel enablePresenceObservationForChannels:channels];
        }
        else {

            PNLog(PNLogGeneralLevel, [self sharedInstance], @"CAN'T ENABLE PRESENCE ON CHANNELS: %@ (STATE: %d)",
                  channels, [self sharedInstance].state);
            
            PNError *presenceEnableError = [PNError errorWithCode:statusCode];
            presenceEnableError.associatedObject = channels;
            
            
            [[self sharedInstance] notifyDelegateAboutPresenceEnablingFailWithError:presenceEnableError];
            
            if (handlerBlock != nil) {
                
                handlerBlock(channels, presenceEnableError);
            }
        }
        
    }
           postponedExecutionBlock:^{

               PNLog(PNLogGeneralLevel, [self sharedInstance], @"POSTPONE PRESENCE ENABLING ON CHANNELS (STATE: %d)",
                     [self sharedInstance].state);
               
               [self postponeEnablePresenceObservationForChannels:channels
                                      withCompletionHandlingBlock:(handlerBlock ? [handlerBlock copy] : nil)];
           }];
}

+ (void)postponeEnablePresenceObservationForChannels:(NSArray *)channels
                         withCompletionHandlingBlock:(PNClientPresenceEnableHandlingBlock)handlerBlock {
    
    [[self sharedInstance] postponeSelector:@selector(enablePresenceObservationForChannels:withCompletionHandlingBlock:)
                                  forObject:self
                             withParameters:@[PNNillIfNotSet(channels), PNNillIfNotSet(handlerBlock)]
                                 outOfOrder:NO];
}

+ (void)disablePresenceObservationForChannel:(PNChannel *)channel {
    
    [self disablePresenceObservationForChannel:channel withCompletionHandlingBlock:nil];
}

+ (void)disablePresenceObservationForChannel:(PNChannel *)channel
                 withCompletionHandlingBlock:(PNClientPresenceDisableHandlingBlock)handlerBlock {
    
    [self disablePresenceObservationForChannels:@[channel] withCompletionHandlingBlock:handlerBlock];
}

+ (void)disablePresenceObservationForChannels:(NSArray *)channels {
    
    [self disablePresenceObservationForChannels:channels withCompletionHandlingBlock:nil];
}

+ (void)disablePresenceObservationForChannels:(NSArray *)channels
                  withCompletionHandlingBlock:(PNClientPresenceDisableHandlingBlock)handlerBlock {

    PNLog(PNLogGeneralLevel, [self sharedInstance], @"TRYING TO DISABLE PRESENCE ON CHANNELS: %@ (STATE: %d)",
          channels, [self sharedInstance].state);
    
    [self performAsyncLockingBlock:^{
        PNLog(PNLogGeneralLevel, self, @">>>>>> {LOCK}{#21} TURN ON (%s)", __PRETTY_FUNCTION__);
        
        [[PNObservationCenter defaultCenter] removeClientAsPresenceEnabling];
        [[PNObservationCenter defaultCenter] removeClientAsPresenceDisabling];
        
        // Check whether client is able to send request or not
        NSInteger statusCode = [[self sharedInstance] requestExecutionPossibilityStatusCode];
        if (statusCode == 0) {

            PNLog(PNLogGeneralLevel, [self sharedInstance], @"DISABLING PRESENCE ON CHANNELS: %@ (STATE: %d)",
                  channels, [self sharedInstance].state);
            
            if (handlerBlock != nil) {
                
                [[PNObservationCenter defaultCenter] addClientAsPresenceDisablingObserverWithBlock:[handlerBlock copy]];
            }
            
            [[self sharedInstance].messagingChannel disablePresenceObservationForChannels:channels];
        }
        else {

            PNLog(PNLogGeneralLevel, [self sharedInstance], @"CAN'T DISABLE PRESENCE ON CHANNELS: %@ (STATE: %d)",
                  channels, [self sharedInstance].state);
            
            PNError *presencedisableError = [PNError errorWithCode:statusCode];
            presencedisableError.associatedObject = channels;
            
            
            [[self sharedInstance] notifyDelegateAboutPresenceDisablingFailWithError:presencedisableError];
            
            if (handlerBlock != nil) {
                
                handlerBlock(channels, presencedisableError);
            }
        }
    }
           postponedExecutionBlock:^{

               PNLog(PNLogGeneralLevel, [self sharedInstance], @"POSTPONE PRESENCE DISABLING ON CHANNELS (STATE: %d)",
                     [self sharedInstance].state);
               
               [self postponeDisablePresenceObservationForChannels:channels
                                       withCompletionHandlingBlock:(handlerBlock ? [handlerBlock copy] : nil)];
           }];
}

+ (void)postponeDisablePresenceObservationForChannels:(NSArray *)channels
                          withCompletionHandlingBlock:(PNClientPresenceDisableHandlingBlock)handlerBlock {
    
    [[self sharedInstance] postponeSelector:@selector(disablePresenceObservationForChannels:withCompletionHandlingBlock:)
                                  forObject:self
                             withParameters:@[PNNillIfNotSet(channels), PNNillIfNotSet(handlerBlock)]
                                 outOfOrder:NO];
}


#pragma mark - Time token

+ (void)requestServerTimeToken {
    
    [self requestServerTimeTokenWithCompletionBlock:nil];
}

+ (void)requestServerTimeTokenWithCompletionBlock:(PNClientTimeTokenReceivingCompleteBlock)success {

    PNLog(PNLogGeneralLevel, [self sharedInstance], @"TRYING REQUEST SERVER TIME TOKEN (STATE: %d)",
          [self sharedInstance].state);
    
    [self performAsyncLockingBlock:^{
        PNLog(PNLogGeneralLevel, self, @">>>>>> {LOCK}{#31} TURN ON (%s)", __PRETTY_FUNCTION__);
        
        // Check whether client is able to send request or not
        NSInteger statusCode = [[self sharedInstance] requestExecutionPossibilityStatusCode];
        if (statusCode == 0) {

            PNLog(PNLogGeneralLevel, [self sharedInstance], @"REQUEST SERVER TIME TOKEN (STATE: %d)",
                  [self sharedInstance].state);
            
            [[PNObservationCenter defaultCenter] removeClientAsTimeTokenReceivingObserver];
            if (success) {
                [[PNObservationCenter defaultCenter] addClientAsTimeTokenReceivingObserverWithCallbackBlock:[success copy]];
            }
            
            
            [[self sharedInstance] sendRequest:[PNTimeTokenRequest new] shouldObserveProcessing:YES];
        }
        // Looks like client can't send request because of some reasons
        else {

            PNLog(PNLogGeneralLevel, [self sharedInstance], @"CAN'T REQUEST SERVER TIME TOKEN (STATE: %d)",
                  [self sharedInstance].state);
            
            PNError *timeTokenError = [PNError errorWithCode:statusCode];
            
            [[self sharedInstance] notifyDelegateAboutTimeTokenRetrievalFailWithError:timeTokenError];
            
            
            if (success) {
                
                success(nil, timeTokenError);
            }
        }
    }
           postponedExecutionBlock:^{

               PNLog(PNLogGeneralLevel, [self sharedInstance], @"POSTPONE SERVER TIME TOKEN REQUEST (STATE: %d)",
                     [self sharedInstance].state);
               
               [self postponeRequestServerTimeTokenWithCompletionBlock:(success ? [success copy] : nil)];
           }];
}

+ (void)postponeRequestServerTimeTokenWithCompletionBlock:(PNClientTimeTokenReceivingCompleteBlock)success {
    
    [[self sharedInstance] postponeSelector:@selector(requestServerTimeTokenWithCompletionBlock:)
                                  forObject:self
                             withParameters:@[PNNillIfNotSet(success)]
                                 outOfOrder:NO];
}


#pragma mark - Messages processing methods

+ (PNMessage *)sendMessage:(id)message toChannel:(PNChannel *)channel {
    
    return [self sendMessage:message toChannel:channel withCompletionBlock:nil];
}

+ (PNMessage *)sendMessage:(id)message toChannel:(PNChannel *)channel
       withCompletionBlock:(PNClientMessageProcessingBlock)success {

    PNLog(PNLogGeneralLevel, [self sharedInstance], @"TRYING TO SEND MESSAGE: %@ ON CHANNEL: %@ (STATE: %d)",
          message, channel, [self sharedInstance].state);
    
    // Create object instance
    PNError *error = nil;
    PNMessage *messageObject = [PNMessage messageWithObject:message forChannel:channel error:&error];
    
    [self performAsyncLockingBlock:^{
        PNLog(PNLogGeneralLevel, self, @">>>>>> {LOCK}{#32} TURN ON (%s)", __PRETTY_FUNCTION__);
        
        // Check whether client is able to send request or not
        NSInteger statusCode = [[self sharedInstance] requestExecutionPossibilityStatusCode];
        if (statusCode == 0 && error == nil) {

            PNLog(PNLogGeneralLevel, [self sharedInstance], @"SEND MESSAGE: %@ ON CHANNEL: %@ (STATE: %d)",
                  message, channel, [self sharedInstance].state);
            
            [[PNObservationCenter defaultCenter] removeClientAsMessageProcessingObserver];
            if (success) {
                
                [[PNObservationCenter defaultCenter] addClientAsMessageProcessingObserverWithBlock:[success copy]];
            }
            
            [[self sharedInstance].serviceChannel sendMessage:messageObject];
        }
        // Looks like client can't send request because of some reasons
        else {

            PNLog(PNLogGeneralLevel, [self sharedInstance], @"CAN'T SEND MESSAGE: %@ ON CHANNEL: %@ (STATE: %d)",
                  message, channel, [self sharedInstance].state);
            
            PNError *sendingError = error?error:[PNError errorWithCode:statusCode];
            sendingError.associatedObject = messageObject;
            
            [[self sharedInstance] notifyDelegateAboutMessageSendingFailedWithError:sendingError];
            
            
            if (success) {
                
                success(PNMessageSendingError, sendingError);
            }
        }
    }
           postponedExecutionBlock:^{

               PNLog(PNLogGeneralLevel, [self sharedInstance], @"POSTPONE MESSAGE SENDING (STATE: %d)",
                     [self sharedInstance].state);
               
               [self postponeSendMessage:message toChannel:channel withCompletionBlock:(success ? [success copy] : nil)];
           }];
    
    
    return messageObject;
}

+ (void)postponeSendMessage:(id)message toChannel:(PNChannel *)channel
        withCompletionBlock:(PNClientMessageProcessingBlock)success {
    
    [[self sharedInstance] postponeSelector:@selector(sendMessage:toChannel:withCompletionBlock:)
                                  forObject:self
                             withParameters:@[PNNillIfNotSet(message), PNNillIfNotSet(channel), PNNillIfNotSet((id)success)]
                                 outOfOrder:NO];
}

+ (void)sendMessage:(PNMessage *)message {
    
    [self sendMessage:message withCompletionBlock:nil];
}

+ (void)sendMessage:(PNMessage *)message withCompletionBlock:(PNClientMessageProcessingBlock)success {
    
    [self sendMessage:message.message toChannel:message.channel withCompletionBlock:success];
}


#pragma mark - History methods

+ (void)requestFullHistoryForChannel:(PNChannel *)channel {
    
    [self requestFullHistoryForChannel:channel withCompletionBlock:nil];
}

+ (void)requestFullHistoryForChannel:(PNChannel *)channel
                 withCompletionBlock:(PNClientHistoryLoadHandlingBlock)handleBlock {
    
    [self requestHistoryForChannel:channel from:nil to:nil withCompletionBlock:handleBlock];
}

+ (void)requestHistoryForChannel:(PNChannel *)channel from:(PNDate *)startDate {
    
    [self requestHistoryForChannel:channel from:startDate to:nil];
}

+ (void)requestHistoryForChannel:(PNChannel *)channel from:(PNDate *)startDate to:(PNDate *)endDate {
    
    [self requestHistoryForChannel:channel from:startDate to:endDate withCompletionBlock:nil];
}

+ (void)requestHistoryForChannel:(PNChannel *)channel
                            from:(PNDate *)startDate
             withCompletionBlock:(PNClientHistoryLoadHandlingBlock)handleBlock {
    
    [self requestHistoryForChannel:channel from:startDate to:nil withCompletionBlock:handleBlock];
}

+ (void)requestHistoryForChannel:(PNChannel *)channel
                            from:(PNDate *)startDate
                              to:(PNDate *)endDate
             withCompletionBlock:(PNClientHistoryLoadHandlingBlock)handleBlock {
    
    [self requestHistoryForChannel:channel from:startDate to:endDate limit:0 withCompletionBlock:handleBlock];
}

+ (void)requestHistoryForChannel:(PNChannel *)channel
                            from:(PNDate *)startDate
                           limit:(NSUInteger)limit {
    
    [self requestHistoryForChannel:channel from:startDate to:nil limit:limit];
}

+ (void)requestHistoryForChannel:(PNChannel *)channel
                            from:(PNDate *)startDate
                              to:(PNDate *)endDate
                           limit:(NSUInteger)limit {
    
    [self requestHistoryForChannel:channel from:startDate to:endDate limit:limit withCompletionBlock:nil];
}

+ (void)requestHistoryForChannel:(PNChannel *)channel
                            from:(PNDate *)startDate
                           limit:(NSUInteger)limit
             withCompletionBlock:(PNClientHistoryLoadHandlingBlock)handleBlock {
    
    [self requestHistoryForChannel:channel from:startDate to:nil limit:limit withCompletionBlock:handleBlock];
}

+ (void)requestHistoryForChannel:(PNChannel *)channel
                            from:(PNDate *)startDate
                              to:(PNDate *)endDate
                           limit:(NSUInteger)limit
             withCompletionBlock:(PNClientHistoryLoadHandlingBlock)handleBlock {
    
    [self requestHistoryForChannel:channel
                              from:startDate
                                to:endDate
                             limit:limit
                    reverseHistory:NO
               withCompletionBlock:handleBlock];
}

+ (void)requestHistoryForChannel:(PNChannel *)channel
                            from:(PNDate *)startDate
                           limit:(NSUInteger)limit
                  reverseHistory:(BOOL)shouldReverseMessageHistory {
    
    [self requestHistoryForChannel:channel from:startDate to:nil limit:limit reverseHistory:shouldReverseMessageHistory];
}

+ (void)requestHistoryForChannel:(PNChannel *)channel
                            from:(PNDate *)startDate
                              to:(PNDate *)endDate
                           limit:(NSUInteger)limit
                  reverseHistory:(BOOL)shouldReverseMessageHistory {
    
    [self requestHistoryForChannel:channel
                              from:startDate
                                to:endDate
                             limit:limit
                    reverseHistory:shouldReverseMessageHistory
               withCompletionBlock:nil];
}

+ (void)requestHistoryForChannel:(PNChannel *)channel
                            from:(PNDate *)startDate
                           limit:(NSUInteger)limit
                  reverseHistory:(BOOL)shouldReverseMessageHistory
             withCompletionBlock:(PNClientHistoryLoadHandlingBlock)handleBlock {
    
    [self requestHistoryForChannel:channel
                              from:startDate
                                to:nil
                             limit:limit
                    reverseHistory:shouldReverseMessageHistory
               withCompletionBlock:handleBlock];
}

+ (void)requestHistoryForChannel:(PNChannel *)channel
                            from:(PNDate *)startDate
                              to:(PNDate *)endDate
                           limit:(NSUInteger)limit
                  reverseHistory:(BOOL)shouldReverseMessageHistory
             withCompletionBlock:(PNClientHistoryLoadHandlingBlock)handleBlock {

    PNLog(PNLogGeneralLevel, [self sharedInstance], @"TRYING TO REQUEST HISTORY FOR CHANNEL: %@ (STATE: %d)",
          channel, [self sharedInstance].state);
    
    [self performAsyncLockingBlock:^{
        PNLog(PNLogGeneralLevel, self, @">>>>>> {LOCK}{#28} TURN ON (%s)", __PRETTY_FUNCTION__);
        
        // Check whether client is able to send request or not
        NSInteger statusCode = [[self sharedInstance] requestExecutionPossibilityStatusCode];
        if (statusCode == 0) {

            PNLog(PNLogGeneralLevel, [self sharedInstance], @"REQUEST HISTORY FOR CHANNEL: %@ (STATE: %d)",
                  channel, [self sharedInstance].state);
            
            [[PNObservationCenter defaultCenter] removeClientAsHistoryDownloadObserver];
            if (handleBlock) {
                
                [[PNObservationCenter defaultCenter] addClientAsHistoryDownloadObserverWithBlock:[handleBlock copy]];
            }
            
            PNMessageHistoryRequest *request = [PNMessageHistoryRequest messageHistoryRequestForChannel:channel
                                                                                                   from:startDate
                                                                                                     to:endDate
                                                                                                  limit:limit
                                                                                         reverseHistory:shouldReverseMessageHistory];
            [[self sharedInstance] sendRequest:request shouldObserveProcessing:YES];
        }
        // Looks like client can't send request because of some reasons
        else {

            PNLog(PNLogGeneralLevel, [self sharedInstance], @"CAN'T REQUEST HISTORY FOR CHANNEL: %@ (STATE: %d)",
                  channel, [self sharedInstance].state);
            
            PNError *sendingError = [PNError errorWithCode:statusCode];
            sendingError.associatedObject = channel;
            
            [[self sharedInstance] notifyDelegateAboutHistoryDownloadFailedWithError:sendingError];
        }
    }
           postponedExecutionBlock:^{

               PNLog(PNLogGeneralLevel, [self sharedInstance], @"POSTPONE HISTORY REQUEST FOR CHANNEL: %@ (STATE: %d)",
                     channel, [self sharedInstance].state);

               [self postponeRequestHistoryForChannel:channel from:startDate to:endDate limit:limit
                                       reverseHistory:shouldReverseMessageHistory
                                  withCompletionBlock:(handleBlock ? [handleBlock copy] : nil)];
           }];
}

+ (void)postponeRequestHistoryForChannel:(PNChannel *)channel from:(PNDate *)startDate to:(PNDate *)endDate
                                   limit:(NSUInteger)limit reverseHistory:(BOOL)shouldReverseMessageHistory
                     withCompletionBlock:(PNClientHistoryLoadHandlingBlock)handleBlock {
    
    [[self sharedInstance] postponeSelector:@selector(requestHistoryForChannel:from:to:limit:reverseHistory:withCompletionBlock:)
                                  forObject:self
                             withParameters:@[PNNillIfNotSet(channel),
                                              PNNillIfNotSet(startDate),
                                              PNNillIfNotSet(endDate),
                                              @(limit),
                                              @(shouldReverseMessageHistory),
                                              PNNillIfNotSet(handleBlock)]
                                 outOfOrder:NO];
}


#pragma mark - Participant methods

+ (void)requestParticipantsListForChannel:(PNChannel *)channel {
    
    [self requestParticipantsListForChannel:channel withCompletionBlock:nil];
}

+ (void)requestParticipantsListForChannel:(PNChannel *)channel
                      withCompletionBlock:(PNClientParticipantsHandlingBlock)handleBlock {

    PNLog(PNLogGeneralLevel, [self sharedInstance], @"TRYING TO REQUEST PARTICIPANTS LIST FOR CHANNEL: %@ (STATE: %d)",
          channel, [self sharedInstance].state);
    
    [self performAsyncLockingBlock:^{
        PNLog(PNLogGeneralLevel, self, @">>>>>> {LOCK}{#29} TURN ON (%s)", __PRETTY_FUNCTION__);
        
        // Check whether client is able to send request or not
        NSInteger statusCode = [[self sharedInstance] requestExecutionPossibilityStatusCode];
        if (statusCode == 0) {

            PNLog(PNLogGeneralLevel, [self sharedInstance], @"REQUEST PARTICIPANTS LIST FOR CHANNEL: %@ (STATE: %d)",
                  channel, [self sharedInstance].state);
            
            [[PNObservationCenter defaultCenter] removeClientAsParticipantsListDownloadObserver];
            if (handleBlock) {
                
                [[PNObservationCenter defaultCenter] addClientAsParticipantsListDownloadObserverWithBlock:[handleBlock copy]];
            }
            
            
            PNHereNowRequest *request = [PNHereNowRequest whoNowRequestForChannel:channel];
            [[self sharedInstance] sendRequest:request shouldObserveProcessing:YES];
        }
        // Looks like client can't send request because of some reasons
        else {

            PNLog(PNLogGeneralLevel, [self sharedInstance], @"CAN'T REQUEST PARTICIPANTS LIST FOR CHANNEL: %@ "
                  "(STATE: %d)", channel, [self sharedInstance].state);
            
            PNError *sendingError = [PNError errorWithCode:statusCode];
            sendingError.associatedObject = channel;
            
            [[self sharedInstance] notifyDelegateAboutParticipantsListDownloadFailedWithError:sendingError];
        }
    }
           postponedExecutionBlock:^{

               PNLog(PNLogGeneralLevel, [self sharedInstance], @"POSTPONE PARTICIPANTS LIST REQUEST FOR CHANNEL  "
                     "(STATE: %d)", [self sharedInstance].state);
               
               [self postponeRequestParticipantsListForChannel:channel
                                           withCompletionBlock:(handleBlock ? [handleBlock copy] : nil)];
           }];
}

+ (void)postponeRequestParticipantsListForChannel:(PNChannel *)channel
                              withCompletionBlock:(PNClientParticipantsHandlingBlock)handleBlock {
    
    [[self sharedInstance] postponeSelector:@selector(requestParticipantsListForChannel:withCompletionBlock:)
                                  forObject:self
                             withParameters:@[PNNillIfNotSet(channel), PNNillIfNotSet(handleBlock)]
                                 outOfOrder:NO];
}


#pragma mark - Misc methods

+ (void)performAsyncLockingBlock:(void(^)(void))codeBlock postponedExecutionBlock:(void(^)(void))postponedCodeBlock {
    
    // Checking whether code can be executed right now or should be postponed
    if ([[self sharedInstance] shouldPostponeMethodCall]) {

        if (postponedCodeBlock) {
            
            postponedCodeBlock();
        }
    }
    else {

        if (codeBlock) {
            
            [self sharedInstance].asyncLockingOperationInProgress = YES;
            PNLog(PNLogGeneralLevel, self, @">>>>>> {LOCK}{#7} TURN ON (%s)", __PRETTY_FUNCTION__);
            
            codeBlock();
        }
    }
}


#pragma mark - Instance methods

- (id)init {
    
    // Check whether initialization successful or not
    if((self = [super init])) {

        PNDebugPrepare();
        self.state = PNPubNubClientStateCreated;
        self.launchSessionIdentifier = PNUniqueIdentifier();
        self.reachability = [PNReachability serviceReachability];
        pendingInvocations = [NSMutableArray array];
        
        // Adding PubNub services availability observer
        __block __pn_desired_weak PubNub *weakSelf = self;
        self.reachability.reachabilityChangeHandleBlock = ^(BOOL connected) {
            
            PNLog(PNLogGeneralLevel, weakSelf, @"IS CONNECTED? %@ (STATE: %i)", connected?@"YES":@"NO", weakSelf.state);

            if (weakSelf.shouldConnectOnServiceReachabilityCheck) {

                PNLog(PNLogGeneralLevel, weakSelf, @"CLIENT SHOULD TRY CONNECT ON SERVICE REACHABILITY CHECK (STATE:"
                      " %d)", weakSelf.state);
                
                weakSelf.connectOnServiceReachabilityCheck = NO;
                if (connected) {

                    PNLog(PNLogGeneralLevel, weakSelf, @"INTERNET CONNECITON AVAILABLE. TRY TO CONNECT (STATE: %d)",
                          weakSelf.state);

                    weakSelf.asyncLockingOperationInProgress = NO;
                    PNLog(PNLogGeneralLevel, weakSelf, @">>>>>> {LOCK}{#8} TURN OFF (%s)", __PRETTY_FUNCTION__);
                    
                    [[weakSelf class] connect];
                }
                else {

                    PNLog(PNLogGeneralLevel, weakSelf, @"INTERNET CONNECITON NOT AVAILABLE. REPORT ERROR (STATE: %d)",
                          weakSelf.state);

                    weakSelf.connectOnServiceReachability = YES;
                    [weakSelf handleConnectionErrorOnNetworkFailure];
                    weakSelf.asyncLockingOperationInProgress = YES;
                    PNLog(PNLogGeneralLevel, weakSelf, @">>>>>> {LOCK}{#9} TURN ON (%s)", __PRETTY_FUNCTION__);
                }
            }
            else {
                
                if (connected) {

                    PNLog(PNLogGeneralLevel, weakSelf, @"INTERNET CONNECITON AVAILABLE (STATE: %d)", weakSelf.state);
                    
                    // In case if client is in 'disconnecting on network error' state when connection become available
                    // force client to change it state to "completed" stage of disconnection on network error
                    if (weakSelf.state == PNPubNubClientStateDisconnectingOnNetworkError) {

                        PNLog(PNLogGeneralLevel, weakSelf, @"DISCONNECTED ON ERROR (STATE: %d)", weakSelf.state);
                        
                        weakSelf.state = PNPubNubClientStateDisconnectedOnNetworkError;
                    }


                    // Check whether connection available message appeared while library tried to connect
                    // (to handle situation when library doesn't have enough time to accept callbacks and reset it
                    // state to 'disconnected'
                    if (weakSelf.state == PNPubNubClientStateConnecting) {

                        PNLog(PNLogGeneralLevel, weakSelf, @"LIBRARY OUT OF SYNC. CONNECTION STATE IS IMPOSSIBLE IF "
                              "'NETWORK AVAILABLE' ARRIVE (STATE: %d)", weakSelf.state);

                        // Because all connection channels will be destroyed, it means that client currently disconnected
                        weakSelf.state = PNPubNubClientStateDisconnectedOnNetworkError;

                        [_sharedInstance.messagingChannel disconnectWithReset:NO];
                        [_sharedInstance.serviceChannel disconnect];
                        _sharedInstance.messagingChannel = nil;
                        _sharedInstance.serviceChannel = nil;
                    }

                    BOOL isSuspended = weakSelf.state == PNPubNubClientStateSuspended;

                    if (weakSelf.state == PNPubNubClientStateDisconnectedOnNetworkError ||
                        weakSelf.shouldConnectOnServiceReachability || isSuspended) {
                        
                        // Check whether should restore connection or not
                        if([weakSelf shouldRestoreConnection] || weakSelf.shouldConnectOnServiceReachability) {

                            weakSelf.asyncLockingOperationInProgress = NO;
                            PNLog(PNLogGeneralLevel, weakSelf, @">>>>>> {LOCK}{#10} TURN OFF (%s)", __PRETTY_FUNCTION__);
                            if(!weakSelf.shouldConnectOnServiceReachability){

                                PNLog(PNLogGeneralLevel, weakSelf, @"SHOULD RESTORE CONNECTION (STATE: %d)",
                                      weakSelf.state);
                                
                                weakSelf.restoringConnection = YES;
                            }

                            if (isSuspended) {

                                PNLog(PNLogGeneralLevel, weakSelf, @"SHOULD RESUME CONNECTION (STATE: %d)",
                                      weakSelf.state);

                                weakSelf.state = PNPubNubClientStateConnected;

                                weakSelf.restoringConnection = NO;
                                [weakSelf.messagingChannel resume];
                                [weakSelf.serviceChannel resume];
                            }
                            else {

                                PNLog(PNLogGeneralLevel, weakSelf, @"SHOULD CONNECT (STATE: %d)",
                                      weakSelf.state);

                                [[weakSelf class] connect];
                            }
                        }
                    }
                }
                else {

                    PNLog(PNLogGeneralLevel, weakSelf, @"INTERNET CONNECITON NOT AVAILABLE (STATE: %d)",
                          weakSelf.state);
                    
                    // Check whether PubNub client was connected or connecting right now
                    if (weakSelf.state == PNPubNubClientStateConnected || weakSelf.state == PNPubNubClientStateConnecting) {
                        
                        if (weakSelf.state == PNPubNubClientStateConnecting) {

                            PNLog(PNLogGeneralLevel, weakSelf, @"CLIENT TRIED TO CONNECT (STATE: %d)",
                                  weakSelf.state);

                            weakSelf.state = PNPubNubClientStateDisconnectingOnNetworkError;

                            // Messaging channel will close second channel automatically.
                            [_sharedInstance.messagingChannel disconnectWithReset:NO];

                            [weakSelf handleConnectionErrorOnNetworkFailure];
                        }
                        else {

                            PNLog(PNLogGeneralLevel, weakSelf, @"CLIENT WAS CONNECTED (STATE: %d)",
                                  weakSelf.state);


                            if (![weakSelf shouldRestoreConnection]) {

                                PNLog(PNLogGeneralLevel, weakSelf, @"AUTO CONNECTION TURNED OFF (STATE: %d)",
                                      weakSelf.state);

                                PNError *connectionError = [PNError errorWithCode:kPNClientConnectionClosedOnInternetFailureError];
                                [weakSelf notifyDelegateClientWillDisconnectWithError:connectionError];
                            }
                            else {

                                PNLog(PNLogGeneralLevel, weakSelf, @"CLIENT WILL CONNECT AS SOON AS INTERNET BECOME "
                                        "AVAILABLE (STATE: %d)", weakSelf.state);
                            }
                            
                            weakSelf.state = PNPubNubClientStateDisconnectingOnNetworkError;

                            // Disconnect communication channels because of network issues
                            // Messaging channel will close second channel automatically.
                            [weakSelf.messagingChannel disconnectWithReset:NO];
                        }
                    }
                }
            }
        };

        [self subscribeForNotifications];
    }
    
    
    return self;
}


#pragma mark - Client connection management methods

- (BOOL)isConnected {
    
    return self.state == PNPubNubClientStateConnected;
}

- (void)setClientConnectionObservationWithSuccessBlock:(PNClientConnectionSuccessBlock)success
                                          failureBlock:(PNClientConnectionFailureBlock)failure {
    
    // Check whether at least one of blocks has been provided and whether
    // PubNub client already subscribed on state change event or not
    if(![[PNObservationCenter defaultCenter] isSubscribedOnClientStateChange:self] && (success || failure)) {
        
        // Subscribing PubNub client for connection state observation
        // (as soon as event will occur PubNub client will be removed
        // from observers list)
        __pn_desired_weak __typeof__(self) weakSelf = self;
        [[PNObservationCenter defaultCenter] addClientConnectionStateObserver:weakSelf
                                                                 oneTimeEvent:YES
                                                            withCallbackBlock:[^(NSString *origin,
                                                                                 BOOL connected,
                                                                                 PNError *connectionError) {
            
            // Notify subscriber via blocks
            if (connected && success) {
                
                success(origin);
            }
            else if (!connected && failure){
                
                failure(connectionError);
            }
            
            if (weakSelf.shouldConnectOnServiceReachability) {
                
                [weakSelf setClientConnectionObservationWithSuccessBlock:success failureBlock:failure];
            }
        } copy]];
    }
}

- (void)warmUpConnections {
    
    [self warmUpConnection:self.messagingChannel];
    [self warmUpConnection:self.serviceChannel];
}

- (void)warmUpConnection:(PNConnectionChannel *)connectionChannel {

    PNTimeTokenRequest *request = [PNTimeTokenRequest new];
    request.sendingByUserRequest = NO;

    [self sendRequest:request onChannel:connectionChannel shouldObserveProcessing:NO];
}

- (void)sendRequest:(PNBaseRequest *)request shouldObserveProcessing:(BOOL)shouldObserveProcessing {
    
    BOOL shouldSendOnMessageChannel = YES;
    
    
    // Checking whether request should be sent on service
    // connection channel or not
    if ([request isKindOfClass:[PNLeaveRequest class]] ||
        [request isKindOfClass:[PNTimeTokenRequest class]] ||
        [request isKindOfClass:[PNMessageHistoryRequest class]] ||
        [request isKindOfClass:[PNHereNowRequest class]] ||
        [request isKindOfClass:[PNLatencyMeasureRequest class]] ||
        [request isKindOfClass:[PNPushNotificationsStateChangeRequest class]] ||
        [request isKindOfClass:[PNPushNotificationsEnabledChannelsRequest class]] ||
        [request isKindOfClass:[PNPushNotificationsRemoveRequest class]]) {
        
        shouldSendOnMessageChannel = NO;
    }
    
    
    [self     sendRequest:request
                onChannel:(shouldSendOnMessageChannel ? self.messagingChannel : self.serviceChannel)
  shouldObserveProcessing:shouldObserveProcessing];
}

- (void)      sendRequest:(PNBaseRequest *)request
                onChannel:(PNConnectionChannel *)channel
  shouldObserveProcessing:(BOOL)shouldObserveProcessing {
    
    [channel scheduleRequest:request shouldObserveProcessing:shouldObserveProcessing];
}


#pragma mark - Connection channel delegate methods

- (void)connectionChannelConfigurationDidFail:(PNConnectionChannel *)channel {

    [[self class] disconnectByUser:NO];
}

- (void)connectionChannel:(PNConnectionChannel *)channel didConnectToHost:(NSString *)host {

    PNLog(PNLogGeneralLevel, self, @"CHANNEL CONNECTED: %@ (STATE: %d)", channel, self.state);

    BOOL isChannelsConnected = [self.messagingChannel isConnected] && [self.serviceChannel isConnected];
    BOOL isCorrectRemoteHost = [self.configuration.origin isEqualToString:host];
    
    // Check whether all communication channels connected and whether client in corresponding state or not
    if (isChannelsConnected && isCorrectRemoteHost && self.state == PNPubNubClientStateConnecting) {

        PNLog(PNLogGeneralLevel, self, @"BOTH CHANNELS CONNECTED TO THE ORIGIN: %@ (STATE: %d)", host, self.state);
        
        self.connectOnServiceReachabilityCheck = NO;
        self.connectOnServiceReachability = NO;
        
        // Mark that PubNub client established connection to PubNub
        // services
        self.state = PNPubNubClientStateConnected;
        
        
        [self warmUpConnections];
        
        [self notifyDelegateAboutConnectionToOrigin:host];
        
        if (!self.isRestoringConnection) {
            PNLog(PNLogGeneralLevel, self, @">>>>>> {LOCK}{#36} TURN OFF (%s)", __PRETTY_FUNCTION__);
            
            [self handleLockingOperationComplete:YES];
        }
        
        self.restoringConnection = NO;
    }
}

- (void)connectionChannel:(PNConnectionChannel *)channel didReconnectToHost:(NSString *)host {

    PNLog(PNLogGeneralLevel, self, @"CHANNEL RECONNECTED: %@ (STATE: %d)", channel, self.state);

    
    // Check whether received event from same host on which client is configured or not and client connected at this
    // moment
    if ([self.configuration.origin isEqualToString:host]) {

        if (self.state == PNPubNubClientStateConnecting) {

            PNLog(PNLogGeneralLevel, self, @"CHANNEL RECONNECTED DURING PUBNUB 'CONNECTING' STATE WHICH MEAN THAT "
                    "SECOND CHANNEL DIDN'T REPORTED YET THAT IT WAS CONNECTED AND '%@' WAS ABLE TO RECOVED AFTER SOME"
                    " ERROR (STATE: %d)", channel, self.state);

            [self connectionChannel:channel didConnectToHost:host];
        }
        else if (self.state == PNPubNubClientStateConnected) {

            [self warmUpConnection:channel];
        }
    }
}

- (void)  connectionChannel:(PNConnectionChannel *)channel connectionDidFailToOrigin:(NSString *)host
                  withError:(PNError *)error {

    PNLog(PNLogGeneralLevel, self, @"CHANNEL FAILED TO CONNECT: %@ (STATE: %d)", channel, self.state);
    
    // Check whether client in corresponding state and all communication channels not connected to the server
    if(self.state == PNPubNubClientStateConnecting && [self.configuration.origin isEqualToString:host] &&
       ![self.messagingChannel isConnected] && ![self.serviceChannel isConnected]) {

        PNLog(PNLogGeneralLevel, self, @"CLIENT FAILED TO CONNECT TO ORIGIN: %@ (STATE: %d)", host, self.state);
        
        self.connectOnServiceReachabilityCheck = NO;
        self.connectOnServiceReachability = NO;
        
        
        [self.configuration shouldKillDNSCache:YES];
        
        // Send notification to all who is interested in it (observation center will track it as well)
        [self notifyDelegateClientConnectionFailedWithError:error];
    }
}

- (void)connectionChannel:(PNConnectionChannel *)channel didDisconnectFromOrigin:(NSString *)host {

    // Check whether notification arrived from channels on which PubNub library is looking at this moment
    BOOL shouldHandleChannelEvent = [channel isEqual:self.messagingChannel] || [channel isEqual:self.serviceChannel];

    if (shouldHandleChannelEvent) {

        PNLog(PNLogGeneralLevel, self, @"CHANNEL DISCONNECTED: %@ (STATE: %d)", channel, self.state);
    }
    else {

        PNLog(PNLogGeneralLevel, self, @"RELEASED CHANNEL DISCONNECTED: %@. DON'T HANDLE EVENT (STATE: %d)", channel,
              self.state);
    }
    
    // Check whether host name arrived or not (it may not arrive if event sending instance was dismissed/deallocated)
    if (host == nil) {
        
        host = self.configuration.origin;
    }

    BOOL isForceClosingSecondChannel = NO;
    if (self.state != PNPubNubClientStateDisconnecting && shouldHandleChannelEvent) {

        self.state = PNPubNubClientStateDisconnectingOnNetworkError;
        if ([channel isEqual:self.messagingChannel] &&
            (![self.serviceChannel isDisconnected] || [self.serviceChannel isConnected])) {

            PNLog(PNLogGeneralLevel, self, @"DISCONNECTING SERVICE CONNECTION CHANNEL: %@ (STATE: %d)",
                  channel, self.state);

            isForceClosingSecondChannel = YES;
            [self.serviceChannel disconnect];
        }
        else if ([channel isEqual:self.serviceChannel] &&
                 (![self.messagingChannel isDisconnected] || [self.messagingChannel isConnected])) {

            PNLog(PNLogGeneralLevel, self, @"DISCONNECTING MESSAGING CONNECTION CHANNEL: %@ (STATE: %d)",
                  channel, self.state);

            isForceClosingSecondChannel = YES;
            [self.messagingChannel disconnectWithReset:NO];
        }
    }

    
    // Check whether received event from same host on which client is configured or not and all communication
    // channels are closed
    if(shouldHandleChannelEvent && !isForceClosingSecondChannel && [self.configuration.origin isEqualToString:host] &&
       [self.messagingChannel isDisconnected] && [self.serviceChannel isDisconnected]  &&
       self.state != PNPubNubClientStateDisconnected && self.state != PNPubNubClientStateDisconnectedOnNetworkError) {

        PNLog(PNLogGeneralLevel, self, @"CLIENT DISCONNECTED FROM ORIGIN: %@ (STATE: %d)", host, self.state);

        // Check whether all communication channels disconnected and whether client in corresponding state or not
        if (self.state == PNPubNubClientStateDisconnecting ||
            self.state == PNPubNubClientStateDisconnectingOnNetworkError ||
            channel == nil) {
            
            PNError *connectionError;
            PNPubNubClientState state = PNPubNubClientStateDisconnected;
            if (self.state == PNPubNubClientStateDisconnectingOnNetworkError) {
                
                state = PNPubNubClientStateDisconnectedOnNetworkError;
                connectionError = [PNError errorWithCode:kPNClientConnectionClosedOnInternetFailureError];
            }
            self.state = state;
            
            
            // Check whether error is caused by network error or not
            switch (connectionError.code) {
                case kPNClientConnectionFailedOnInternetFailureError:
                case kPNClientConnectionClosedOnInternetFailureError:

                    // Check whether should restore connection or not
                    if ([self shouldRestoreConnection] && state == PNPubNubClientStateDisconnectedOnNetworkError) {

                        PNLog(PNLogGeneralLevel, self, @"CLIENT SHOULD RESTORE CONNECTION. REACHABILITY CHECK "
                              "COMPLETED (STATE: %d)", self.state);

                        self.restoringConnection = YES;
                    }
                    
                    // Try to refresh reachability state (there is situation when reachability state changed within
                    // library to handle sockets timeout/error)
                    [self.reachability refreshReachabilityState];

                    if (![self.reachability isServiceAvailable]) {

                        self.restoringConnection = NO;
                    }
                    break;
                    
                default:
                    break;
            }
            

            // Check whether client still in bad state or not (because of async operations it is possible that before
            // this moment client was in corresponding state
            if (self.state != PNPubNubClientStateConnecting) {

                if(state == PNPubNubClientStateDisconnected) {

                    // Clean up cached data
                    [PNChannel purgeChannelsCache];

                    // Delay disconnection notification to give client ability to perform clean up well
                    __block __pn_desired_weak __typeof__(self) weakSelf = self;
                    void(^disconnectionNotifyBlock)(void) = ^{

                        if ([weakSelf.delegate respondsToSelector:@selector(pubnubClient:didDisconnectFromOrigin:)]) {

                            [weakSelf.delegate pubnubClient:weakSelf didDisconnectFromOrigin:host];
                        }
                        PNLog(PNLogDelegateLevel, weakSelf, @" PubNub client disconnected from PubNub origin at: %@",
                              host);


<<<<<<< HEAD
                    PNLog(PNLogGeneralLevel, self, @">>>>>> {LOCK}{#37} TURN OFF (%s)", __PRETTY_FUNCTION__);
                    [weakSelf sendNotification:kPNClientDidDisconnectFromOriginNotification withObject:host];
                    [self handleLockingOperationComplete:YES];
                };
                if (channel == nil) {
=======
                        [weakSelf sendNotification:kPNClientDidDisconnectFromOriginNotification withObject:host];
                        [self handleLockingOperationComplete:YES];
                    };
                    if (channel == nil) {

                        disconnectionNotifyBlock();
                    }
                    else {
>>>>>>> 45e57918

                        double delayInSeconds = 1.0;
                        dispatch_time_t popTime = dispatch_time(DISPATCH_TIME_NOW, (int64_t) (delayInSeconds * NSEC_PER_SEC));
                        dispatch_after(popTime, dispatch_get_main_queue(), disconnectionNotifyBlock);
                    }
                }
                else {

                    __block __pn_desired_weak __typeof__ (self) weakSelf = self;
                    void(^disconnectionNotifyBlock)(void) = ^{

                        if (state == PNPubNubClientStateDisconnectedOnNetworkError) {

                            [weakSelf handleLockingOperationBlockCompletion:^{

<<<<<<< HEAD
                        PNLog(PNLogGeneralLevel, self, @">>>>>> {LOCK}{#41} TURN OFF (%s)", __PRETTY_FUNCTION__);
                        [weakSelf handleLockingOperationBlockCompletion:^{
=======
                                if ([weakSelf.delegate respondsToSelector:@selector(pubnubClient:didDisconnectFromOrigin:withError:)]) {
>>>>>>> 45e57918

                                    [weakSelf.delegate pubnubClient:weakSelf didDisconnectFromOrigin:host withError:connectionError];
                                }
                                PNLog(PNLogDelegateLevel, weakSelf, @" PubNub client closed connection because of error: "
                                      "%@", connectionError);


                                [weakSelf sendNotification:kPNClientConnectionDidFailWithErrorNotification withObject:connectionError];
                            }
                                                        shouldStartNext:YES];
                        }
                    };

                    // Check whether service is available (this event may arrive after device was unlocked so basically
                    // connection is available and only sockets closed by remote server or internal kernel layer)
                    if ([self.reachability isServiceReachabilityChecked]) {

                        if ([self.reachability isServiceAvailable]) {

                            // Check whether should restore connection or not
                            if ([self shouldRestoreConnection]) {

                                PNLog(PNLogGeneralLevel, self, @"CLIENT SHOULD RESTORE CONNECTION. REACHABILITY CHECK "
                                      "COMPLETED (STATE: %d)", self.state);

                                self.asyncLockingOperationInProgress = NO;
                                self.restoringConnection = YES;

                                // Try to restore connection to remote PubNub services
                                [[self class] connect];
                            }
                            else {

<<<<<<< HEAD
                            self.asyncLockingOperationInProgress = NO;
                            PNLog(PNLogGeneralLevel, self, @">>>>>> {LOCK}{#11} TURN OFF (%s)", __PRETTY_FUNCTION__);
                            self.restoringConnection = YES;
                            
                            // Try to restore connection to remote PubNub services
                            [[self class] connect];
=======
                                PNLog(PNLogGeneralLevel, self, @"DESTROY COMPONENTS (STATE: %d)", self.state);

                                disconnectionNotifyBlock();
                            }
>>>>>>> 45e57918
                        }
                        // In case if there is no connection check whether clint should restore connection or not.
                        else if(![self shouldRestoreConnection]) {

                            PNLog(PNLogGeneralLevel, self, @"DESTROY COMPONENTS (STATE: %d)", self.state);

                            self.state = PNPubNubClientStateDisconnected;
                            disconnectionNotifyBlock();
                        }
                        else if ([self shouldRestoreConnection]) {

                            PNLog(PNLogGeneralLevel, self, @"CONNECTION WILL BE RESTORED AS SOON AS INTERNET CONNECTION "
                                  "WILL GO UP (STATE: %d)", self.state);
                        }
                    }
                }
            }
            else {

                PNLog(PNLogGeneralLevel, self, @"CLIENT ALREADY CONNECTING BACK. DON'T DO ANYTHING. (STATE: %d)",
                      self.state);
            }
        }
        // Check whether server unexpectedly closed connection while client was active or not
        else if(self.state == PNPubNubClientStateConnected) {
            
            self.state = PNPubNubClientStateDisconnected;
            
            if([self shouldRestoreConnection]) {

                PNLog(PNLogGeneralLevel, self, @"CLIENT SHOULD RESTORE CONNECTION. WAS CONNECTED BEFORE. (STATE: %d)",
                      self.state);

                self.asyncLockingOperationInProgress = NO;
                PNLog(PNLogGeneralLevel, self, @">>>>>> {LOCK}{#12} TURN OFF (%s)", __PRETTY_FUNCTION__);
                self.restoringConnection = YES;
                
                // Try to restore connection to remote PubNub services
                [[self class] connect];
            }
        }
        // Check whether connection has been closed because PubNub client updates it's configuration
        else if (self.state == PNPubNubClientStateDisconnectingOnConfigurationChange) {

            self.asyncLockingOperationInProgress = NO;
            PNLog(PNLogGeneralLevel, self, @">>>>>> {LOCK}{#13} TURN OFF (%s)", __PRETTY_FUNCTION__);
            
            // Close connection to PubNub services
            [[self class] disconnectByUser:NO];
        }
    }
}

- (void) connectionChannel:(PNConnectionChannel *)channel willDisconnectFromOrigin:(NSString *)host
                 withError:(PNError *)error {
    
    if (self.state == PNPubNubClientStateConnected && [self.configuration.origin isEqualToString:host]) {

        self.state = PNPubNubClientStateDisconnecting;
        BOOL disconnectedOnNetworkError = ![self.reachability isServiceAvailable];
        if(!disconnectedOnNetworkError) {
            
            disconnectedOnNetworkError = error.code == kPNRequestExecutionFailedOnInternetFailureError;
        }
        if (!disconnectedOnNetworkError) {
            
            disconnectedOnNetworkError = ![self.messagingChannel isConnected] || ![self.serviceChannel isConnected];
        }
        if (disconnectedOnNetworkError) {
            
            self.state = PNPubNubClientStateDisconnectingOnNetworkError;
        }
        
        [self.reachability updateReachabilityFromError:error];
        
        
        [self notifyDelegateClientWillDisconnectWithError:error];
    }
}


- (void)connectionChannelWillSuspend:(PNConnectionChannel *)channel {

    //
}

- (void)connectionChannelDidSuspend:(PNConnectionChannel *)channel {

    //
}

- (void)connectionChannelWillResume:(PNConnectionChannel *)channel {

    //
}

- (void)connectionChannelDidResume:(PNConnectionChannel *)channel {

    [self warmUpConnection:channel];

    // Check whether on resume there is no async locking operation is running
    if (!self.asyncLockingOperationInProgress) {

        [self handleLockingOperationComplete:YES];
    }
}

- (BOOL)connectionChannelCanConnect:(PNConnectionChannel *)channel {

    // Help reachability instance update it's state our of schedule
    [self.reachability refreshReachabilityState];


    return [self.reachability isServiceAvailable];
}

- (BOOL)connectionChannelShouldRestoreConnection:(PNConnectionChannel *)channel {

    // Help reachability instance update it's state our of schedule
    [self.reachability refreshReachabilityState];

    BOOL isSimulatingReachability = [self.reachability isSimulatingNetworkSwitchEvent];
    BOOL shouldRestoreConnection = self.state == PNPubNubClientStateConnecting ||
                                   self.state == PNPubNubClientStateConnected ||
                                   self.state == PNPubNubClientStateDisconnectingOnNetworkError ||
                                   self.state == PNPubNubClientStateDisconnectedOnNetworkError;

    // Ensure that there is connection available as well as permission to connect
    shouldRestoreConnection = shouldRestoreConnection && [self.reachability isServiceAvailable] && !isSimulatingReachability;


    return shouldRestoreConnection;
}


#pragma mark - Handler methods

#if __IPHONE_OS_VERSION_MIN_REQUIRED
- (void)handleApplicationDidEnterBackgroundState:(NSNotification *)__unused notification {

	PNLog(PNLogGeneralLevel, self, @"HANDLE APPLICATION ENTERED BACKGROUND");
    
	if (![self canRunInBackground]) {

        // Check whether application connected or not
        if ([self isConnected]) {

            PNLog(PNLogGeneralLevel, self, @"SUSPENDING...");


            self.state = PNPubNubClientStateSuspended;

            self.asyncLockingOperationInProgress = NO;
            [self.messagingChannel suspend];
            [self.serviceChannel suspend];
        }
    }
}

- (void)handleApplicationDidEnterForegroundState:(NSNotification *)__unused notification  {

    PNLog(PNLogGeneralLevel, self, @"HANDLE APPLICATION ENTERED FOREGROUND");

    [self.reachability refreshReachabilityState];

    if ([self.reachability isServiceAvailable]) {

        PNLog(PNLogGeneralLevel, self, @" CONNECTION AVAILABLE");

        // Check whether application is suspended
        if (self.state == PNPubNubClientStateSuspended) {

            PNLog(PNLogGeneralLevel, self, @"RESUMING...");

            self.state = PNPubNubClientStateConnected;

            self.asyncLockingOperationInProgress = NO;
            [self.messagingChannel resume];
            [self.serviceChannel resume];
        }
    }
}
#else
- (void)handleWorkspaceWillSleep:(NSNotification *)notification {

    PNLog(PNLogGeneralLevel, self, @"HANDLE WORKSPACE SLEEP");
    [self.reachability suspend];

        // Check whether application connected or not
        if ([self isConnected]) {

            PNLog(PNLogGeneralLevel, self, @"SUSPENDING...");

            self.state = PNPubNubClientStateSuspended;

            self.asyncLockingOperationInProgress = NO;
            [self.messagingChannel suspend];
            [self.serviceChannel suspend];
        }
}

- (void)handleWorkspaceDidWake:(NSNotification *)notification {

    PNLog(PNLogGeneralLevel, self, @"HANDLE WORKSPACE WAKE");

    [self.reachability refreshReachabilityState];

    if ([self.reachability isServiceAvailable]) {

		PNLog(PNLogGeneralLevel, self, @" CONNECTION AVAILABLE");

        // Check whether application is suspended
        if (self.state == PNPubNubClientStateSuspended) {

            PNLog(PNLogGeneralLevel, self, @"RESUMING...");

            self.state = PNPubNubClientStateConnected;

            self.asyncLockingOperationInProgress = NO;
            [self.messagingChannel resume];
            [self.serviceChannel resume];
        }
    }
}
#endif

- (void)handleConnectionErrorOnNetworkFailure {

    [self handleConnectionErrorOnNetworkFailureWithError:[PNError errorWithCode:kPNClientConnectionFailedOnInternetFailureError]];
}

- (void)handleConnectionErrorOnNetworkFailureWithError:(PNError *)error {

    // Check whether client is connecting currently or not
    if (self.state == PNPubNubClientStateConnecting || self.state == PNPubNubClientStateDisconnectingOnNetworkError ||
        self.shouldConnectOnServiceReachability) {

        if (self.state != PNPubNubClientStateDisconnectingOnNetworkError &&
            self.state != PNPubNubClientStateDisconnectedOnNetworkError) {

            self.state = PNPubNubClientStateDisconnected;
        }
        [self notifyDelegateClientConnectionFailedWithError:error];
    }
}

- (void)handleLockingOperationComplete:(BOOL)shouldStartNext {

    PNLog(PNLogGeneralLevel, self, @">>>>>> {LOCK}{#42} TURN OFF (%s)", __PRETTY_FUNCTION__);
    [self handleLockingOperationBlockCompletion:NULL shouldStartNext:shouldStartNext];
}

- (void)handleLockingOperationBlockCompletion:(void(^)(void))operationPostBlock shouldStartNext:(BOOL)shouldStartNext {

    self.asyncLockingOperationInProgress = NO;
    PNLog(PNLogGeneralLevel, self, @">>>>>> {LOCK}{#14} TURN OFF (%s)", __PRETTY_FUNCTION__);


    // Perform post completion block
    // INFO: This is done to handle situation when some block may launch locking operation
    //       and this handling block will release another one
    if (operationPostBlock) {

        operationPostBlock();
    }


    if (shouldStartNext) {

        NSInvocation *methodInvocation = nil;
        if ([pendingInvocations count] > 0) {

            // Retrieve reference on invocation instance at the start of the list
            // (oldest scheduled instance)
            methodInvocation = [pendingInvocations objectAtIndex:0];
            [pendingInvocations removeObjectAtIndex:0];
        }

        if (methodInvocation) {

            PNLog(PNLogGeneralLevel, self, @">>>>>> {RESUME} METHOD: %@", NSStringFromSelector(methodInvocation.selector));
            [methodInvocation invoke];
        }
    }
}


#pragma mark - Misc methods

- (BOOL)isResuming {

    BOOL isResuming = NO;

    if (self.state == PNPubNubClientStateSuspended) {

        isResuming = [self.messagingChannel isResuming] || [self.serviceChannel isResuming];
    }


    return isResuming;
}

- (void)prepareCryptoHelper {
    
    if ([self.configuration.cipherKey length] > 0) {
        
        PNError *helperInitializationError = nil;
        [[PNCryptoHelper sharedInstance] updateWithConfiguration:self.configuration
                                                       withError:&helperInitializationError];
        if (helperInitializationError != nil) {
            
            PNLog(PNLogGeneralLevel, self, @"[INFO] Crypto helper initialization failed because of error: %@",
                  helperInitializationError);
        }
    }
}


- (void)subscribeForNotifications {

    [self unsubscribeFromNotifications];

#if __IPHONE_OS_VERSION_MIN_REQUIRED
    [[NSNotificationCenter defaultCenter] addObserver:self
                                             selector:@selector(handleApplicationDidEnterBackgroundState:)
                                                 name:UIApplicationDidEnterBackgroundNotification
                                               object:nil];
    [[NSNotificationCenter defaultCenter] addObserver:self
                                             selector:@selector(handleApplicationDidEnterForegroundState:)
                                                 name:UIApplicationWillEnterForegroundNotification
                                               object:nil];
#else
    [[[NSWorkspace sharedWorkspace] notificationCenter] addObserver:self
                                                           selector:@selector(handleWorkspaceWillSleep:)
                                                               name:NSWorkspaceWillSleepNotification
                                                             object:nil];
    [[[NSWorkspace sharedWorkspace] notificationCenter] addObserver:self
                                                           selector:@selector(handleWorkspaceWillSleep:)
                                                               name:NSWorkspaceSessionDidResignActiveNotification
                                                             object:nil];

    [[[NSWorkspace sharedWorkspace] notificationCenter] addObserver:self
                                                           selector:@selector(handleWorkspaceDidWake:)
                                                               name:NSWorkspaceDidWakeNotification
                                                             object:nil];
    [[[NSWorkspace sharedWorkspace] notificationCenter] addObserver:self
                                                           selector:@selector(handleWorkspaceDidWake:)
                                                               name:NSWorkspaceSessionDidBecomeActiveNotification
                                                             object:nil];
#endif
}

- (void)unsubscribeFromNotifications {

#if __IPHONE_OS_VERSION_MIN_REQUIRED
    [[NSNotificationCenter defaultCenter] removeObserver:self name:UIApplicationDidEnterBackgroundNotification object:nil];
    [[NSNotificationCenter defaultCenter] removeObserver:self name:UIApplicationWillEnterForegroundNotification object:nil];
#else
    [[NSNotificationCenter defaultCenter] removeObserver:self name:NSWorkspaceWillSleepNotification object:nil];
    [[NSNotificationCenter defaultCenter] removeObserver:self name:NSWorkspaceSessionDidResignActiveNotification object:nil];
    [[NSNotificationCenter defaultCenter] removeObserver:self name:NSWorkspaceDidWakeNotification object:nil];
    [[NSNotificationCenter defaultCenter] removeObserver:self name:NSWorkspaceSessionDidBecomeActiveNotification object:nil];
#endif
}

- (BOOL)shouldPostponeMethodCall {
    
    return self.isAsyncLockingOperationInProgress;
}

- (void)postponeSelector:(SEL)calledMethodSelector
               forObject:(id)object
          withParameters:(NSArray *)parameters
              outOfOrder:(BOOL)placeOutOfOrder{

    PNLog(PNLogGeneralLevel, self, @">>>>>> {POSTPONE} METHOD: %@", NSStringFromSelector(calledMethodSelector));
    
    // Initialize variables required to perform postponed method call
    int signatureParameterOffset = 2;
    NSMethodSignature *methodSignature = [object methodSignatureForSelector:calledMethodSelector];
    NSInvocation *methodInvocation = [NSInvocation invocationWithMethodSignature:methodSignature];
    
    // Configure invocation instance
    methodInvocation.selector = calledMethodSelector;
    [parameters enumerateObjectsUsingBlock:^(id parameter, NSUInteger parameterIdx, BOOL *parametersEnumeratorStop) {
        
        NSUInteger parameterIndex = (parameterIdx + signatureParameterOffset);
        parameter = [parameter isKindOfClass:[NSNull class]] ? nil : parameter;
        const char *parameterType = [methodSignature getArgumentTypeAtIndex:parameterIndex];
        if ([parameter isKindOfClass:[NSNumber class]]) {
            
            if (strcmp(parameterType, @encode(BOOL)) == 0) {
                
                BOOL flagValue = [(NSNumber *) parameter boolValue];
                [methodInvocation setArgument:&flagValue atIndex:parameterIndex];
            }
            else if (strcmp(parameterType, @encode(NSUInteger)) == 0) {
                
                NSUInteger unsignedInteger = [(NSNumber *) parameter unsignedIntegerValue];
                [methodInvocation setArgument:&unsignedInteger atIndex:parameterIndex];
            }
        }
        else {
            
            if (parameter != nil) {
                
                [methodInvocation setArgument:&parameter atIndex:parameterIndex];
            }
        }
    }];
    methodInvocation.target = object;
    [methodInvocation retainArguments];
    
    
    // Place invocation instance into mending invocations set for future usage
    if (placeOutOfOrder) {
        
        // Placing method invocation at first index, so it will be called as soon
        // as possible
        [pendingInvocations insertObject:methodInvocation atIndex:0];
    }
    else {
        
        [pendingInvocations addObject:methodInvocation];
    }
}

- (void)notifyDelegateAboutConnectionToOrigin:(NSString *)originHostName {
    
    // Check whether delegate able to handle connection completion
    if ([self.delegate respondsToSelector:@selector(pubnubClient:didConnectToOrigin:)]) {
        
        [self.delegate performSelector:@selector(pubnubClient:didConnectToOrigin:)
                            withObject:self
                            withObject:self.configuration.origin];
    }
    PNLog(PNLogDelegateLevel, self, @" PubNub client successfully connected to PubNub origin at: %@", originHostName);

    
    [self sendNotification:kPNClientDidConnectToOriginNotification withObject:originHostName];
}

- (void)notifyDelegateAboutResubscribeWillStartOnChannels:(NSArray *)channels {

    if ([channels count] > 0) {

        // Notify delegate that client is about to restore subscription
        // on previously subscribed channels
        if ([self.delegate respondsToSelector:@selector(pubnubClient:willRestoreSubscriptionOnChannels:)]) {

            [self.delegate performSelector:@selector(pubnubClient:willRestoreSubscriptionOnChannels:)
                                withObject:self
                                withObject:channels];
        }
        PNLog(PNLogDelegateLevel, self, @" PubNub client resuming subscription on: %@", channels);


        [self sendNotification:kPNClientSubscriptionWillRestoreNotification withObject:channels];
    }
}

- (void)notifyDelegateAboutSubscriptionFailWithError:(PNError *)error {

    PNLog(PNLogGeneralLevel, self, @">>>>>> {LOCK}{#57} TURN OFF (%s)", __PRETTY_FUNCTION__);
    [self handleLockingOperationBlockCompletion:^{

        PNLog(PNLogGeneralLevel, self, @"FAILED TO SUBSCRIBE (STATE: %d)", self.state);
        
        if ([self shouldNotifyAboutEvent]) {
            
            // Check whether delegate is able to handle subscription error
            // or not
            if ([self.delegate respondsToSelector:@selector(pubnubClient:subscriptionDidFailWithError:)]) {
                
                [self.delegate performSelector:@selector(pubnubClient:subscriptionDidFailWithError:)
                                    withObject:self
                                    withObject:(id) error];
            }
            PNLog(PNLogDelegateLevel, self, @" PubNub client failed to subscribe because of error: %@", error);

            
            [self sendNotification:kPNClientSubscriptionDidFailNotification withObject:error];
        }
    }
                                shouldStartNext:YES];
}

- (void)notifyDelegateAboutUnsubscriptionFailWithError:(PNError *)error {

    PNLog(PNLogGeneralLevel, self, @">>>>>> {LOCK}{#59} TURN OFF (%s)", __PRETTY_FUNCTION__);
    [self handleLockingOperationBlockCompletion:^{

        PNLog(PNLogGeneralLevel, self, @"FAILED TO UNSUBSCRIBE (STATE: %d)", self.state);
        
        if ([self shouldNotifyAboutEvent]) {
            
            // Check whether delegate is able to handle unsubscription error
            // or not
            if ([self.delegate respondsToSelector:@selector(pubnubClient:unsubscriptionDidFailWithError:)]) {
                
                [self.delegate performSelector:@selector(pubnubClient:unsubscriptionDidFailWithError:)
                                    withObject:self
                                    withObject:(id) error];
            }
            PNLog(PNLogDelegateLevel, self, @" PubNub client failed to unsubscribe because of error: %@", error);

            
            [self sendNotification:kPNClientUnsubscriptionDidFailNotification withObject:error];
        }
    }
                                shouldStartNext:YES];
}

- (void)notifyDelegateAboutPresenceEnablingFailWithError:(PNError *)error {

    PNLog(PNLogGeneralLevel, self, @">>>>>> {LOCK}{#52} TURN OFF (%s)", __PRETTY_FUNCTION__);
    [self handleLockingOperationBlockCompletion:^{

        PNLog(PNLogGeneralLevel, self, @"FAILED TO ENABLE PRESENCE (STATE: %d)", self.state);
        
        if ([self shouldNotifyAboutEvent]) {
            
            // Check whether delegate is able to handle unsubscription error
            // or not
            if ([self.delegate respondsToSelector:@selector(pubnubClient:presenceObservationEnablingDidFailWithError:)]) {
                
                [self.delegate performSelector:@selector(pubnubClient:presenceObservationEnablingDidFailWithError:)
                                    withObject:self
                                    withObject:(id) error];
            }
            PNLog(PNLogDelegateLevel, self, @" PubNub client failed to enable presence observation because of error: "
                    "%@", error);

            
            [self sendNotification:kPNClientPresenceEnablingDidFailNotification withObject:error];
        }
    }
                                shouldStartNext:YES];
}

- (void)notifyDelegateAboutPresenceDisablingFailWithError:(PNError *)error {

    PNLog(PNLogGeneralLevel, self, @">>>>>> {LOCK}{#51} TURN OFF (%s)", __PRETTY_FUNCTION__);
    [self handleLockingOperationBlockCompletion:^{

        PNLog(PNLogGeneralLevel, self, @"FAILED TO DISABLE PRESENCE (STATE: %d)", self.state);
        
        if ([self shouldNotifyAboutEvent]) {
            
            // Check whether delegate is able to handle unsubscription error
            // or not
            if ([self.delegate respondsToSelector:@selector(pubnubClient:presenceObservationDisablingDidFailWithError:)]) {
                
                [self.delegate performSelector:@selector(pubnubClient:presenceObservationDisablingDidFailWithError:)
                                    withObject:self
                                    withObject:(id) error];
            }
            PNLog(PNLogDelegateLevel, self, @" PubNub client failed to disable presence observation because of error:"
                    " %@", error);

            
            [self sendNotification:kPNClientPresenceDisablingDidFailNotification withObject:error];
        }
    }
                                shouldStartNext:YES];
}

- (void)notifyDelegateAboutPushNotificationsEnableFailedWithError:(PNError *)error {

    PNLog(PNLogGeneralLevel, self, @">>>>>> {LOCK}{#55} TURN OFF (%s)", __PRETTY_FUNCTION__);
    [self handleLockingOperationBlockCompletion:^{

        PNLog(PNLogGeneralLevel, self, @"FAILED TO ENABLED PUSH NOTIFICATION ON CHANNEL (STATE: %d)", self.state);
        
        if ([self shouldNotifyAboutEvent]) {
            
            // Check whether delegate is able to handle push notification enabling error
            // or not
            SEL selector = @selector(pubnubClient:pushNotificationEnableDidFailWithError:);
            if ([self.delegate respondsToSelector:selector]) {

                #pragma clang diagnostic push
                #pragma clang diagnostic ignored "-Warc-performSelector-leaks"
                [self.delegate performSelector:selector withObject:self withObject:error];
                #pragma clang diagnostic pop
            }
            PNLog(PNLogDelegateLevel, self, @" PubNub client failed push notification enable because of error: %@",
                  error);

            
            [self sendNotification:kPNClientPushNotificationEnableDidFailNotification withObject:error];
        }
    }
                                shouldStartNext:YES];
}

- (void)notifyDelegateAboutPushNotificationsDisableFailedWithError:(PNError *)error {

    PNLog(PNLogGeneralLevel, self, @">>>>>> {LOCK}{#53} TURN OFF (%s)", __PRETTY_FUNCTION__);
    [self handleLockingOperationBlockCompletion:^{

        PNLog(PNLogGeneralLevel, self, @"FAILED TO DISABLE PUSH NOTIFICATIONS ON CHANNELS (STATE: %d)", self.state);
        
        if ([self shouldNotifyAboutEvent]) {
            
            // Check whether delegate is able to handle push notification enabling error
            // or not
            SEL selector = @selector(pubnubClient:pushNotificationDisableDidFailWithError:);
            if ([self.delegate respondsToSelector:selector]) {

                #pragma clang diagnostic push
                #pragma clang diagnostic ignored "-Warc-performSelector-leaks"
                [self.delegate performSelector:selector withObject:self withObject:error];
                #pragma clang diagnostic pop
            }
            PNLog(PNLogDelegateLevel, self, @" PubNub client failed to disable push notifications because of error: "
                    "%@", error);

            
            [self sendNotification:kPNClientPushNotificationDisableDidFailNotification withObject:error];
        }
    }
                                shouldStartNext:YES];
}

- (void)notifyDelegateAboutPushNotificationsRemoveFailedWithError:(PNError *)error {

    PNLog(PNLogGeneralLevel, self, @">>>>>> {LOCK}{#56} TURN OFF (%s)", __PRETTY_FUNCTION__);
    [self handleLockingOperationBlockCompletion:^{

        PNLog(PNLogGeneralLevel, self, @"FAILED TO REMOVE REMOVE PUSH NOTIFICATIONS FROM ALL CHANNELS (STATE: %d)",
              self.state);
        
        if ([self shouldNotifyAboutEvent]) {
            
            // Check whether delegate is able to handle push notifications removal error
            // or not
            SEL selector = @selector(pubnubClient:pushNotificationsRemoveFromChannelsDidFailWithError:);
            if ([self.delegate respondsToSelector:selector]) {

                #pragma clang diagnostic push
                #pragma clang diagnostic ignored "-Warc-performSelector-leaks"
                [self.delegate performSelector:selector withObject:self withObject:error];
                #pragma clang diagnostic pop
            }
            PNLog(PNLogDelegateLevel, self, @" PubNub client failed remove push notifications from channels because "
                    "of error: %@", error);

            
            [self sendNotification:kPNClientPushNotificationRemoveDidFailNotification withObject:error];
        }
    }
                                shouldStartNext:YES];
}

- (void)notifyDelegateAboutPushNotificationsEnabledChannelsFailedWithError:(PNError *)error {

    PNLog(PNLogGeneralLevel, self, @">>>>>> {LOCK}{#54} TURN OFF (%s)", __PRETTY_FUNCTION__);
    [self handleLockingOperationBlockCompletion:^{

        PNLog(PNLogGeneralLevel, self, @"FAILED TO REQUEST PUSH NOTIFICATION ENABLED CHANNELS (STATE: %d)",
              self.state);
        
        if ([self shouldNotifyAboutEvent]) {
            
            // Check whether delegate is able to handle push notifications removal error
            // or not
            SEL selector = @selector(pubnubClient:pushNotificationEnabledChannelsReceiveDidFailWithError:);
            if ([self.delegate respondsToSelector:selector]) {

                #pragma clang diagnostic push
                #pragma clang diagnostic ignored "-Warc-performSelector-leaks"
                [self.delegate performSelector:selector withObject:self withObject:error];
                #pragma clang diagnostic pop
            }
            PNLog(PNLogDelegateLevel, self, @" PubNub client failed to receive list of channels because of error: "
                    "%@", error);

            
            [self sendNotification:kPNClientPushNotificationChannelsRetrieveDidFailNotification withObject:error];
        }
    }
                                shouldStartNext:YES];
}

- (void)notifyDelegateAboutTimeTokenRetrievalFailWithError:(PNError *)error {

    PNLog(PNLogGeneralLevel, self, @">>>>>> {LOCK}{#58} TURN OFF (%s)", __PRETTY_FUNCTION__);
    [self handleLockingOperationBlockCompletion:^{

        PNLog(PNLogGeneralLevel, self, @"FAILED TO RETRIEVE TIME TOKEN (STATE: %d)", self.state);
        
        if ([self shouldNotifyAboutEvent]) {
            
            // Check whether delegate is able to handle time token retrieval
            // error or not
            if ([self.delegate respondsToSelector:@selector(pubnubClient:timeTokenReceiveDidFailWithError:)]) {
                
                [self.delegate performSelector:@selector(pubnubClient:timeTokenReceiveDidFailWithError:)
                                    withObject:self
                                    withObject:error];
            }
            PNLog(PNLogDelegateLevel, self, @" PubNub client failed to receive time token because of error: %@",
                  error);

            
            [self sendNotification:kPNClientDidFailTimeTokenReceiveNotification withObject:error];
        }
    }
                                shouldStartNext:YES];
}

- (void)notifyDelegateAboutMessageSendingFailedWithError:(PNError *)error {

    PNLog(PNLogGeneralLevel, self, @">>>>>> {LOCK}{#49} TURN OFF (%s)", __PRETTY_FUNCTION__);
    [self handleLockingOperationBlockCompletion:^{

        PNLog(PNLogGeneralLevel, self, @"FAILED TO SEND MESSAGE (STATE: %d)", self.state);
        
        if ([self shouldNotifyAboutEvent]) {
            
            // Check whether delegate is able to handle message sending error or not
            if ([self.delegate respondsToSelector:@selector(pubnubClient:didFailMessageSend:withError:)]) {
                
                [self.delegate pubnubClient:self didFailMessageSend:error.associatedObject withError:error];
            }
            PNLog(PNLogDelegateLevel, self, @" PubNub client failed to send message '%@' because of error: %@",
                  error.associatedObject, error);

            
            [self sendNotification:kPNClientMessageSendingDidFailNotification withObject:error];
        }
    }
                                shouldStartNext:YES];
}

- (void)notifyDelegateAboutHistoryDownloadFailedWithError:(PNError *)error {

    PNLog(PNLogGeneralLevel, self, @">>>>>> {LOCK}{#48} TURN OFF (%s)", __PRETTY_FUNCTION__);
    [self handleLockingOperationBlockCompletion:^{

        PNLog(PNLogGeneralLevel, self, @"FAILED TO DOWNLOAD HISTORY (STATE: %d)", self.state);
        
        if ([self shouldNotifyAboutEvent]) {
            
            // Check whether delegate us able to handle message history download error
            // or not
            if ([self.delegate respondsToSelector:@selector(pubnubClient:didFailHistoryDownloadForChannel:withError:)]) {
                
                [self.delegate pubnubClient:self didFailHistoryDownloadForChannel:error.associatedObject withError:error];
            }
            PNLog(PNLogDelegateLevel, self, @" PubNub client failed to download history for %@ because of error: %@",
                  error.associatedObject, error);


            [self sendNotification:kPNClientHistoryDownloadFailedWithErrorNotification withObject:error];
        }
    }
                                shouldStartNext:YES];
}

- (void)notifyDelegateAboutParticipantsListDownloadFailedWithError:(PNError *)error {

    PNLog(PNLogGeneralLevel, self, @">>>>>> {LOCK}{#50} TURN OFF (%s)", __PRETTY_FUNCTION__);
    [self handleLockingOperationBlockCompletion:^{

        PNLog(PNLogGeneralLevel, self, @"FAILED TO DOWNLOAD PARTICIPANTS LIST (STATE: %d)", self.state);
        
        if ([self shouldNotifyAboutEvent]) {
            
            // Check whether delegate us able to handle participants list
            // download error or not
            if ([self.delegate respondsToSelector:@selector(pubnubClient:didFailParticipantsListDownloadForChannel:withError:)]) {
                
                [self.delegate   pubnubClient:self
    didFailParticipantsListDownloadForChannel:error.associatedObject
                                    withError:error];
            }
            PNLog(PNLogDelegateLevel, self, @" PubNub client failed to download participants list for channel %@ "
                    "because of error: %@",
                  error.associatedObject, error);

            
            [self sendNotification:kPNClientParticipantsListDownloadFailedWithErrorNotification withObject:error];
        }
    }
                                shouldStartNext:YES];
}

- (void)notifyDelegateAboutError:(PNError *)error {
    
    if ([self.delegate respondsToSelector:@selector(pubnubClient:error:)]) {
        
        [self.delegate performSelector:@selector(pubnubClient:error:)
                            withObject:self
                            withObject:error];
    }
    PNLog(PNLogDelegateLevel, self, @" PubNub client report that error occurred: %@", error);

    
    [self sendNotification:kPNClientErrorNotification withObject:error];
}

- (void)notifyDelegateClientWillDisconnectWithError:(PNError *)error {
    
    if ([self.delegate respondsToSelector:@selector(pubnubClient:willDisconnectWithError:)]) {
        
        [self.delegate performSelector:@selector(pubnubClient:willDisconnectWithError:)
                            withObject:self
                            withObject:error];
    }
    PNLog(PNLogDelegateLevel, self, @" PubNub clinet will close connection because of error: %@", error);
    
    [self sendNotification:kPNClientConnectionDidFailWithErrorNotification withObject:error];
}

- (void)notifyDelegateClientConnectionFailedWithError:(PNError *)error {
    
    BOOL shouldStartNextPostponedOperation = !self.shouldConnectOnServiceReachability;

    PNLog(PNLogGeneralLevel, self, @">>>>>> {LOCK}{#60} TURN OFF (%s)", __PRETTY_FUNCTION__);
    [self handleLockingOperationBlockCompletion:^{
        
        if ([self.delegate respondsToSelector:@selector(pubnubClient:connectionDidFailWithError:)]) {
            
            [self.delegate performSelector:@selector(pubnubClient:connectionDidFailWithError:)
                                withObject:self
                                withObject:error];
        }
        PNLog(PNLogDelegateLevel, self, @" PubNub client was unable to connect because of error: %@", error);

        
        [self sendNotification:kPNClientConnectionDidFailWithErrorNotification withObject:error];
    }
                                shouldStartNext:shouldStartNextPostponedOperation];
}

- (void)sendNotification:(NSString *)notificationName withObject:(id)object {
    
    // Send notification to all who is interested in it
    // (observation center will track it as well)
    [[NSNotificationCenter defaultCenter] postNotificationName:notificationName object:self userInfo:object];
}

#if __IPHONE_OS_VERSION_MIN_REQUIRED
- (BOOL)canRunInBackground {

    BOOL canRunInBackground = [UIApplication canRunInBackground];

    if ([self.delegate respondsToSelector:@selector(shouldRunClientInBackground)]) {

        canRunInBackground = [self.delegate shouldRunClientInBackground];
    }


    return canRunInBackground;
}
#endif

- (BOOL)shouldRestoreConnection {
    
    BOOL shouldRestoreConnection = self.configuration.shouldAutoReconnectClient;
    if ([self.delegate respondsToSelector:@selector(shouldReconnectPubNubClient:)]) {
        
        shouldRestoreConnection = [[self.delegate performSelector:@selector(shouldReconnectPubNubClient:)
                                                       withObject:self] boolValue];
    }
    
    
    return shouldRestoreConnection;
}

- (BOOL)shouldRestoreSubscription {
    
    BOOL shouldRestoreSubscription = self.configuration.shouldResubscribeOnConnectionRestore;
    if ([self.delegate respondsToSelector:@selector(shouldResubscribeOnConnectionRestore)]) {
        
        shouldRestoreSubscription = [[self.delegate shouldResubscribeOnConnectionRestore] boolValue];
    }
    
    
    return shouldRestoreSubscription;
}

- (BOOL)shouldNotifyAboutEvent {

    BOOL shouldNotifyAboutEvent = (self.state != PNPubNubClientStateCreated) &&
                                  (self.state != PNPubNubClientStateConnecting) &&
                                  (self.state != PNPubNubClientStateDisconnecting) &&
                                  (self.state != PNPubNubClientStateDisconnected) &&
                                  (self.state != PNPubNubClientStateReset);

    PNLog(PNLogGeneralLevel, self, @"SHOULD NOTIFY DELEGATE? %@ (STATE: %d)", shouldNotifyAboutEvent ? @"YES" : @"NO",
          self.state);

    
    return shouldNotifyAboutEvent;
}

- (BOOL)shouldRestoreSubscriptionWithLastTimeToken {
    
    BOOL shouldRestoreFromLastTimeToken = self.configuration.shouldRestoreSubscriptionFromLastTimeToken;
    if ([self.delegate respondsToSelector:@selector(shouldRestoreSubscriptionFromLastTimeToken)]) {
        
        shouldRestoreFromLastTimeToken = [[self.delegate shouldRestoreSubscriptionFromLastTimeToken] boolValue];
    }
    
    
    return shouldRestoreFromLastTimeToken;
}

- (NSInteger)requestExecutionPossibilityStatusCode {
    
    NSInteger statusCode = 0;
    
    // Check whether client can subscribe for channels or not
    if ([self.reachability isServiceReachabilityChecked] && [self.reachability isServiceAvailable]) {
        
        if (![self isConnected]) {
            
            statusCode = kPNRequestExecutionFailedClientNotReadyError;
        }
    }
    else {
        
        statusCode = kPNRequestExecutionFailedOnInternetFailureError;
    }
    
    
    return statusCode;
}


#pragma mark - Message channel delegate methods

- (BOOL)shouldMessagingChannelRestoreSubscription:(PNMessagingChannel *)messagingChannel {

    return [self shouldRestoreSubscription];
}

- (BOOL)shouldMessagingChannelRestoreWithLastTimeToken:(PNMessagingChannel *)messagingChannel {

    return [self shouldRestoreSubscriptionWithLastTimeToken];
}

- (void)messagingChannelDidReset:(PNMessagingChannel *)messagingChannel {

    PNLog(PNLogGeneralLevel, self, @">>>>>> {LOCK}{#39} TURN OFF (%s)", __PRETTY_FUNCTION__);
    [self handleLockingOperationComplete:YES];
}

- (void)messagingChannel:(PNMessagingChannel *)messagingChannel willSubscribeOnChannels:(NSArray *)channels {

    PNLog(PNLogGeneralLevel, self, @"WILL SUBSCRIBE ON: %@", channels);

    if ([self isConnected]) {

        self.asyncLockingOperationInProgress = YES;
        PNLog(PNLogGeneralLevel, self, @">>>>>> {LOCK}{#15} TURN ON (%s)", __PRETTY_FUNCTION__);
    }
}

- (void)messagingChannel:(PNMessagingChannel *)channel didSubscribeOnChannels:(NSArray *)channels {

<<<<<<< HEAD
    PNLog(PNLogGeneralLevel, self, @">>>>>> {LOCK}{#46} TURN OFF (%s)", __PRETTY_FUNCTION__);
=======
    self.restoringConnection = NO;

>>>>>>> 45e57918
    [self handleLockingOperationBlockCompletion:^{

        PNLog(PNLogGeneralLevel, self, @"SUBSCRIBED ON CHANNELS (STATE: %d)", self.state);

        if ([self shouldNotifyAboutEvent]) {

            // Check whether delegate can handle subscription on channel or not
            if ([self.delegate respondsToSelector:@selector(pubnubClient:didSubscribeOnChannels:)]) {

                [self.delegate performSelector:@selector(pubnubClient:didSubscribeOnChannels:)
                                    withObject:self
                                    withObject:channels];
            }
            PNLog(PNLogDelegateLevel, self, @" PubNub client successfully subscribed on channels: %@", channels);


        	[self sendNotification:kPNClientSubscriptionDidCompleteNotification withObject:channels];
    	}
    }
                                shouldStartNext:YES];
}

- (void)messagingChannel:(PNMessagingChannel *)messagingChannel willRestoreSubscriptionOnChannels:(NSArray *)channels {

    PNLog(PNLogGeneralLevel, self, @"WILL RESTORE SUBSCRIPTION ON: %@", channels);

    if ([self isConnected]) {

        self.asyncLockingOperationInProgress = YES;
        PNLog(PNLogGeneralLevel, self, @">>>>>> {LOCK}{#16} TURN ON (%s)", __PRETTY_FUNCTION__);
    }

    [self notifyDelegateAboutResubscribeWillStartOnChannels:channels];
}

- (void)messagingChannel:(PNMessagingChannel *)messagingChannel didRestoreSubscriptionOnChannels:(NSArray *)channels {

<<<<<<< HEAD
    PNLog(PNLogGeneralLevel, self, @">>>>>> {LOCK}{#45} TURN OFF (%s)", __PRETTY_FUNCTION__);
=======
    self.restoringConnection = NO;

>>>>>>> 45e57918
    [self handleLockingOperationBlockCompletion:^{

        PNLog(PNLogGeneralLevel, self, @"RESTORED SUBSCRIPTION ON CHANNELS (STATE: %d)", self.state);

        if ([self shouldNotifyAboutEvent]) {

            // Check whether delegate can handle subscription restore on channels or not
            if ([self.delegate respondsToSelector:@selector(pubnubClient:didRestoreSubscriptionOnChannels:)]) {

                [self.delegate performSelector:@selector(pubnubClient:didRestoreSubscriptionOnChannels:)
                                    withObject:self
                                    withObject:channels];
            }
            PNLog(PNLogDelegateLevel, self, @" PubNub client successfully restored subscription on channels: %@",
                  channels);


            [self sendNotification:kPNClientSubscriptionDidRestoreNotification withObject:channels];
        }
    }
                                shouldStartNext:YES];
}

- (void)  messagingChannel:(PNMessagingChannel *)channel
didFailSubscribeOnChannels:(NSArray *)channels
                 withError:(PNError *)error {
    
    error.associatedObject = channels;
    [self notifyDelegateAboutSubscriptionFailWithError:error];
}

- (void)messagingChannel:(PNMessagingChannel *)messagingChannel willUnsubscribeFromChannels:(NSArray *)channels {

    PNLog(PNLogGeneralLevel, self, @"WILL UNSUBSCRIBE FROM: %@", channels);

    if ([self isConnected]) {

        self.asyncLockingOperationInProgress = YES;
        PNLog(PNLogGeneralLevel, self, @">>>>>> {LOCK}{#17} TURN ON (%s)", __PRETTY_FUNCTION__);
    }
}

- (void)messagingChannel:(PNMessagingChannel *)channel didUnsubscribeFromChannels:(NSArray *)channels {

    PNLog(PNLogGeneralLevel, self, @">>>>>> {LOCK}{#47} TURN OFF (%s)", __PRETTY_FUNCTION__);
    [self handleLockingOperationBlockCompletion:^{

        PNLog(PNLogGeneralLevel, self, @"UNSUBSCRIBED FROM CHANNELS (STATE: %d)", self.state);

        if ([self shouldNotifyAboutEvent]) {

            // Check whether delegate can handle unsubscription event or not
            if ([self.delegate respondsToSelector:@selector(pubnubClient:didUnsubscribeOnChannels:)]) {

                [self.delegate performSelector:@selector(pubnubClient:didUnsubscribeOnChannels:)
                                    withObject:self
                                    withObject:channels];
            }
            PNLog(PNLogDelegateLevel, self, @" PubNub client successfully unsubscribed from channels: %@", channels);


            [self sendNotification:kPNClientUnsubscriptionDidCompleteNotification withObject:channels];
        }
    }
                                shouldStartNext:YES];
}

- (void)    messagingChannel:(PNMessagingChannel *)channel
didFailUnsubscribeOnChannels:(NSArray *)channels
                   withError:(PNError *)error {
    
    error.associatedObject = channels;
    [self notifyDelegateAboutUnsubscriptionFailWithError:error];
}

- (void)messagingChannel:(PNMessagingChannel *)messagingChannel willEnablePresenceObservationOnChannels:(NSArray *)channels {

    PNLog(PNLogGeneralLevel, self, @"WILL ENABLE PRESENCE ON: %@", channels);

    if ([self isConnected]) {

        self.asyncLockingOperationInProgress = YES;
        PNLog(PNLogGeneralLevel, self, @">>>>>> {LOCK}{#18} TURN ON (%s)", __PRETTY_FUNCTION__);
    }
}

- (void)messagingChannel:(PNMessagingChannel *)messagingChannel didEnablePresenceObservationOnChannels:(NSArray *)channels {

    PNLog(PNLogGeneralLevel, self, @">>>>>> {LOCK}{#44} TURN OFF (%s)", __PRETTY_FUNCTION__);
    [self handleLockingOperationBlockCompletion:^{

        PNLog(PNLogGeneralLevel, self, @"DID ENABLE PRESENCE ON CHANNELS (STATE: %d)", self.state);
        
        if ([self shouldNotifyAboutEvent]) {
            
            // Check whether delegate can handle new message arrival or not
            if ([self.delegate respondsToSelector:@selector(pubnubClient:didEnablePresenceObservationOnChannels:)]) {
                
                [self.delegate performSelector:@selector(pubnubClient:didEnablePresenceObservationOnChannels:)
                                    withObject:self
                                    withObject:channels];
            }
            PNLog(PNLogDelegateLevel, self, @" PubNub client successfully enabled presence observation on channels: "
                    "%@", channels);


            [self sendNotification:kPNClientPresenceEnablingDidCompleteNotification withObject:channels];
        }
    }
                                shouldStartNext:YES];
}

- (void)         messagingChannel:(PNMessagingChannel *)messagingChannel
didFailPresenceEnablingOnChannels:(NSArray *)channels
                        withError:(PNError *)error {
    
    error.associatedObject = channels;
    [self notifyDelegateAboutPresenceEnablingFailWithError:error];
}

- (void)messagingChannel:(PNMessagingChannel *)messagingChannel willDisablePresenceObservationOnChannels:(NSArray *)channels {

    PNLog(PNLogGeneralLevel, self, @"WILL DISABLE PRESENCE ON: %@", channels);

    if ([self isConnected]) {

        self.asyncLockingOperationInProgress = YES;
		PNLog(PNLogGeneralLevel, self, @">>>>>> {LOCK}{#19} TURN ON (%s)", __PRETTY_FUNCTION__);
    }
}

- (void)messagingChannel:(PNMessagingChannel *)messagingChannel didDisablePresenceObservationOnChannels:(NSArray *)channels {

    PNLog(PNLogGeneralLevel, self, @">>>>>> {LOCK}{#43} TURN OFF (%s)", __PRETTY_FUNCTION__);
    [self handleLockingOperationBlockCompletion:^{

        PNLog(PNLogGeneralLevel, self, @"DID DISABLE PRESENCE ON CHANNELS (STATE: %d)", self.state);
        
        if ([self shouldNotifyAboutEvent]) {
            
            // Check whether delegate can handle new message arrival or not
            if ([self.delegate respondsToSelector:@selector(pubnubClient:didDisablePresenceObservationOnChannels:)]) {
                
                [self.delegate performSelector:@selector(pubnubClient:didDisablePresenceObservationOnChannels:)
                                    withObject:self
                                    withObject:channels];
            }
            PNLog(PNLogDelegateLevel, self, @" PubNub client successfully disabled presence observation on channels: "
                    "%@", channels);

            
            [self sendNotification:kPNClientPresenceDisablingDidCompleteNotification withObject:channels];
        }
    }
                                shouldStartNext:YES];
}

- (void)          messagingChannel:(PNMessagingChannel *)messagingChannel
didFailPresenceDisablingOnChannels:(NSArray *)channels
                         withError:(PNError *)error {
    
    error.associatedObject = channels;
    [self notifyDelegateAboutPresenceDisablingFailWithError:error];
}

- (void)messagingChannel:(PNMessagingChannel *)messagingChannel didReceiveMessage:(PNMessage *)message {

    PNLog(PNLogGeneralLevel, self, @"RECEIVED MESSAGE (STATE: %d)", self.state);
    
    if ([self shouldNotifyAboutEvent]) {
        
        // Check whether delegate can handle new message arrival or not
        if ([self.delegate respondsToSelector:@selector(pubnubClient:didReceiveMessage:)]) {
            
            [self.delegate performSelector:@selector(pubnubClient:didReceiveMessage:)
                                withObject:self
                                withObject:message];
        }
        PNLog(PNLogDelegateLevel, self, @" PubNub client received message: %@", message);

        
        [self sendNotification:kPNClientDidReceiveMessageNotification withObject:message];
    }
}

- (void)messagingChannel:(PNMessagingChannel *)messagingChannel didReceiveEvent:(PNPresenceEvent *)event {
    
    // Try to update cached channel data
    PNChannel *channel = event.channel;
    if (channel) {
        
        [channel updateWithEvent:event];
    }

    PNLog(PNLogGeneralLevel, self, @"RECEIVED EVENT (STATE: %d)", self.state);
    
    if ([self shouldNotifyAboutEvent]) {
        
        // Check whether delegate can handle presence event arrival or not
        if ([self.delegate respondsToSelector:@selector(pubnubClient:didReceivePresenceEvent:)]) {
            
            [self.delegate performSelector:@selector(pubnubClient:didReceivePresenceEvent:)
                                withObject:self
                                withObject:event];
        }
        PNLog(PNLogDelegateLevel, self, @" PubNub client received presence event: %@", event);

        
        [self sendNotification:kPNClientDidReceivePresenceEventNotification withObject:event];
    }
}


#pragma mark - Service channel delegate methods

- (void)serviceChannel:(PNServiceChannel *)channel didReceiveTimeToken:(NSNumber *)timeToken {

    PNLog(PNLogGeneralLevel, self, @">>>>>> {LOCK}{#66} TURN OFF (%s)", __PRETTY_FUNCTION__);
    [self handleLockingOperationBlockCompletion:^{

        PNLog(PNLogGeneralLevel, self, @"RECEIVED TIME TOKEN (STATE: %d)", self.state);
        
        if ([self shouldNotifyAboutEvent]) {
            
            // Check whether delegate can handle time token retrieval or not
            if ([self.delegate respondsToSelector:@selector(pubnubClient:didReceiveTimeToken:)]) {
                
                [self.delegate performSelector:@selector(pubnubClient:didReceiveTimeToken:)
                                    withObject:self
                                    withObject:timeToken];
            }
            PNLog(PNLogDelegateLevel, self, @"PubNub client recieved time token: %@", timeToken);
            
            
            [self sendNotification:kPNClientDidReceiveTimeTokenNotification withObject:timeToken];
        }
    }
                                shouldStartNext:YES];
}

- (void)serviceChannel:(PNServiceChannel *)channel receiveTimeTokenDidFailWithError:(PNError *)error {
    
    [self notifyDelegateAboutTimeTokenRetrievalFailWithError:error];
}

- (void)serviceChannel:(PNServiceChannel *)channel didEnablePushNotificationsOnChannels:(NSArray *)channels {

    PNLog(PNLogGeneralLevel, self, @">>>>>> {LOCK}{#62} TURN OFF (%s)", __PRETTY_FUNCTION__);
    [self handleLockingOperationBlockCompletion:^{

        PNLog(PNLogGeneralLevel, self, @"ENABLED PUSH NOTIFICATIONS ON CHANNELS (STATE: %d)", self.state);
        
        if ([self shouldNotifyAboutEvent]) {
            
            // Check whether delegate is able to handle push notification enabled event or not
            SEL selector = @selector(pubnubClient:didEnablePushNotificationsOnChannels:);
            if ([self.delegate respondsToSelector:selector]) {

                #pragma clang diagnostic push
                #pragma clang diagnostic ignored "-Warc-performSelector-leaks"
                [self.delegate performSelector:selector withObject:self withObject:channels];
                #pragma clang diagnostic pop
            }
            PNLog(PNLogDelegateLevel, self, @" PubNub client enabled push notifications on channels: %@", channels);

            
            [self sendNotification:kPNClientPushNotificationEnableDidCompleteNotification withObject:channels];
        }
    }
                                shouldStartNext:YES];
}

- (void)                  serviceChannel:(PNServiceChannel *)channel
didFailPushNotificationEnableForChannels:(NSArray *)channels
                               withError:(PNError *)error {
    
    error.associatedObject = channels;
    [self notifyDelegateAboutPushNotificationsEnableFailedWithError:error];
}

- (void)serviceChannel:(PNServiceChannel *)channel didDisablePushNotificationsOnChannels:(NSArray *)channels {

    PNLog(PNLogGeneralLevel, self, @">>>>>> {LOCK}{#61} TURN OFF (%s)", __PRETTY_FUNCTION__);
    [self handleLockingOperationBlockCompletion:^{

        PNLog(PNLogGeneralLevel, self, @"DISABLED PUSH NOTIFICATIONS ON CHANNELS (STATE: %d)", self.state);
        
        if ([self shouldNotifyAboutEvent]) {
            
            // Check whether delegate is able to handle push notification disable event or not
            SEL selector = @selector(pubnubClient:didDisablePushNotificationsOnChannels:);
            if ([self.delegate respondsToSelector:selector]) {

                #pragma clang diagnostic push
                #pragma clang diagnostic ignored "-Warc-performSelector-leaks"
                [self.delegate performSelector:selector withObject:self withObject:channels];
                #pragma clang diagnostic pop
            }
            PNLog(PNLogDelegateLevel, self, @" PubNub client disabled push notifications on channels: %@", channels);

            
            [self sendNotification:kPNClientPushNotificationDisableDidCompleteNotification withObject:channels];
        }
    }
                                shouldStartNext:YES];
}

- (void)                   serviceChannel:(PNServiceChannel *)channel
didFailPushNotificationDisableForChannels:(NSArray *)channels
                                withError:(PNError *)error {
    
    error.associatedObject = channels;
    [self notifyDelegateAboutPushNotificationsDisableFailedWithError:error];
}

- (void)serviceChannelDidRemovePushNotifications:(PNServiceChannel *)channel {

    PNLog(PNLogGeneralLevel, self, @">>>>>> {LOCK}{#68} TURN OFF (%s)", __PRETTY_FUNCTION__);
    [self handleLockingOperationBlockCompletion:^{

        PNLog(PNLogGeneralLevel, self, @"REMOVED PUSH NOTIFICATIONS FROM ALL CHANNELS (STATE: %d)", self.state);
        
        if ([self shouldNotifyAboutEvent]) {
            
            // Check wheter delegate is able to handle successful push notification removal from
            // all channels or not
            SEL selector = @selector(pubnubClientDidRemovePushNotifications:);
            if ([self.delegate respondsToSelector:selector]) {

                #pragma clang diagnostic push
                #pragma clang diagnostic ignored "-Warc-performSelector-leaks"
                [self.delegate performSelector:selector withObject:self];
                #pragma clang diagnostic pop
            }
            PNLog(PNLogDelegateLevel, self, @" PubNub client removed push notifications from all channels");


            [self sendNotification:kPNClientPushNotificationRemoveDidCompleteNotification withObject:nil];
        }
    }
                                shouldStartNext:YES];
}

- (void)serviceChannel:(PNServiceChannel *)channel didFailPushNotificationsRemoveWithError:(PNError *)error {
    
    [self notifyDelegateAboutPushNotificationsRemoveFailedWithError:error];
}

- (void)serviceChannel:(PNServiceChannel *)channel didReceivePushNotificationsEnabledChannels:(NSArray *)channels {

    PNLog(PNLogGeneralLevel, self, @">>>>>> {LOCK}{#65} TURN OFF (%s)", __PRETTY_FUNCTION__);
    [self handleLockingOperationBlockCompletion:^{

        PNLog(PNLogGeneralLevel, self, @"DID RECEIVE PUSH NOTIFICATINO ENABLED CHANNELS (STATE: %d)", self.state);
        
        if ([self shouldNotifyAboutEvent]) {
            
            // Check whether delegate is able to handle push notification enabled
            // channels retrieval or not
            SEL selector = @selector(pubnubClient:didReceivePushNotificationEnabledChannels:);
            if ([self.delegate respondsToSelector:selector]) {

                #pragma clang diagnostic push
                #pragma clang diagnostic ignored "-Warc-performSelector-leaks"
                [self.delegate performSelector:selector withObject:self withObject:channels];
                #pragma clang diagnostic pop
            }
            PNLog(PNLogDelegateLevel, self, @" PubNub client received push notificatino enabled channels: %@",
                  channels);

            
            [self sendNotification:kPNClientPushNotificationChannelsRetrieveDidCompleteNotification withObject:channels];
        }
    }
                                shouldStartNext:YES];
}

- (void)serviceChannel:(PNServiceChannel *)channel didFailPushNotificationEnabledChannelsReceiveWithError:(PNError *)error {
    
    [self notifyDelegateAboutPushNotificationsEnabledChannelsFailedWithError:error];
}

- (void)  serviceChannel:(PNServiceChannel *)channel
didReceiveNetworkLatency:(double)latency
     andNetworkBandwidth:(double)bandwidth {
    
    // TODO: NOTIFY NETWORK METER INSTANCE ABOUT ARRIVED DATA
}

- (void)serviceChannel:(PNServiceChannel *)channel willSendMessage:(PNMessage *)message {

    PNLog(PNLogGeneralLevel, self, @"WILL SEND MESSAGE (STATE: %d)", self.state);
    
    if ([self shouldNotifyAboutEvent]) {
        
        // Check whether delegate can handle message sending event or not
        if ([self.delegate respondsToSelector:@selector(pubnubClient:willSendMessage:)]) {
            
            [self.delegate performSelector:@selector(pubnubClient:willSendMessage:)
                                withObject:self
                                withObject:message];
        }
        PNLog(PNLogDelegateLevel, self, @" PubNub client is about to send message: %@", message);

        
        [self sendNotification:kPNClientWillSendMessageNotification withObject:message];
    }
}

- (void)serviceChannel:(PNServiceChannel *)channel didSendMessage:(PNMessage *)message {

    PNLog(PNLogGeneralLevel, self, @">>>>>> {LOCK}{#67} TURN OFF (%s)", __PRETTY_FUNCTION__);
    [self handleLockingOperationBlockCompletion:^{

        PNLog(PNLogGeneralLevel, self, @"DID SEND MESSAGE (STATE: %d)", self.state);
        
        if ([self shouldNotifyAboutEvent]) {
            
            // Check whether delegate can handle message sent event or not
            if ([self.delegate respondsToSelector:@selector(pubnubClient:didSendMessage:)]) {
                
                [self.delegate performSelector:@selector(pubnubClient:didSendMessage:)
                                    withObject:self
                                    withObject:message];
            }
            PNLog(PNLogDelegateLevel, self, @" PubNub client sent message: %@", message);

            
            [self sendNotification:kPNClientDidSendMessageNotification withObject:message];
        }
    }
                                shouldStartNext:YES];
}

- (void)serviceChannel:(PNServiceChannel *)channel
    didFailMessageSend:(PNMessage *)message
             withError:(PNError *)error {
    
    error.associatedObject = message;
    [self notifyDelegateAboutMessageSendingFailedWithError:error];
}

- (void)serviceChannel:(PNServiceChannel *)serviceChannel didReceiveMessagesHistory:(PNMessagesHistory *)history {

    PNLog(PNLogGeneralLevel, self, @">>>>>> {LOCK}{#63} TURN OFF (%s)", __PRETTY_FUNCTION__);
    [self handleLockingOperationBlockCompletion:^{

        PNLog(PNLogGeneralLevel, self, @"DID RECEIVE HISTORY ON CHANNEL (STATE: %d)", self.state);
        
        if ([self shouldNotifyAboutEvent]) {
            
            // Check whether delegate can response on history download event or not
            if ([self.delegate respondsToSelector:@selector(pubnubClient:didReceiveMessageHistory:forChannel:startingFrom:to:)]) {
                
                [self.delegate pubnubClient:self
                   didReceiveMessageHistory:history.messages
                                 forChannel:history.channel
                               startingFrom:history.startDate
                                         to:history.endDate];
            }
            PNLog(PNLogDelegateLevel, self, @" PubNub client received history for %@ starting from %@ to %@: %@",
                  history.channel, history.startDate, history.endDate, history.messages);

            
            [self sendNotification:kPNClientDidReceiveMessagesHistoryNotification withObject:history];
        }
    }
                                shouldStartNext:YES];
}

- (void)           serviceChannel:(PNServiceChannel *)serviceChannel
  didFailHisoryDownloadForChannel:(PNChannel *)channel
                        withError:(PNError *)error {
    
    error.associatedObject = channel;
    [self notifyDelegateAboutHistoryDownloadFailedWithError:error];
}

- (void)serviceChannel:(PNServiceChannel *)serviceChannel didReceiveParticipantsList:(PNHereNow *)participants {

    PNLog(PNLogGeneralLevel, self, @">>>>>> {LOCK}{#64} TURN OFF (%s)", __PRETTY_FUNCTION__);
    [self handleLockingOperationBlockCompletion:^{
        PNLog(PNLogGeneralLevel, self, @"DID RECEIVE PARTICIPANTS LIST (STATE: %d)", self.state);
        
        if ([self shouldNotifyAboutEvent]) {
            
            // Check whether delegate can response on participants list download event or not
            if ([self.delegate respondsToSelector:@selector(pubnubClient:didReceiveParticipantsList:forChannel:)]) {
                
                [self.delegate pubnubClient:self
                 didReceiveParticipantsList:participants.participants
                                 forChannel:participants.channel];
            }
            PNLog(PNLogDelegateLevel, self, @" PubNub client received participants list for channel %@: %@",
                  participants.participants, participants.channel);

            
            [self sendNotification:kPNClientDidReceiveParticipantsListNotification withObject:participants];
        }
    }
                                shouldStartNext:YES];
}

- (void)               serviceChannel:(PNServiceChannel *)serviceChannel
didFailParticipantsListLoadForChannel:(PNChannel *)channel
                            withError:(PNError *)error {
    
    error.associatedObject = channel;
    [self notifyDelegateAboutParticipantsListDownloadFailedWithError:error];
    
}


#pragma mark - Memory management

- (void)dealloc {
    
    PNLog(PNLogGeneralLevel, self, @"Destroyed");
}

#pragma mark -


@end<|MERGE_RESOLUTION|>--- conflicted
+++ resolved
@@ -1212,10 +1212,9 @@
 
                 [[PNObservationCenter defaultCenter] addClientAsUnsubscribeObserverWithBlock:[handlerBlock copy]];
             }
-
-
-            [[self sharedInstance].messagingChannel unsubscribeFromChannels:channels
-                                                          withPresenceEvent:withPresenceEvent];
+            
+            
+            [[self sharedInstance].messagingChannel unsubscribeFromChannels:channels withPresenceEvent:withPresenceEvent];
         }
         // Looks like client can't send request because of some reasons
         else {
@@ -2638,14 +2637,8 @@
                               host);
 
 
-<<<<<<< HEAD
-                    PNLog(PNLogGeneralLevel, self, @">>>>>> {LOCK}{#37} TURN OFF (%s)", __PRETTY_FUNCTION__);
-                    [weakSelf sendNotification:kPNClientDidDisconnectFromOriginNotification withObject:host];
-                    [self handleLockingOperationComplete:YES];
-                };
-                if (channel == nil) {
-=======
                         [weakSelf sendNotification:kPNClientDidDisconnectFromOriginNotification withObject:host];
+                        PNLog(PNLogGeneralLevel, self, @">>>>>> {LOCK}{#37} TURN OFF (%s)", __PRETTY_FUNCTION__);
                         [self handleLockingOperationComplete:YES];
                     };
                     if (channel == nil) {
@@ -2653,7 +2646,6 @@
                         disconnectionNotifyBlock();
                     }
                     else {
->>>>>>> 45e57918
 
                         double delayInSeconds = 1.0;
                         dispatch_time_t popTime = dispatch_time(DISPATCH_TIME_NOW, (int64_t) (delayInSeconds * NSEC_PER_SEC));
@@ -2667,14 +2659,10 @@
 
                         if (state == PNPubNubClientStateDisconnectedOnNetworkError) {
 
+							PNLog(PNLogGeneralLevel, self, @">>>>>> {LOCK}{#41} TURN OFF (%s)", __PRETTY_FUNCTION__);
                             [weakSelf handleLockingOperationBlockCompletion:^{
 
-<<<<<<< HEAD
-                        PNLog(PNLogGeneralLevel, self, @">>>>>> {LOCK}{#41} TURN OFF (%s)", __PRETTY_FUNCTION__);
-                        [weakSelf handleLockingOperationBlockCompletion:^{
-=======
                                 if ([weakSelf.delegate respondsToSelector:@selector(pubnubClient:didDisconnectFromOrigin:withError:)]) {
->>>>>>> 45e57918
 
                                     [weakSelf.delegate pubnubClient:weakSelf didDisconnectFromOrigin:host withError:connectionError];
                                 }
@@ -2701,6 +2689,7 @@
                                       "COMPLETED (STATE: %d)", self.state);
 
                                 self.asyncLockingOperationInProgress = NO;
+								PNLog(PNLogGeneralLevel, self, @">>>>>> {LOCK}{#11} TURN OFF (%s)", __PRETTY_FUNCTION__);
                                 self.restoringConnection = YES;
 
                                 // Try to restore connection to remote PubNub services
@@ -2708,19 +2697,10 @@
                             }
                             else {
 
-<<<<<<< HEAD
-                            self.asyncLockingOperationInProgress = NO;
-                            PNLog(PNLogGeneralLevel, self, @">>>>>> {LOCK}{#11} TURN OFF (%s)", __PRETTY_FUNCTION__);
-                            self.restoringConnection = YES;
-                            
-                            // Try to restore connection to remote PubNub services
-                            [[self class] connect];
-=======
                                 PNLog(PNLogGeneralLevel, self, @"DESTROY COMPONENTS (STATE: %d)", self.state);
 
                                 disconnectionNotifyBlock();
                             }
->>>>>>> 45e57918
                         }
                         // In case if there is no connection check whether clint should restore connection or not.
                         else if(![self shouldRestoreConnection]) {
@@ -3685,12 +3665,9 @@
 
 - (void)messagingChannel:(PNMessagingChannel *)channel didSubscribeOnChannels:(NSArray *)channels {
 
-<<<<<<< HEAD
-    PNLog(PNLogGeneralLevel, self, @">>>>>> {LOCK}{#46} TURN OFF (%s)", __PRETTY_FUNCTION__);
-=======
     self.restoringConnection = NO;
-
->>>>>>> 45e57918
+	PNLog(PNLogGeneralLevel, self, @">>>>>> {LOCK}{#46} TURN OFF (%s)", __PRETTY_FUNCTION__);
+
     [self handleLockingOperationBlockCompletion:^{
 
         PNLog(PNLogGeneralLevel, self, @"SUBSCRIBED ON CHANNELS (STATE: %d)", self.state);
@@ -3728,12 +3705,9 @@
 
 - (void)messagingChannel:(PNMessagingChannel *)messagingChannel didRestoreSubscriptionOnChannels:(NSArray *)channels {
 
-<<<<<<< HEAD
-    PNLog(PNLogGeneralLevel, self, @">>>>>> {LOCK}{#45} TURN OFF (%s)", __PRETTY_FUNCTION__);
-=======
     self.restoringConnection = NO;
-
->>>>>>> 45e57918
+	PNLog(PNLogGeneralLevel, self, @">>>>>> {LOCK}{#45} TURN OFF (%s)", __PRETTY_FUNCTION__);
+
     [self handleLockingOperationBlockCompletion:^{
 
         PNLog(PNLogGeneralLevel, self, @"RESTORED SUBSCRIPTION ON CHANNELS (STATE: %d)", self.state);
