//
//  PubNub.m
//  pubnub
//
//  This is base and main class which is
//  responsible for communication with
//  PubNub services and handle all events
//  and notifications.
//
//
//  Created by Sergey Mamontov.
//
//

#import "PubNub+Protected.h"
#import "PNConnectionChannel+Protected.h"
#import "PNPresenceEvent+Protected.h"
#if __IPHONE_OS_VERSION_MIN_REQUIRED
#import "UIApplication+PNAdditions.h"
#endif
#import "PNServiceChannelDelegate.h"
#import "PNConnection+Protected.h"
#import "PNMessagingChannel.h"
#import "PNServiceChannel.h"
#import "PNRequestsImport.h"
#import "PNHereNowRequest.h"
#import "PNCryptoHelper.h"


// ARC check
#if !__has_feature(objc_arc)
#error PubNub must be built with ARC.
// You can turn on ARC for only PubNub files by adding '-fobjc-arc' to the build phase for each of its files.
#endif


#pragma mark Static

<<<<<<< HEAD
static NSString * const kPNLibraryVersion = @"3.5.1b";
static NSString * const kPNCodebaseBranch = @"106.101.119.127";
static NSString * const kPNCodeCommitIdentifier = @"493d7852af99f93db7ac92972e9969fae735592c";
=======
static NSString * const kPNLibraryVersion = @"3.5.0";
static NSString * const kPNCodebaseBranch = @"hotfix-t106";
static NSString * const kPNCodeCommitIdentifier = @"a4d12d0ff0c9e08275ff3d41e97af9ed78268df9";

>>>>>>> bd52ec46

// Stores reference on singleton PubNub instance
static PubNub *_sharedInstance = nil;
static dispatch_once_t onceToken;

// Stores reference on list of invocation instances which is used to support synchronous library methods call
// (connect/disconnect/subscribe/unsubscribe)
static NSMutableArray *pendingInvocations = nil;


#pragma mark - Private interface methods

@interface PubNub () <PNConnectionChannelDelegate, PNMessageChannelDelegate, PNServiceChannelDelegate>


#pragma mark - Properties

// Stores reference on flag which specify whether client identifier was passed by user or generated on demand
@property (nonatomic, assign, getter = isUserProvidedClientIdentifier) BOOL userProvidedClientIdentifier;

// Stores whether client should connect as soon as services will be checked for reachability
@property (nonatomic, assign, getter = shouldConnectOnServiceReachabilityCheck) BOOL connectOnServiceReachabilityCheck;

// Stores whether client should perform initial connection (connection which is initialized after client configuration)
@property (nonatomic, assign, getter = shouldConnectOnServiceReachability) BOOL connectOnServiceReachability;

// Stores whether client is restoring connection after network failure or not
@property (nonatomic, assign, getter = isRestoringConnection) BOOL restoringConnection;

// Stores reference on configuration which was used to perform initial PubNub client initialization
@property (nonatomic, strong) PNConfiguration *temporaryConfiguration;

// Reference on channels which is used to communicate with PubNub service
@property (nonatomic, strong) PNMessagingChannel *messagingChannel;

// Reference on channels which is used to send service messages to PubNub service
@property (nonatomic, strong) PNServiceChannel *serviceChannel;

// Stores reference on client delegate
@property (nonatomic, pn_desired_weak) id<PNDelegate> delegate;

// Stores unique client initialization session identifier (created each time when PubNub stack is configured
// after application launch)
@property (nonatomic, strong) NSString *launchSessionIdentifier;

// Stores reference on configuration which was used to perform initial PubNub client initialization
@property (nonatomic, strong) PNConfiguration *configuration;

// Stores reference on service reachability monitoring instance
@property (nonatomic, strong) PNReachability *reachability;

// Stores reference on current client identifier
@property (nonatomic, strong) NSString *clientIdentifier;

// Stores current client state
@property (nonatomic, assign) PNPubNubClientState state;

// Stores whether library is performing one of async locking methods or not (if yes, other calls will be placed
// into pending set)
@property (nonatomic, assign, getter = isAsyncLockingOperationInProgress) BOOL asyncLockingOperationInProgress;


#pragma mark - Class methods

#pragma mark - Client connection management methods

+ (void)postponeConnectWithSuccessBlock:(PNClientConnectionSuccessBlock)success
                             errorBlock:(PNClientConnectionFailureBlock)failure;
+ (void)disconnectByUser:(BOOL)isDisconnectedByUser;
+ (void)postponeDisconnectByUser:(BOOL)isDisconnectedByUser;
+ (void)disconnectForConfigurationChange;
+ (void)postponeDisconnectForConfigurationChange;


#pragma mark - Client identification

+ (void)postponeSetClientIdentifier:(NSString *)identifier;


#pragma mark - Channels subscription management

+ (void)postponeSubscribeOnChannels:(NSArray *)channels withPresenceEvent:(BOOL)withPresenceEvent
         andCompletionHandlingBlock:(PNClientChannelSubscriptionHandlerBlock)handlerBlock;

+ (void)postponeUnsubscribeFromChannels:(NSArray *)channels withPresenceEvent:(BOOL)withPresenceEvent
             andCompletionHandlingBlock:(PNClientChannelUnsubscriptionHandlerBlock)handlerBlock;


#pragma mark - APNS management

+ (void)postponeEnablePushNotificationsOnChannels:(NSArray *)channels withDevicePushToken:(NSData *)pushToken
                       andCompletionHandlingBlock:(PNClientPushNotificationsEnableHandlingBlock)handlerBlock;

+ (void)postponeDisablePushNotificationsOnChannels:(NSArray *)channels withDevicePushToken:(NSData *)pushToken
                        andCompletionHandlingBlock:(PNClientPushNotificationsDisableHandlingBlock)handlerBlock;

+ (void)postponeRemoveAllPushNotificationsForDevicePushToken:(NSData *)pushToken
                                 withCompletionHandlingBlock:(PNClientPushNotificationsRemoveHandlingBlock)handlerBlock;

+ (void)postponeRequestPushNotificationEnabledChannelsForDevicePushToken:(NSData *)pushToken
                                             withCompletionHandlingBlock:(PNClientPushNotificationsEnabledChannelsHandlingBlock)handlerBlock;

#pragma mark - Presence management

+ (void)postponeEnablePresenceObservationForChannels:(NSArray *)channels
                         withCompletionHandlingBlock:(PNClientPresenceEnableHandlingBlock)handlerBlock;
+ (void)postponeDisablePresenceObservationForChannels:(NSArray *)channels
                          withCompletionHandlingBlock:(PNClientPresenceDisableHandlingBlock)handlerBlock;


#pragma mark - Time token

+ (void)postponeRequestServerTimeTokenWithCompletionBlock:(PNClientTimeTokenReceivingCompleteBlock)success;


#pragma mark - Messages processing methods

+ (void)postponeSendMessage:(id)message toChannel:(PNChannel *)channel
        withCompletionBlock:(PNClientMessageProcessingBlock)success;


#pragma mark - History methods

+ (void)postponeRequestHistoryForChannel:(PNChannel *)channel from:(PNDate *)startDate to:(PNDate *)endDate
                                   limit:(NSUInteger)limit reverseHistory:(BOOL)shouldReverseMessageHistory
                     withCompletionBlock:(PNClientHistoryLoadHandlingBlock)handleBlock;


#pragma mark - Participant methods

+ (void)postponeRequestParticipantsListForChannel:(PNChannel *)channel
                              withCompletionBlock:(PNClientParticipantsHandlingBlock)handleBlock;


#pragma mark - Misc methods

/**
 * Print out PubNub library information
 */
+ (void)showVserionInfo;

+ (NSString *)humanReadableStateFrom:(PNPubNubClientState)state;

/**
 * Allow to perform code which should lock asynchronous methods execution till it ends and in case if code itself
 * should be postponed, corresponding block is passed.
 */
+ (void)performAsyncLockingBlock:(void(^)(void))codeBlock postponedExecutionBlock:(void(^)(void))postponedCodeBlock;


#pragma mark - Instance methods

#pragma mark - Client connection management methods

/**
 * Configure client connection state observer with handling blocks
 */
- (void)setClientConnectionObservationWithSuccessBlock:(PNClientConnectionSuccessBlock)success
                                          failureBlock:(PNClientConnectionFailureBlock)failure;

/**
 * This method allow to schedule initial requests on connections to tell server that we are really interested in
 * persistent connection
 */
- (void)warmUpConnections;
- (void)warmUpConnection:(PNConnectionChannel *)connectionChannel;


#pragma mark - Requests management methods

/**
 * Sends message over corresponding communication channel
 */
- (void)sendRequest:(PNBaseRequest *)request shouldObserveProcessing:(BOOL)shouldObserveProcessing;;

/**
 * Send message over specified communication channel
 */
- (void)    sendRequest:(PNBaseRequest *)request onChannel:(PNConnectionChannel *)channel
shouldObserveProcessing:(BOOL)shouldObserveProcessing;


#pragma mark - Handler methods

#if __IPHONE_OS_VERSION_MIN_REQUIRED
- (void)handleApplicationDidEnterBackgroundState:(NSNotification *)notification;
- (void)handleApplicationDidEnterForegroundState:(NSNotification *)notification;
#else
- (void)handleWorkspaceWillSleep:(NSNotification *)notification;
- (void)handleWorkspaceDidWake:(NSNotification *)notification;
#endif

/**
 * Handling error which occurred while PubNub client tried establish connection and lost internet connection
 */
- (void)handleConnectionErrorOnNetworkFailure;
- (void)handleConnectionErrorOnNetworkFailureWithError:(PNError *)error;

/**
 * Handle locking operation completion and pop new one from pending invocations list.
 */
- (void)handleLockingOperationComplete:(BOOL)shouldStartNext;
- (void)handleLockingOperationBlockCompletion:(void(^)(void))operationPostBlock shouldStartNext:(BOOL)shouldStartNext;


#pragma mark - Misc methods

- (NSString *)humanReadableStateFrom:(PNPubNubClientState)state;

/**
 * Return whether library tries to resume operation at this moment or not
 */
- (BOOL)isResuming;

/**
 * Will prepare crypto helper it is possible
 */
- (void)prepareCryptoHelper;

/**
 * Will help to subscribe/unsubscribe on/from all critical application-wide notifications which may affect
 * client operation
 */
- (void)subscribeForNotifications;
- (void)unsubscribeFromNotifications;


/**
 * Check whether whether call to specific method should be postponed or not. This will allot to perform synchronous
 * call on specific library methods.
 */
- (BOOL)shouldPostponeMethodCall;

/**
 * Place selector into list of postponed calls with corresponding parameters If 'placeOutOfOrder' is specified,
 * selector will be placed first in FIFO queue and will be executed as soon as it will be possible.
 */
- (void)postponeSelector:(SEL)calledMethodSelector
               forObject:(id)object
          withParameters:(NSArray *)parameters
              outOfOrder:(BOOL)placeOutOfOrder;

/**
 * This method will notify delegate about that connection to the PubNub service is established and send notification
 * about it
 */
- (void)notifyDelegateAboutConnectionToOrigin:(NSString *)originHostName;

/**
 * This method will notify delegate that client is about to restore subscription to specified set of channels
 * and send notification about it.
 */
- (void)notifyDelegateAboutResubscribeWillStartOnChannels:(NSArray *)channels;

/**
 * This method will notify delegate about that subscription failed with error
 */
- (void)notifyDelegateAboutSubscriptionFailWithError:(PNError *)error;

/**
 * This method will notify delegate about that unsubscription failed with error
 */
- (void)notifyDelegateAboutUnsubscriptionFailWithError:(PNError *)error;

/**
 * This method will notify delegate about that presence enabling failed with error
 */
- (void)notifyDelegateAboutPresenceEnablingFailWithError:(PNError *)error;

/**
 * This method will notify delegate about that presence disabling failed with error
 */
- (void)notifyDelegateAboutPresenceDisablingFailWithError:(PNError *)error;

/**
 * This method will notify delegate about that push notification enabling failed with error
 */
- (void)notifyDelegateAboutPushNotificationsEnableFailedWithError:(PNError *)error;

/**
 * This method will notify delegate about that push notification disabling failed with error
 */
- (void)notifyDelegateAboutPushNotificationsDisableFailedWithError:(PNError *)error;

/**
 * This method will notify delegate about that push notification removal from all channels failed because of error
 */
- (void)notifyDelegateAboutPushNotificationsRemoveFailedWithError:(PNError *)error;

/**
 * This method will notify delegate about that push notification enabled channels list retrieval request failed with error
 */
- (void)notifyDelegateAboutPushNotificationsEnabledChannelsFailedWithError:(PNError *)error;

/**
 * This method will notify delegate about that time token retrieval failed because of error
 */
- (void)notifyDelegateAboutTimeTokenRetrievalFailWithError:(PNError *)error;

/**
 * This method will notify delegate about that message sending failed because of error
 */
- (void)notifyDelegateAboutMessageSendingFailedWithError:(PNError *)error;

/**
 * This method will notify delegate about that history loading error occurred
 */
- (void)notifyDelegateAboutHistoryDownloadFailedWithError:(PNError *)error;

/**
 * This method will notify delegate about that participants list download error occurred
 */
- (void)notifyDelegateAboutParticipantsListDownloadFailedWithError:(PNError *)error;

/**
 * This method allow to ensure that delegate can process errors and will send error to the delegate
 */
- (void)notifyDelegateAboutError:(PNError *)error;

/**
 * This method allow notify delegate that client is about to close connection because of specified error
 */
- (void)notifyDelegateClientWillDisconnectWithError:(PNError *)error;
- (void)notifyDelegateClientDidDisconnectWithError:(PNError *)error;
- (void)notifyDelegateClientConnectionFailedWithError:(PNError *)error;

- (void)sendNotification:(NSString *)notificationName withObject:(id)object;

/**
 * Check whether client should restore connection after network went down and restored now
 */
- (BOOL)shouldRestoreConnection;

/**
 * Check whether delegate should be notified about some runtime event (errors will be notified w/o regard to this flag)
 */
- (BOOL)shouldNotifyAboutEvent;

/**
 * Check whether client should restore subscription to previous channels or not
 */
- (BOOL)shouldRestoreSubscription;

/**
 * Check whether client should restore subscription with last time token or not
 */
- (BOOL)shouldRestoreSubscriptionWithLastTimeToken;

/**
 * Retrieve request execution possibility code. If everything is fine, than 0 will be returned, in other case it will
 * be treated as error and mean that request execution is impossible
 */
- (NSInteger)requestExecutionPossibilityStatusCode;


@end


#pragma mark - Public interface methods

@implementation PubNub


#pragma mark - Class methods

+ (PubNub *)sharedInstance {
    
    dispatch_once(&onceToken, ^{
        _sharedInstance = [[[self class] alloc] init];
    });
    

    return _sharedInstance;
}

+ (void)resetClient {

    PNLog(PNLogGeneralLevel, _sharedInstance, @"CLIENT RESET.");
    
    // Mark that client is in resetting state, so it won't be affected by callbacks from transport classes
    _sharedInstance.state = PNPubNubClientStateReset;
    
    onceToken = 0;
    [PNObservationCenter resetCenter];
    [PNConnection resetConnectionsPool];
    [PNChannel purgeChannelsCache];
    [PNCryptoHelper resetHelper];
    
    [_sharedInstance.messagingChannel terminate];
    [_sharedInstance.serviceChannel terminate];
    _sharedInstance.messagingChannel = nil;
    _sharedInstance.serviceChannel = nil;
    [_sharedInstance.reachability stopServiceReachabilityMonitoring];
    _sharedInstance.reachability = nil;
    
    pendingInvocations = nil;

    [_sharedInstance unsubscribeFromNotifications];
    _sharedInstance = nil;
}


#pragma mark - Client connection management methods

+ (void)connect {

    PNLog(PNLogGeneralLevel, [self sharedInstance], @"TRYING TO CONNECT W/O SUCCESS AND ERROR BLOCK... (STATE: %@)",
          [self humanReadableStateFrom:[self sharedInstance].state]);
    
    [self connectWithSuccessBlock:nil errorBlock:nil];
}

+ (void)connectWithSuccessBlock:(PNClientConnectionSuccessBlock)success
                     errorBlock:(PNClientConnectionFailureBlock)failure {

    if (success || failure) {

        PNLog(PNLogGeneralLevel, [self sharedInstance], @"TRYING TO CONNECT W/ SUCCESS AND/OR ERROR BLOCK... (STATE: %@)",
              [self humanReadableStateFrom:[self sharedInstance].state]);
    }

    [self performAsyncLockingBlock:^{

        PNLog(PNLogGeneralLevel, self, @">>>>>> {LOCK}{#20} TURN ON (%s)", __PRETTY_FUNCTION__);

        __block BOOL shouldAddStateObservation = NO;

        // Check whether instance already connected or not
        if ([self sharedInstance].state == PNPubNubClientStateConnected ||
            [self sharedInstance].state == PNPubNubClientStateConnecting) {

            NSString *state = @"CONNECTED";
            if ([self sharedInstance].state == PNPubNubClientStateConnecting) {

                state = @"CONNECTING...";
            }
            PNLog(PNLogGeneralLevel, [self sharedInstance], @"PUBNUB CLIENT ALREDY %@ (STATE: %@)",
                  state, [self humanReadableStateFrom:[self sharedInstance].state]);


            PNError *connectionError = [PNError errorWithCode:kPNClientTriedConnectWhileConnectedError];
            [[self sharedInstance] notifyDelegateClientConnectionFailedWithError:connectionError];

            if (failure) {

                failure(connectionError);
            }

            // In case if developer tried to initiate connection when client already was connected, procedural lock
            // should be released
            if ([self sharedInstance].state == PNPubNubClientStateConnected) {

                PNLog(PNLogGeneralLevel, self, @">>>>>> {LOCK}{#0} TURN OFF (%s)", __PRETTY_FUNCTION__);
                [[self sharedInstance] handleLockingOperationComplete:YES];
            }
        }
        else {

            PNLog(PNLogGeneralLevel, [self sharedInstance], @"PREPARE COMPONENTS FOR CONNECTION... (STATE: %@)",
                  [self humanReadableStateFrom:[self sharedInstance].state]);

            // Check whether client configuration was provided or not
            if ([self sharedInstance].configuration == nil) {

                PNLog(PNLogGeneralLevel, [self sharedInstance], @"{ERROR} TRYING TO CONNECT W/O CONFIGURATION (STATE: %@)",
                      [self humanReadableStateFrom:[self sharedInstance].state]);

                PNError *connectionError = [PNError errorWithCode:kPNClientConfigurationError];
                [[self sharedInstance] notifyDelegateAboutError:connectionError];


                if (failure) {

                    failure(connectionError);
                }


                PNLog(PNLogGeneralLevel, self, @">>>>>> {LOCK}{#0} TURN OFF (%s)", __PRETTY_FUNCTION__);
                [[self sharedInstance] handleLockingOperationComplete:YES];
            }
            else {

                // Check whether user has been faster to call connect than library was able to resume connection
                if ([self sharedInstance].state == PNPubNubClientStateSuspended || [[self sharedInstance] isResuming]) {

                    NSString *state = @"WAS SUSPENDED";
                    if ([[self sharedInstance] isResuming]) {

                        state = @"TRYING TO RESUME AFTER SLEEP";
                    }
                    PNLog(PNLogGeneralLevel, [self sharedInstance], @"TRIED TO CONNECT WHILE %@ (LIBRARY DOESN'T HAVE"
                          " ENOUGH TIME TO RESTORE) (STATE: %@)", state, [self humanReadableStateFrom:[self sharedInstance].state]);

                    // Because all connection channels will be destroyed, it means that client currently disconnected
                    [self sharedInstance].state = PNPubNubClientStateDisconnected;


                    // Disconnecting communication channels and preserve all issued requests which wasn't sent till
                    // this moment (they will be send as soon as connection will be restored)
                    [_sharedInstance.messagingChannel disconnectWithEvent:NO];
                    [_sharedInstance.serviceChannel disconnectWithEvent:NO];
                }

                // Check whether user identifier was provided by user or not
                if (![self sharedInstance].isUserProvidedClientIdentifier) {

                    // Change user identifier before connect to the PubNub services
                    [self sharedInstance].clientIdentifier = PNUniqueIdentifier();
                }

                // Check whether services are available or not
                if ([[self sharedInstance].reachability isServiceReachabilityChecked]) {

                    PNLog(PNLogGeneralLevel, [self sharedInstance], @"REACHABILITY CHECKED (STATE: %@)",
                          [self humanReadableStateFrom:[self sharedInstance].state]);

                    // Forcibly refresh reachability information
                    [[self sharedInstance].reachability refreshReachabilityState];

                    // Checking whether remote PubNub services is reachable or not (if they are not reachable,
                    // this mean that probably there is no connection)
                    if ([[self sharedInstance].reachability isServiceAvailable]) {

                        PNLog(PNLogGeneralLevel, [self sharedInstance], @"INTERNET CONNECTION AVAILABLE (STATE: %@)",
                              [self humanReadableStateFrom:[self sharedInstance].state]);

                        // Notify PubNub delegate about that it will try to establish connection with remote PubNub
                        // origin (notify if delegate implements this method)
                        if ([[self sharedInstance].delegate respondsToSelector:@selector(pubnubClient:willConnectToOrigin:)]) {

                            [[self sharedInstance].delegate performSelector:@selector(pubnubClient:willConnectToOrigin:)
                                                                 withObject:[self sharedInstance]
                                                                 withObject:[self sharedInstance].configuration.origin];
                        }

                        [[self sharedInstance] sendNotification:kPNClientWillConnectToOriginNotification
                                                     withObject:[self sharedInstance].configuration.origin];

                        PNLog(PNLogDelegateLevel, [self sharedInstance], @" PubNub will connect to origin: %@)",
                              [self sharedInstance].configuration.origin);

                        BOOL channelsDestroyed = ([self sharedInstance].messagingChannel == nil &&
                                                  [self sharedInstance].serviceChannel == nil);
                        BOOL channelsShouldBeCreated = ([self sharedInstance].state == PNPubNubClientStateCreated ||
                                                        [self sharedInstance].state == PNPubNubClientStateDisconnected ||
                                                        [self sharedInstance].state == PNPubNubClientStateReset);

                        // Check whether PubNub client was just created and there is no resources for reuse or not
                        if (channelsShouldBeCreated || channelsDestroyed) {

                            PNLog(PNLogGeneralLevel, [self sharedInstance], @"CREATE NEW COMPONNENTS TO POWER UP "
                                  "LIBRARY OPERATION WITH ORIGIN (STATE: %@)", [self humanReadableStateFrom:[self sharedInstance].state]);

                            if (!channelsShouldBeCreated && channelsDestroyed) {
                                PNLog(PNLogGeneralLevel, [self sharedInstance], @"PREVIOUS CHANNELS HAS BEEN DESTROYED"
                                      "BECAUSE OF LIBRARY STATE SYNCHRONIZATION ISSUE (STATE: %@)",
                                      [self humanReadableStateFrom:[self sharedInstance].state]);
                            }

                            [self sharedInstance].state = PNPubNubClientStateConnecting;

                            // Initialize communication channels
                            [self sharedInstance].messagingChannel = [PNMessagingChannel messageChannelWithDelegate:[self sharedInstance]];
                            [self sharedInstance].messagingChannel.messagingDelegate = [self sharedInstance];
                            [self sharedInstance].serviceChannel = [PNServiceChannel serviceChannelWithDelegate:[self sharedInstance]];
                            [self sharedInstance].serviceChannel.serviceDelegate = [self sharedInstance];
                        }
                        else {

                            PNLog(PNLogGeneralLevel, [self sharedInstance], @"CONNECTION CAN BE INITATED USING "
                                    "EXISTING COMPONENTS (STATE: %@)", [self humanReadableStateFrom:[self sharedInstance].state]);

                            [self sharedInstance].state = PNPubNubClientStateConnecting;

                            // Reuse existing communication channels and reconnect them to remote origin server
                            [[self sharedInstance].messagingChannel connect];
                            [[self sharedInstance].serviceChannel connect];
                        }

                        shouldAddStateObservation = YES;
                    }
                    else {

                        PNLog(PNLogGeneralLevel, [self sharedInstance], @"INTERNET CONNECTION NOT AVAILABLE. LIBRARY"
                              " WILL CONNECT AS SOON AS CONNECTION BECOME AVAILABLE. (STATE: %@)",
                              [self humanReadableStateFrom:[self sharedInstance].state]);

                        // Mark that client should try to connect when network will be available again
                        [self sharedInstance].connectOnServiceReachabilityCheck = NO;
                        [self sharedInstance].asyncLockingOperationInProgress = YES;
                        [self sharedInstance].connectOnServiceReachability = YES;
						PNLog(PNLogGeneralLevel, self, @">>>>>> {LOCK}{#1} TURN ON (%s)", __PRETTY_FUNCTION__);

                        [[self sharedInstance] handleConnectionErrorOnNetworkFailureWithError:nil];
                        [self sharedInstance].asyncLockingOperationInProgress = YES;
                        PNLog(PNLogGeneralLevel, self, @">>>>>> {LOCK}{#2} TURN ON (%s)", __PRETTY_FUNCTION__);

                        if (![[PNObservationCenter defaultCenter] isSubscribedOnClientStateChange:[self sharedInstance]]) {

                            if (failure) {

                                failure(nil);
                            }

                            shouldAddStateObservation = YES;
                        }
                    }
                }
                // Looks like reachability manager was unable to check services reachability (user still not
                // configured client or just not enough time to check passed since client configuration)
                else {

                    PNLog(PNLogGeneralLevel, [self sharedInstance], @"REACHABILITY NOT CHECKED YET. LIBRARY WILL "
                            "CONTINUE CONNECTION IF REACHABILITY WILL REPORT NETWORK AVAILABILITY (STATE: %@)",
                          [self humanReadableStateFrom:[self sharedInstance].state]);

                    [self sharedInstance].asyncLockingOperationInProgress = YES;
                    [self sharedInstance].connectOnServiceReachabilityCheck = YES;
                    [self sharedInstance].connectOnServiceReachability = NO;
                    PNLog(PNLogGeneralLevel, self, @">>>>>> {LOCK}{#3} TURN ON (%s)", __PRETTY_FUNCTION__);

                    shouldAddStateObservation = YES;
                }
            }
        }

        if (![self sharedInstance].shouldConnectOnServiceReachabilityCheck ||
            ![self sharedInstance].shouldConnectOnServiceReachability) {

            // Remove PubNub client from connection state observers list
            [[PNObservationCenter defaultCenter] removeClientConnectionStateObserver:self oneTimeEvent:YES];
        }


        if (shouldAddStateObservation) {

            // Subscribe and wait for client connection state change notification
            [[self sharedInstance] setClientConnectionObservationWithSuccessBlock:(success ? [success copy] : nil)
                                                                     failureBlock:(failure ? [failure copy] : nil)];
        }
    }
           postponedExecutionBlock:^{

               PNLog(PNLogGeneralLevel, [self sharedInstance], @"POSTPONE CONNECTION (STATE: %@)",
                     [self humanReadableStateFrom:[self sharedInstance].state]);

               [self postponeConnectWithSuccessBlock:success errorBlock:failure];
           }];
}

+ (void)postponeConnectWithSuccessBlock:(PNClientConnectionSuccessBlock)success
                             errorBlock:(PNClientConnectionFailureBlock)failure {
    
    [[self sharedInstance] postponeSelector:@selector(connectWithSuccessBlock:errorBlock:)
                                  forObject:self
                             withParameters:@[PNNillIfNotSet(success), PNNillIfNotSet(failure)]
                                 outOfOrder:[self sharedInstance].isRestoringConnection];
}

+ (void)disconnect {
    
	[self disconnectByUser:YES];
}

+ (void)disconnectByUser:(BOOL)isDisconnectedByUser {

    PNLog(PNLogGeneralLevel, [self sharedInstance], @"TRYING TO DISCONNECT%@ (STATE: %@)",
          isDisconnectedByUser ? @" BY USER RWQUEST." : @" BY INTERNAL REQUEST",
          [self humanReadableStateFrom:[self sharedInstance].state]);

    if ([[self sharedInstance].reachability isSuspended]) {

        [[self sharedInstance].reachability resume];
    }
    
    [self performAsyncLockingBlock:^{

        PNLog(PNLogGeneralLevel, self, @">>>>>> {LOCK}{#23} TURN ON (%s)", __PRETTY_FUNCTION__);

        if (isDisconnectedByUser) {

            [self sharedInstance].state = PNPubNubClientStateConnected;
        }

        BOOL isDisconnectForConfigurationChange = [self sharedInstance].state == PNPubNubClientStateDisconnectingOnConfigurationChange;
        
        // Remove PubNub client from list which help to observe various events
        [[PNObservationCenter defaultCenter] removeClientConnectionStateObserver:self oneTimeEvent:YES];
        if ([self sharedInstance].state != PNPubNubClientStateDisconnectingOnConfigurationChange) {

            PNLog(PNLogGeneralLevel, [self sharedInstance], @"DISCONNECTING... (STATE: %@)",
                  [self humanReadableStateFrom:[self sharedInstance].state]);

            [[PNObservationCenter defaultCenter] removeClientAsPushNotificationsEnabledChannelsObserver];
            [[PNObservationCenter defaultCenter] removeClientAsPushNotificationsDisableObserver];
            [[PNObservationCenter defaultCenter] removeClientAsParticipantsListDownloadObserver];
            [[PNObservationCenter defaultCenter] removeClientAsPushNotificationsRemoveObserver];
            [[PNObservationCenter defaultCenter] removeClientAsPushNotificationsEnableObserver];
            [[PNObservationCenter defaultCenter] removeClientAsTimeTokenReceivingObserver];
            [[PNObservationCenter defaultCenter] removeClientAsMessageProcessingObserver];
            [[PNObservationCenter defaultCenter] removeClientAsHistoryDownloadObserver];
            [[PNObservationCenter defaultCenter] removeClientAsSubscriptionObserver];
            [[PNObservationCenter defaultCenter] removeClientAsUnsubscribeObserver];
            [[PNObservationCenter defaultCenter] removeClientAsPresenceDisabling];
            [[PNObservationCenter defaultCenter] removeClientAsPresenceEnabling];
        }
        else {

            PNLog(PNLogGeneralLevel, [self sharedInstance], @"DISCONNECTING TO CHANGE CONFIGURATION (STATE: %@)",
                  [self humanReadableStateFrom:[self sharedInstance].state]);
        }

        [[self sharedInstance].configuration shouldKillDNSCache:NO];



        // Check whether application has been suspended or not
        if ([self sharedInstance].state == PNPubNubClientStateSuspended || [[self sharedInstance] isResuming]) {

            [self sharedInstance].state = PNPubNubClientStateConnected;
        }

        
        // Check whether should update state to 'disconnecting'
        if ([[self sharedInstance] isConnected]) {
            
            // Mark that client is disconnecting from remote PubNub services on user request (or by internal client
            // request when updating configuration)
            [self sharedInstance].state = PNPubNubClientStateDisconnecting;
        }
        
        // Reset client runtime flags and properties
        [self sharedInstance].connectOnServiceReachabilityCheck = NO;
        [self sharedInstance].connectOnServiceReachability = NO;
        [self sharedInstance].restoringConnection = NO;
        
        
        void(^connectionsTerminationBlock)(void) = ^{
            
            [_sharedInstance.messagingChannel terminate];
            [_sharedInstance.serviceChannel terminate];
            _sharedInstance.messagingChannel = nil;
            _sharedInstance.serviceChannel = nil;
        };
        
        if (isDisconnectedByUser) {
            
            [PNConnection resetConnectionsPool];

            connectionsTerminationBlock();

            if ([self sharedInstance].state != PNPubNubClientStateDisconnected) {

                // Mark that client completely disconnected from origin server (synchronous disconnection was made to
                // prevent asynchronous disconnect event from overlapping on connection event)
                [self sharedInstance].state = PNPubNubClientStateDisconnected;
            }

            // Clean up cached data
            [PNChannel purgeChannelsCache];

            PNLog(PNLogGeneralLevel, [self sharedInstance], @"DISCONNECTED (BASICALLY TERMINATED, "
                  "BECAUSE REQUEST WAS ISSUED BY USER) (STATE: %@)", [self humanReadableStateFrom:[self sharedInstance].state]);

            if ([[self sharedInstance].delegate respondsToSelector:@selector(pubnubClient:didDisconnectFromOrigin:)]) {

                [[self sharedInstance].delegate pubnubClient:[self sharedInstance]
                                     didDisconnectFromOrigin:[self sharedInstance].configuration.origin];
            }

            [[self sharedInstance] sendNotification:kPNClientDidDisconnectFromOriginNotification
                                         withObject:[self sharedInstance].configuration.origin];

            PNLog(PNLogDelegateLevel, [self sharedInstance], @" PubNub disconnected from origin: %@)",
                  [self sharedInstance].configuration.origin);

			PNLog(PNLogGeneralLevel, self, @">>>>>> {LOCK}{#NN} TURN OFF (%s)", __PRETTY_FUNCTION__);
            [[self sharedInstance] handleLockingOperationComplete:YES];
        }
        else {
            
            // Empty connection pool after connection will be closed
            [PNConnection closeAllConnections];
            
            connectionsTerminationBlock();

            PNLog(PNLogGeneralLevel, [self sharedInstance], @"DISCONNECTED (STATE: %@)", [self humanReadableStateFrom:[self sharedInstance].state]);
        }
        
        
        
        if (isDisconnectForConfigurationChange) {
            
            // Delay connection restore to give some time internal components to complete their tasks
            int64_t delayInSeconds = 1;
            dispatch_time_t popTime = dispatch_time(DISPATCH_TIME_NOW, delayInSeconds * NSEC_PER_SEC);
            dispatch_after(popTime, dispatch_get_main_queue(), ^(void) {

                [self sharedInstance].asyncLockingOperationInProgress = NO;
                PNLog(PNLogGeneralLevel, self, @">>>>>> {LOCK}{#4} TURN OFF (%s)", __PRETTY_FUNCTION__);
                
                [self sharedInstance].state = PNPubNubClientStateCreated;
                [self sharedInstance].configuration =  [self sharedInstance].temporaryConfiguration;
                [self sharedInstance].temporaryConfiguration = nil;
                
                [[self sharedInstance] prepareCryptoHelper];

                // Refresh reachability configuration
                [[self sharedInstance].reachability startServiceReachabilityMonitoring];
                
                
                // Restore connection which will use new configuration
                [self connect];
            });
        }
    }
           postponedExecutionBlock:^{

               PNLog(PNLogGeneralLevel, [self sharedInstance], @"POSTPONE DISCONNECTION (STATE: %@)",
                     [self humanReadableStateFrom:[self sharedInstance].state]);
               
               [self postponeDisconnectByUser:isDisconnectedByUser];
           }];
}

+ (void)postponeDisconnectByUser:(BOOL)isDisconnectedByUser {
    
	BOOL outOfOrder = [self sharedInstance].state == PNPubNubClientStateDisconnectingOnConfigurationChange;
    
    [[self sharedInstance] postponeSelector:@selector(disconnectByUser:)
                                  forObject:self withParameters:@[@(isDisconnectedByUser)]
                                 outOfOrder:outOfOrder];
}

+ (void)disconnectForConfigurationChange {

    PNLog(PNLogGeneralLevel, [self sharedInstance], @"TRYING TO DISCONNECT FOR CONFIGURATION CHANGE (STATE: %@)",
          [self humanReadableStateFrom:[self sharedInstance].state]);
    
    [self performAsyncLockingBlock:^{

		PNLog(PNLogGeneralLevel, self, @">>>>>> {LOCK}{#24} TURN ON (%s)", __PRETTY_FUNCTION__);

        PNLog(PNLogGeneralLevel, [self sharedInstance], @"DISCONNECTING FOR CONFIGURATION CHANGE "
              "(STATE: %@)", [self humanReadableStateFrom:[self sharedInstance].state]);

        // Mark that client is closing connection because of settings update
        [self sharedInstance].state = PNPubNubClientStateDisconnectingOnConfigurationChange;

        [[self sharedInstance].messagingChannel disconnectWithEvent:NO];
        [[self sharedInstance].serviceChannel disconnectWithEvent:NO];

        // Empty connection pool after connection will be closed
        [PNConnection closeAllConnections];
    }
           postponedExecutionBlock:^{

               PNLog(PNLogGeneralLevel, [self sharedInstance], @"POSTPONE DISCONNECTION FOR CONFIGURATION CHANGE "
                     "(STATE: %@)", [self humanReadableStateFrom:[self sharedInstance].state]);
               
               [self postponeDisconnectForConfigurationChange];
           }];
}

+ (void)postponeDisconnectForConfigurationChange {
    
    [[self sharedInstance] postponeSelector:@selector(disconnectForConfigurationChange)
                                  forObject:self
                             withParameters:nil
                                 outOfOrder:NO];
}


#pragma mark - Client configuration methods

+ (void)setConfiguration:(PNConfiguration *)configuration {
    
    [self setupWithConfiguration:configuration andDelegate:[self sharedInstance].delegate];
}

+ (void)setupWithConfiguration:(PNConfiguration *)configuration andDelegate:(id<PNDelegate>)delegate {

    PNLog(PNLogGeneralLevel, [self sharedInstance], @"TRY UPDATE CONFIGURATION (STATE: %@)",
          [self humanReadableStateFrom:[self sharedInstance].state]);
    
    // Ensure that configuration is valid before update/set client configuration to it
    if ([configuration isValid]) {

        PNLog(PNLogGeneralLevel, [self sharedInstance], @"VALID CONFIGURATION HAS BEEN PROVIDED (STATE: %@)",
              [self humanReadableStateFrom:[self sharedInstance].state]);

        // Ensure that this is updated configuration (or new)
        if (![configuration isEqual:[self sharedInstance].configuration]) {

            void(^updateConfigurationBlock)(void) = ^{

                [self sharedInstance].configuration = configuration;

                [[self sharedInstance] prepareCryptoHelper];
            };

            void(^reachabilityConfigurationBlock)(BOOL) = ^(BOOL isInitialConfiguration) {

                if (isInitialConfiguration) {

                    // Restart reachability monitor
                    [[self sharedInstance].reachability startServiceReachabilityMonitoring];
                }
                else {

                    // Refresh reachability configuration
                    [[self sharedInstance].reachability restartServiceReachabilityMonitoring];
                }
            };

            [self setDelegate:delegate];

            BOOL canUpdateConfiguration = YES;
            BOOL isInitialConfiguration = [self sharedInstance].configuration == nil;

            // Check whether PubNub client is connected to remote PubNub services or not
            if ([[self sharedInstance] isConnected]) {

                // Check whether new configuration changed critical properties of client configuration or not
                if([[self sharedInstance].configuration requiresConnectionResetWithConfiguration:configuration]) {

                    PNLog(PNLogGeneralLevel, [self sharedInstance], @"CONFIGURATION UPDATE REQUIRE RECONNECTION "
                          "(STATE: %@)", [self humanReadableStateFrom:[self sharedInstance].state]);

                    // Store new configuration while client is disconnecting
                    [self sharedInstance].temporaryConfiguration = configuration;

                    // Disconnect before client configuration update
                    [self disconnectForConfigurationChange];
                }
                else {

                    PNLog(PNLogGeneralLevel, [self sharedInstance], @"CONFIGURATION CAN BE APPLIED W/O RECONNECTION "
                          "(STATE: %@)", [self humanReadableStateFrom:[self sharedInstance].state]);

                    updateConfigurationBlock();
                    reachabilityConfigurationBlock(isInitialConfiguration);
                }
            }
            else if ([[self sharedInstance] isRestoringConnection] || [[self sharedInstance] isResuming] ||
                    [self sharedInstance].state == PNPubNubClientStateConnecting) {

                PNLog(PNLogGeneralLevel, [self sharedInstance], @"CONFIGURATION UPDATE IN THE MIDDLE OF CONNECTION "
                      "SEQUENCE. CLOSE CHANNELS AND RECONNECT. (STATE: %@)",
                      [self humanReadableStateFrom:[self sharedInstance].state]);

                // Disconnecting communication channels and preserve all issued requests which wasn't sent till
                // this moment (they will be send as soon as connection will be restored)
                [[self sharedInstance].messagingChannel disconnectWithEvent:NO];
                [[self sharedInstance].serviceChannel disconnectWithEvent:NO];

                [self sharedInstance].state = PNPubNubClientStateDisconnected;

                reachabilityConfigurationBlock(isInitialConfiguration);

                [self connect];
            }
            else if (canUpdateConfiguration) {

                PNLog(PNLogGeneralLevel, [self sharedInstance], @"CONFIGURATION CAN BE APPLIED W/O RECONNECTION "
                      "(STATE: %@)", [self humanReadableStateFrom:[self sharedInstance].state]);

                updateConfigurationBlock();

                reachabilityConfigurationBlock(isInitialConfiguration);
            }
        }
        else {

            PNLog(PNLogGeneralLevel, [self sharedInstance], @"IGNORE CONFIGURATION UPDATE. IT IS THE SAME AS WAS SET "
                  "BEFORE (STATE: %@)", [self humanReadableStateFrom:[self sharedInstance].state]);
        }
    }
    else {
        
        // Notify delegate about client configuration error
        [[self sharedInstance] notifyDelegateAboutError:[PNError errorWithCode:kPNClientConfigurationError]];
    }
}

+ (void)setDelegate:(id<PNDelegate>)delegate {
    
    [self sharedInstance].delegate = delegate;
}


#pragma mark - Client identification methods

+ (void)setClientIdentifier:(NSString *)identifier {

    PNLog(PNLogGeneralLevel, [self sharedInstance], @"TRYING TO UPDATE CLIENT IDENTIFIER (STATE: %@)",
          [self humanReadableStateFrom:[self sharedInstance].state]);

    if (![[self sharedInstance].clientIdentifier isEqualToString:identifier]) {

        [self performAsyncLockingBlock:^{

            PNLog(PNLogGeneralLevel, self, @">>>>>> {LOCK}{#33} TURN ON (%s)", __PRETTY_FUNCTION__);

            PNLog(PNLogGeneralLevel, [self sharedInstance], @"UPDATE CLIENT IDENTIFIER (STATE: %@)",
                  [self humanReadableStateFrom:[self sharedInstance].state]);

            // Check whether identifier has been changed since last method call or not
            if ([[self sharedInstance] isConnected]) {

                [self sharedInstance].userProvidedClientIdentifier = identifier != nil;

                NSArray *allChannels = [[self sharedInstance].messagingChannel fullSubscribedChannelsList];
                if ([allChannels count]) {
                    
                    [self sharedInstance].asyncLockingOperationInProgress = NO;
                    [self unsubscribeFromChannels:allChannels withPresenceEvent:YES
                       andCompletionHandlingBlock:^(NSArray *leavedChannels, PNError *leaveError) {
                           
                           if (leaveError == nil) {
                               
                               // Check whether user identifier was provided by user or not
                               if (identifier == nil) {
                                   
                                   // Change user identifier before connect to the PubNub services
                                   [self sharedInstance].clientIdentifier = PNUniqueIdentifier();
                               }
                               else {
                                   
                                   [self sharedInstance].clientIdentifier = identifier;
                               }
                               
                               [self sharedInstance].asyncLockingOperationInProgress = NO;
                               PNLog(PNLogGeneralLevel, self, @">>>>>> {LOCK}{#5} TURN OFF (%s)", __PRETTY_FUNCTION__);
                               [self subscribeOnChannels:allChannels withPresenceEvent:YES
                              andCompletionHandlingBlock:^(PNSubscriptionProcessState state,
                                                           NSArray *subscribedChannels,
                                                           PNError *subscribeError) {
                                  
                                  PNLog(PNLogGeneralLevel, self, @">>>>>> {LOCK}{#40} TURN OFF (%s)", __PRETTY_FUNCTION__);
                                  [[self sharedInstance] handleLockingOperationComplete:YES];
                              }];
                           }
                           else {
                               
                               [self sharedInstance].asyncLockingOperationInProgress = NO;
                               PNLog(PNLogGeneralLevel, self, @">>>>>> {LOCK}{#6} TURN OFF (%s)", __PRETTY_FUNCTION__);
                               [self subscribeOnChannels:allChannels withPresenceEvent:NO];
                           }
                       }];
                }
                else {
                    
                    [self sharedInstance].clientIdentifier = identifier;
                    [self sharedInstance].userProvidedClientIdentifier = identifier != nil;
                    PNLog(PNLogGeneralLevel, self, @">>>>>> {LOCK}{#6NNN} TURN OFF (%s)", __PRETTY_FUNCTION__);
                    [[self sharedInstance] handleLockingOperationComplete:YES];
                }
            }
            else {

                [self sharedInstance].clientIdentifier = identifier;
                [self sharedInstance].userProvidedClientIdentifier = identifier != nil;
                PNLog(PNLogGeneralLevel, self, @">>>>>> {LOCK}{#6NN} TURN OFF (%s)", __PRETTY_FUNCTION__);
                [[self sharedInstance] handleLockingOperationComplete:YES];
            }
        }
               postponedExecutionBlock:^{

                   PNLog(PNLogGeneralLevel, [self sharedInstance], @"POSTPONE CLIENT IDENTIFIER CHANGE (STATE: %@)",
                         [self humanReadableStateFrom:[self sharedInstance].state]);

                   [self postponeSetClientIdentifier:identifier];
               }];
    }
    else {

        PNLog(PNLogGeneralLevel, [self sharedInstance], @"IGNORE IDENTIFIER UPDATE. IT IS THE SAME AS WAS SET "
              "BEFORE (STATE: %@)", [self humanReadableStateFrom:[self sharedInstance].state]);
    }
}

+ (void)postponeSetClientIdentifier:(NSString *)identifier {
    
    [[self sharedInstance] postponeSelector:@selector(setClientIdentifier:)
                                  forObject:self
                             withParameters:@[PNNillIfNotSet(identifier)]
                                 outOfOrder:NO];
}

+ (NSString *)clientIdentifier {
    
    NSString *identifier = [self sharedInstance].clientIdentifier;
    if (identifier == nil) {
        
        [self sharedInstance].userProvidedClientIdentifier = NO;
    }
    
    
    return [self sharedInstance].clientIdentifier;
}

+ (NSString *)escapedClientIdentifier {
    
    return [[self clientIdentifier] stringByAddingPercentEscapesUsingEncoding:NSUTF8StringEncoding];
}


#pragma mark - Channels subscription management

+ (NSArray *)subscribedChannels {
    
    return [[self sharedInstance].messagingChannel subscribedChannels];
}

+ (BOOL)isSubscribedOnChannel:(PNChannel *)channel {
    
    return [[self sharedInstance].messagingChannel isSubscribedForChannel:channel];;
}

+ (void)subscribeOnChannel:(PNChannel *)channel {
    
    [self subscribeOnChannels:@[channel]];
}

+ (void) subscribeOnChannel:(PNChannel *)channel
withCompletionHandlingBlock:(PNClientChannelSubscriptionHandlerBlock)handlerBlock {
    
    [self subscribeOnChannels:@[channel] withCompletionHandlingBlock:handlerBlock];
}

+ (void)subscribeOnChannel:(PNChannel *)channel withPresenceEvent:(BOOL)withPresenceEvent {
    
    [self subscribeOnChannels:@[channel] withPresenceEvent:withPresenceEvent];
}

+ (void)subscribeOnChannel:(PNChannel *)channel withPresenceEvent:(BOOL)withPresenceEvent
andCompletionHandlingBlock:(PNClientChannelSubscriptionHandlerBlock)handlerBlock {
    
    [self subscribeOnChannels:@[channel] withPresenceEvent:withPresenceEvent andCompletionHandlingBlock:handlerBlock];
}

+ (void)subscribeOnChannels:(NSArray *)channels {
    
    [self subscribeOnChannels:channels withCompletionHandlingBlock:nil];
}

+ (void)subscribeOnChannels:(NSArray *)channels
withCompletionHandlingBlock:(PNClientChannelSubscriptionHandlerBlock)handlerBlock {
    
    [self subscribeOnChannels:channels withPresenceEvent:YES andCompletionHandlingBlock:handlerBlock];
}

+ (void)subscribeOnChannels:(NSArray *)channels withPresenceEvent:(BOOL)withPresenceEvent {
    
    [self subscribeOnChannels:channels withPresenceEvent:withPresenceEvent andCompletionHandlingBlock:nil];
}

+ (void)subscribeOnChannels:(NSArray *)channels withPresenceEvent:(BOOL)withPresenceEvent
 andCompletionHandlingBlock:(PNClientChannelSubscriptionHandlerBlock)handlerBlock {

    PNLog(PNLogGeneralLevel, [self sharedInstance], @"TRYING TO SUBSCRIBE ON CHANNELS: %@ (STATE: %@)",
          channels, [self humanReadableStateFrom:[self sharedInstance].state]);
    
    [self performAsyncLockingBlock:^{

        PNLog(PNLogGeneralLevel, self, @">>>>>> {LOCK}{#34} TURN ON (%s)", __PRETTY_FUNCTION__);
        
        [[PNObservationCenter defaultCenter] removeClientAsSubscriptionObserver];
        [[PNObservationCenter defaultCenter] removeClientAsUnsubscribeObserver];
        
        // Check whether client is able to send request or not
        NSInteger statusCode = [[self sharedInstance] requestExecutionPossibilityStatusCode];
        if (statusCode == 0) {

            PNLog(PNLogGeneralLevel, [self sharedInstance], @"SUBSCRIBE ON CHANNELS: %@ (STATE: %@)",
                  channels, [self humanReadableStateFrom:[self sharedInstance].state]);
            
            if (handlerBlock != nil) {
                
                [[PNObservationCenter defaultCenter] addClientAsSubscriptionObserverWithBlock:[handlerBlock copy]];
            }
            
            
            [[self sharedInstance].messagingChannel subscribeOnChannels:channels withPresenceEvent:withPresenceEvent];
        }
        // Looks like client can't send request because of some reasons
        else {

            PNLog(PNLogGeneralLevel, [self sharedInstance], @"CAN'T SUBSCRIBE ON CHANNELS: %@ (STATE: %@)",
                  channels, [self humanReadableStateFrom:[self sharedInstance].state]);
            
            PNError *subscriptionError = [PNError errorWithCode:statusCode];
            subscriptionError.associatedObject = channels;
            
            [[self sharedInstance] notifyDelegateAboutSubscriptionFailWithError:subscriptionError];
            
            
            if (handlerBlock) {
                
                handlerBlock(PNSubscriptionProcessNotSubscribedState, channels, subscriptionError);
            }
        }
    }
           postponedExecutionBlock:^{

               PNLog(PNLogGeneralLevel, [self sharedInstance], @"POSTPONE SUBSCRIBE ON CHANNELS (STATE: %@)",
                     [self humanReadableStateFrom:[self sharedInstance].state]);
               
               [self postponeSubscribeOnChannels:channels
                               withPresenceEvent:withPresenceEvent
                      andCompletionHandlingBlock:(handlerBlock ? [handlerBlock copy] : nil)];
           }];
}

+ (void)postponeSubscribeOnChannels:(NSArray *)channels withPresenceEvent:(BOOL)withPresenceEvent
         andCompletionHandlingBlock:(PNClientChannelSubscriptionHandlerBlock)handlerBlock {
    
    [[self sharedInstance] postponeSelector:@selector(subscribeOnChannels:withPresenceEvent:andCompletionHandlingBlock:)
                                  forObject:self
                             withParameters:@[PNNillIfNotSet(channels), @(withPresenceEvent), PNNillIfNotSet(handlerBlock)]
                                 outOfOrder:NO];
}

+ (void)unsubscribeFromChannel:(PNChannel *)channel {
    
    [self unsubscribeFromChannels:@[channel]];
}

+ (void)unsubscribeFromChannel:(PNChannel *)channel withPresenceEvent:(BOOL)withPresenceEvent {
    
    [self unsubscribeFromChannel:channel withPresenceEvent:withPresenceEvent andCompletionHandlingBlock:nil];
}

+ (void)unsubscribeFromChannel:(PNChannel *)channel
   withCompletionHandlingBlock:(PNClientChannelUnsubscriptionHandlerBlock)handlerBlock {
    
    [self unsubscribeFromChannel:channel withPresenceEvent:YES andCompletionHandlingBlock:handlerBlock];
}

+ (void)unsubscribeFromChannel:(PNChannel *)channel withPresenceEvent:(BOOL)withPresenceEvent
    andCompletionHandlingBlock:(PNClientChannelUnsubscriptionHandlerBlock)handlerBlock {
    
    [self unsubscribeFromChannels:@[channel]
                withPresenceEvent:withPresenceEvent
       andCompletionHandlingBlock:handlerBlock];
}

+ (void)unsubscribeFromChannels:(NSArray *)channels {
    
    [self unsubscribeFromChannels:channels withPresenceEvent:YES];
}

+ (void)unsubscribeFromChannels:(NSArray *)channels withPresenceEvent:(BOOL)withPresenceEvent {
    
    [self unsubscribeFromChannels:channels withPresenceEvent:withPresenceEvent andCompletionHandlingBlock:nil];
}

+ (void)unsubscribeFromChannels:(NSArray *)channels
    withCompletionHandlingBlock:(PNClientChannelUnsubscriptionHandlerBlock)handlerBlock {
    
    [self unsubscribeFromChannels:channels withPresenceEvent:YES andCompletionHandlingBlock:handlerBlock];
}

+ (void)unsubscribeFromChannels:(NSArray *)channels withPresenceEvent:(BOOL)withPresenceEvent
     andCompletionHandlingBlock:(PNClientChannelUnsubscriptionHandlerBlock)handlerBlock {

    PNLog(PNLogGeneralLevel, [self sharedInstance], @"TRYING TO UNSUBSCRIBE FROM CHANNELS: %@ (STATE: %@)",
          channels, [self humanReadableStateFrom:[self sharedInstance].state]);
    
    [self performAsyncLockingBlock:^{
        PNLog(PNLogGeneralLevel, self, @">>>>>> {LOCK}{#35} TURN ON (%s)", __PRETTY_FUNCTION__);

        [[PNObservationCenter defaultCenter] removeClientAsSubscriptionObserver];
        [[PNObservationCenter defaultCenter] removeClientAsUnsubscribeObserver];

        // Check whether client is able to send request or not
        NSInteger statusCode = [[self sharedInstance] requestExecutionPossibilityStatusCode];
        if (statusCode == 0) {

            PNLog(PNLogGeneralLevel, [self sharedInstance], @"UNSUBSCRIBE FROM CHANNELS: %@ (STATE: %@)",
                  channels, [self humanReadableStateFrom:[self sharedInstance].state]);
            
            if (handlerBlock) {

                [[PNObservationCenter defaultCenter] addClientAsUnsubscribeObserverWithBlock:[handlerBlock copy]];
            }
            
            
            [[self sharedInstance].messagingChannel unsubscribeFromChannels:channels withPresenceEvent:withPresenceEvent];
        }
        // Looks like client can't send request because of some reasons
        else {

            PNLog(PNLogGeneralLevel, [self sharedInstance], @"CAN'T UNSUBSCRIBE FROM CHANNELS: %@ (STATE: %@)",
                  channels, [self humanReadableStateFrom:[self sharedInstance].state]);
            
            PNError *unsubscriptionError = [PNError errorWithCode:statusCode];
            unsubscriptionError.associatedObject = channels;

            [[self sharedInstance] notifyDelegateAboutUnsubscriptionFailWithError:unsubscriptionError];


            if (handlerBlock) {

                handlerBlock(channels, unsubscriptionError);
            }
        }
    }
           postponedExecutionBlock:^{

               PNLog(PNLogGeneralLevel, [self sharedInstance], @"POSTPONE UNSUBSCRIBE FROM CHANNELS (STATE: %@)",
                     [self humanReadableStateFrom:[self sharedInstance].state]);
               
               [self postponeUnsubscribeFromChannels:channels
                                   withPresenceEvent:withPresenceEvent
                          andCompletionHandlingBlock:(handlerBlock ? [handlerBlock copy] : nil)];
           }];
}

+ (void)postponeUnsubscribeFromChannels:(NSArray *)channels withPresenceEvent:(BOOL)withPresenceEvent
             andCompletionHandlingBlock:(PNClientChannelUnsubscriptionHandlerBlock)handlerBlock {
    
    [[self sharedInstance] postponeSelector:@selector(unsubscribeFromChannels:withPresenceEvent:andCompletionHandlingBlock:)
                                  forObject:self
                             withParameters:@[PNNillIfNotSet(channels), @(withPresenceEvent), PNNillIfNotSet(handlerBlock)]
                                 outOfOrder:NO];
}


#pragma mark - APNS management

+ (void)enablePushNotificationsOnChannel:(PNChannel *)channel withDevicePushToken:(NSData *)pushToken {
    
    [self enablePushNotificationsOnChannel:channel withDevicePushToken:pushToken andCompletionHandlingBlock:nil];
}

+ (void)enablePushNotificationsOnChannel:(PNChannel *)channel withDevicePushToken:(NSData *)pushToken
              andCompletionHandlingBlock:(PNClientPushNotificationsEnableHandlingBlock)handlerBlock {
    
    [self enablePushNotificationsOnChannels:@[channel] withDevicePushToken:pushToken andCompletionHandlingBlock:handlerBlock];
}

+ (void)enablePushNotificationsOnChannels:(NSArray *)channels withDevicePushToken:(NSData *)pushToken {
    
    [self enablePushNotificationsOnChannels:channels withDevicePushToken:pushToken andCompletionHandlingBlock:nil];
}

+ (void)enablePushNotificationsOnChannels:(NSArray *)channels withDevicePushToken:(NSData *)pushToken
               andCompletionHandlingBlock:(PNClientPushNotificationsEnableHandlingBlock)handlerBlock {

    PNLog(PNLogGeneralLevel, [self sharedInstance], @"TRYING TO ENABLE PUSH NOTIFICATIONS ON CHANNELS: %@ (STATE: "
            "%@)", channels, [self humanReadableStateFrom:[self sharedInstance].state]);
    
    [self performAsyncLockingBlock:^{
        PNLog(PNLogGeneralLevel, self, @">>>>>> {LOCK}{#26} TURN ON (%s)", __PRETTY_FUNCTION__);
        
        [[PNObservationCenter defaultCenter] removeClientAsPushNotificationsEnableObserver];
        [[PNObservationCenter defaultCenter] removeClientAsPushNotificationsDisableObserver];
        
        
        // Check whether client is able to send request or not
        NSInteger statusCode = [[self sharedInstance] requestExecutionPossibilityStatusCode];
        if (statusCode == 0 && pushToken != nil) {

            PNLog(PNLogGeneralLevel, [self sharedInstance], @"ENABLE PUSH NOTIFICATIONS ON CHANNELS: %@ (STATE: %@)",
                  channels, [self humanReadableStateFrom:[self sharedInstance].state]);
            
            if (handlerBlock) {
                
                [[PNObservationCenter defaultCenter] addClientAsPushNotificationsEnableObserverWithBlock:[handlerBlock copy]];
            }
            
            PNPushNotificationsStateChangeRequest *request;
            request = [PNPushNotificationsStateChangeRequest reqauestWithDevicePushToken:pushToken
                                                                                 toState:PNPushNotificationsState.enable
                                                                             forChannels:channels];
            [[self sharedInstance] sendRequest:request shouldObserveProcessing:YES];
        }
        // Looks like client can't send request because of some reasons
        else {

            PNLog(PNLogGeneralLevel, [self sharedInstance], @"CAN'T ENABLE PUSH NOTIFICATIONS FOR CHANNELS: %@ "
                    "(STATE: %@)", channels, [self humanReadableStateFrom:[self sharedInstance].state]);
            
            if (pushToken == nil) {
                
                statusCode = kPNDevicePushTokenIsEmptyError;
            }
            PNError *stateChangeError = [PNError errorWithCode:statusCode];
            stateChangeError.associatedObject = channels;
            
            [[self sharedInstance] notifyDelegateAboutPushNotificationsEnableFailedWithError:stateChangeError];
            
            
            if (handlerBlock) {
                
                handlerBlock(channels, stateChangeError);
            }
        }
    }
           postponedExecutionBlock:^{

               PNLog(PNLogGeneralLevel, [self sharedInstance], @"POSTPONE ENABLE PUSH NOTIFICATIONS FOR CHANNELS "
                     "(STATE: %@)", [self humanReadableStateFrom:[self sharedInstance].state]);
               
               [self postponeEnablePushNotificationsOnChannels:channels
                                           withDevicePushToken:pushToken
                                    andCompletionHandlingBlock:(handlerBlock ? [handlerBlock copy] : nil)];
           }];
}

+ (void)postponeEnablePushNotificationsOnChannels:(NSArray *)channels withDevicePushToken:(NSData *)pushToken
                       andCompletionHandlingBlock:(PNClientPushNotificationsEnableHandlingBlock)handlerBlock {
    
    SEL selector = @selector(enablePushNotificationsOnChannels:withDevicePushToken:andCompletionHandlingBlock:);
    [[self sharedInstance] postponeSelector:selector
                                  forObject:self
                             withParameters:@[channels, PNNillIfNotSet(pushToken), PNNillIfNotSet(handlerBlock)]
                                 outOfOrder:NO];
}

+ (void)disablePushNotificationsOnChannel:(PNChannel *)channel withDevicePushToken:(NSData *)pushToken {
    
    [self disablePushNotificationsOnChannel:channel withDevicePushToken:pushToken andCompletionHandlingBlock:nil];
}

+ (void)disablePushNotificationsOnChannel:(PNChannel *)channel withDevicePushToken:(NSData *)pushToken
               andCompletionHandlingBlock:(PNClientPushNotificationsDisableHandlingBlock)handlerBlock {
    
    [self disablePushNotificationsOnChannels:@[channel] withDevicePushToken:pushToken andCompletionHandlingBlock:handlerBlock];
}

+ (void)disablePushNotificationsOnChannels:(NSArray *)channels withDevicePushToken:(NSData *)pushToken {
    
    [self disablePushNotificationsOnChannels:channels withDevicePushToken:pushToken andCompletionHandlingBlock:nil];
}

+ (void)disablePushNotificationsOnChannels:(NSArray *)channels withDevicePushToken:(NSData *)pushToken
                andCompletionHandlingBlock:(PNClientPushNotificationsDisableHandlingBlock)handlerBlock {

    PNLog(PNLogGeneralLevel, [self sharedInstance], @"TRYING TO DISABLE PUSH NOTIFICATIONS ON CHANNELS: %@ (STATE: "
            "%@)", channels, [self humanReadableStateFrom:[self sharedInstance].state]);
    
    [self performAsyncLockingBlock:^{
        PNLog(PNLogGeneralLevel, self, @">>>>>> {LOCK}{#22} TURN ON (%s)", __PRETTY_FUNCTION__);
        
        [[PNObservationCenter defaultCenter] removeClientAsPushNotificationsEnableObserver];
        [[PNObservationCenter defaultCenter] removeClientAsPushNotificationsDisableObserver];
        
        
        // Check whether client is able to send request or not
        NSInteger statusCode = [[self sharedInstance] requestExecutionPossibilityStatusCode];
        if (statusCode == 0) {

            PNLog(PNLogGeneralLevel, [self sharedInstance], @"DISABLE PUSH NOTIFICATIONS ON CHANNELS: %@ (STATE: %@)",
                  channels, [self humanReadableStateFrom:[self sharedInstance].state]);
            
            if (handlerBlock) {
                
                [[PNObservationCenter defaultCenter] addClientAsPushNotificationsDisableObserverWithBlock:[handlerBlock copy]];
            }
            
            PNPushNotificationsStateChangeRequest *request;
            request = [PNPushNotificationsStateChangeRequest reqauestWithDevicePushToken:pushToken
                                                                                 toState:PNPushNotificationsState.disable
                                                                             forChannels:channels];
            [[self sharedInstance] sendRequest:request shouldObserveProcessing:YES];
        }
        // Looks like client can't send request because of some reasons
        else {

            PNLog(PNLogGeneralLevel, [self sharedInstance], @"CAN'T DISABLE PUSH NOTIFICATIONS FOR CHANNELS: %@ "
                    "(STATE: %@)", channels, [self humanReadableStateFrom:[self sharedInstance].state]);
            
            PNError *stateChangeError = [PNError errorWithCode:statusCode];
            stateChangeError.associatedObject = channels;
            
            [[self sharedInstance] notifyDelegateAboutPushNotificationsDisableFailedWithError:stateChangeError];
            
            
            if (handlerBlock) {
                
                handlerBlock(channels, stateChangeError);
            }
        }
    }
           postponedExecutionBlock:^{

               PNLog(PNLogGeneralLevel, [self sharedInstance], @"POSTPONE DISABLE PUSH NOTIFICATIONS FOR CHANNELS "
                     "(STATE: %@)", [self humanReadableStateFrom:[self sharedInstance].state]);
               
               [self postponeDisablePushNotificationsOnChannels:channels
                                            withDevicePushToken:pushToken
                                     andCompletionHandlingBlock:(handlerBlock ? [handlerBlock copy] : nil)];
           }];
}

+ (void)postponeDisablePushNotificationsOnChannels:(NSArray *)channels withDevicePushToken:(NSData *)pushToken
                        andCompletionHandlingBlock:(PNClientPushNotificationsDisableHandlingBlock)handlerBlock {
    
    SEL selector = @selector(disablePushNotificationsOnChannels:withDevicePushToken:andCompletionHandlingBlock:);
    [[self sharedInstance] postponeSelector:selector
                                  forObject:self
                             withParameters:@[channels, pushToken, PNNillIfNotSet(handlerBlock)]
                                 outOfOrder:NO];
}

+ (void)removeAllPushNotificationsForDevicePushToken:(NSData *)pushToken
                         withCompletionHandlingBlock:(PNClientPushNotificationsRemoveHandlingBlock)handlerBlock {

    PNLog(PNLogGeneralLevel, [self sharedInstance], @"TRYING TO DISABLE PUSH NOTIFICATIONS FROM ALL CHANNELS (STATE: "
            "%@)", [self humanReadableStateFrom:[self sharedInstance].state]);
    
    [self performAsyncLockingBlock:^{
        PNLog(PNLogGeneralLevel, self, @">>>>>> {LOCK}{#27} TURN ON (%s)", __PRETTY_FUNCTION__);
        
        [[PNObservationCenter defaultCenter] removeClientAsPushNotificationsRemoveObserver];
        
        // Check whether client is able to send request or not
        NSInteger statusCode = [[self sharedInstance] requestExecutionPossibilityStatusCode];
        if (statusCode == 0) {

            PNLog(PNLogGeneralLevel, [self sharedInstance], @"DISABLE PUSH NOTIFICATIONS FROM ALL CHANNELS (STATE: %@)",
                  [self humanReadableStateFrom:[self sharedInstance].state]);
            
            if (handlerBlock) {
                
                [[PNObservationCenter defaultCenter] addClientAsPushNotificationsRemoveObserverWithBlock:[handlerBlock copy]];
            }
            
            [[self sharedInstance] sendRequest:[PNPushNotificationsRemoveRequest requestWithDevicePushToken:pushToken]
                       shouldObserveProcessing:YES];
        }
        // Looks like client can't send request because of some reasons
        else {

            PNLog(PNLogGeneralLevel, [self sharedInstance], @"CAN'T DISABLE PUSH NOTIFICATIONS FROM ALL CHANNELS "
                    "(STATE: %@)", [self humanReadableStateFrom:[self sharedInstance].state]);
            
            PNError *removalError = [PNError errorWithCode:statusCode];
            [[self sharedInstance] notifyDelegateAboutPushNotificationsRemoveFailedWithError:removalError];
            
            
            if (handlerBlock) {
                
                handlerBlock(removalError);
            }
        }
    }
           postponedExecutionBlock:^{

               PNLog(PNLogGeneralLevel, [self sharedInstance], @"POSTPONE PUSH NOTIFICATIONS DISABLE FROM ALL "
                       "CHANNELS (STATE: %@)", [self humanReadableStateFrom:[self sharedInstance].state]);
               
               [self postponeRemoveAllPushNotificationsForDevicePushToken:pushToken
                                              withCompletionHandlingBlock:(handlerBlock ? [handlerBlock copy] : nil)];
           }];
}

+ (void)postponeRemoveAllPushNotificationsForDevicePushToken:(NSData *)pushToken
                                 withCompletionHandlingBlock:(PNClientPushNotificationsRemoveHandlingBlock)handlerBlock {
    
    SEL selector = @selector(removeAllPushNotificationsForDevicePushToken:withCompletionHandlingBlock:);
    [[self sharedInstance] postponeSelector:selector
                                  forObject:self
                             withParameters:@[pushToken, PNNillIfNotSet(handlerBlock)]
                                 outOfOrder:NO];
}

+ (void)requestPushNotificationEnabledChannelsForDevicePushToken:(NSData *)pushToken
                                     withCompletionHandlingBlock:(PNClientPushNotificationsEnabledChannelsHandlingBlock)handlerBlock {

    PNLog(PNLogGeneralLevel, [self sharedInstance], @"TRYING TO FETCH PUSH NOTIFICATION ENABLED CHANNELS (STATE: %@)",
          [self humanReadableStateFrom:[self sharedInstance].state]);
    
    [self performAsyncLockingBlock:^{
        PNLog(PNLogGeneralLevel, self, @">>>>>> {LOCK}{#30} TURN ON (%s)", __PRETTY_FUNCTION__);
        
        [[PNObservationCenter defaultCenter] removeClientAsPushNotificationsEnabledChannelsObserver];
        
        
        // Check whether client is able to send request or not
        NSInteger statusCode = [[self sharedInstance] requestExecutionPossibilityStatusCode];
        if (statusCode == 0) {

            PNLog(PNLogGeneralLevel, [self sharedInstance], @"FETCH PUSH NOTIFICATION ENABLED CHANNELS (STATE: %@)",
                  [self humanReadableStateFrom:[self sharedInstance].state]);
            
            if (handlerBlock) {
                
                [[PNObservationCenter defaultCenter] addClientAsPushNotificationsEnabledChannelsObserverWithBlock:[handlerBlock copy]];
            }
            
            [[self sharedInstance] sendRequest:[PNPushNotificationsEnabledChannelsRequest requestWithDevicePushToken:pushToken]
                       shouldObserveProcessing:YES];
        }
        // Looks like client can't send request because of some reasons
        else {

            PNLog(PNLogGeneralLevel, [self sharedInstance], @"CAN'T FETCH PUSH NOTIFICATION ENABLED CHANNELS (STATE: %@)",
                  [self humanReadableStateFrom:[self sharedInstance].state]);
            
            PNError *listRetrieveError = [PNError errorWithCode:statusCode];
            
            [[self sharedInstance] notifyDelegateAboutPushNotificationsEnabledChannelsFailedWithError:listRetrieveError];
            
            
            if (handlerBlock) {
                
                handlerBlock(nil, listRetrieveError);
            }
        }
    }
           postponedExecutionBlock:^{

               PNLog(PNLogGeneralLevel, [self sharedInstance], @"POSTPONE PUSH NOTIFICATION ENABLED CHANNELS FETCH "
                     "(STATE: %@)", [self humanReadableStateFrom:[self sharedInstance].state]);
               
               [self postponeRequestPushNotificationEnabledChannelsForDevicePushToken:pushToken
                                                          withCompletionHandlingBlock:(handlerBlock ? [handlerBlock copy] : nil)];
           }];
}

+ (void)postponeRequestPushNotificationEnabledChannelsForDevicePushToken:(NSData *)pushToken
                                             withCompletionHandlingBlock:(PNClientPushNotificationsEnabledChannelsHandlingBlock)handlerBlock {
    
    SEL selector = @selector(requestPushNotificationEnabledChannelsForDevicePushToken:withCompletionHandlingBlock:);
    [[self sharedInstance] postponeSelector:selector
                                  forObject:self
                             withParameters:@[pushToken, PNNillIfNotSet(handlerBlock)]
                                 outOfOrder:NO];
}


#pragma mark - Presence management

+ (BOOL)isPresenceObservationEnabledForChannel:(PNChannel *)channel {
    
    BOOL observingPresence = NO;
    
    // Ensure that PubNub client currently connected to
    // remote PubNub services
    if ([[self sharedInstance] isConnected]) {
        
        observingPresence = [[self sharedInstance].messagingChannel isPresenceObservationEnabledForChannel:channel];
    }
    
    
    return observingPresence;
}

+ (void)enablePresenceObservationForChannel:(PNChannel *)channel {
    
    [self enablePresenceObservationForChannel:channel withCompletionHandlingBlock:nil];
}

+ (void)enablePresenceObservationForChannel:(PNChannel *)channel
                withCompletionHandlingBlock:(PNClientPresenceEnableHandlingBlock)handlerBlock {
    
    [self enablePresenceObservationForChannels:@[channel] withCompletionHandlingBlock:handlerBlock];
}

+ (void)enablePresenceObservationForChannels:(NSArray *)channels {
    
    [self enablePresenceObservationForChannels:channels withCompletionHandlingBlock:nil];
}

+ (void)enablePresenceObservationForChannels:(NSArray *)channels
                 withCompletionHandlingBlock:(PNClientPresenceEnableHandlingBlock)handlerBlock {

    PNLog(PNLogGeneralLevel, [self sharedInstance], @"TRYING TO ENABLE PRESENCE ON CHANNELS: %@ (STATE: %@)",
          channels, [self humanReadableStateFrom:[self sharedInstance].state]);
    
    [self performAsyncLockingBlock:^{
        PNLog(PNLogGeneralLevel, self, @">>>>>> {LOCK}{#25} TURN ON (%s)", __PRETTY_FUNCTION__);
        
        [[PNObservationCenter defaultCenter] removeClientAsPresenceEnabling];
        [[PNObservationCenter defaultCenter] removeClientAsPresenceDisabling];
        
        // Check whether client is able to send request or not
        NSInteger statusCode = [[self sharedInstance] requestExecutionPossibilityStatusCode];
        if (statusCode == 0) {

            PNLog(PNLogGeneralLevel, [self sharedInstance], @"ENABLING PRESENCE ON CHANNELS: %@ (STATE: %@)",
                  channels, [self humanReadableStateFrom:[self sharedInstance].state]);
            
            if (handlerBlock != nil) {
                
                [[PNObservationCenter defaultCenter] addClientAsPresenceEnablingObserverWithBlock:[handlerBlock copy]];
            }
            
            // Enumerate over the list of channels and mark that it should observe for presence
            [channels enumerateObjectsUsingBlock:^(PNChannel *channel, NSUInteger channelIdx, BOOL *channelEnumeratorStop) {
                
                channel.observePresence = YES;
                channel.linkedWithPresenceObservationChannel = NO;
            }];
            
            [[self sharedInstance].messagingChannel enablePresenceObservationForChannels:channels];
        }
        else {

            PNLog(PNLogGeneralLevel, [self sharedInstance], @"CAN'T ENABLE PRESENCE ON CHANNELS: %@ (STATE: %@)",
                  channels, [self humanReadableStateFrom:[self sharedInstance].state]);
            
            PNError *presenceEnableError = [PNError errorWithCode:statusCode];
            presenceEnableError.associatedObject = channels;
            
            
            [[self sharedInstance] notifyDelegateAboutPresenceEnablingFailWithError:presenceEnableError];
            
            if (handlerBlock != nil) {
                
                handlerBlock(channels, presenceEnableError);
            }
        }
        
    }
           postponedExecutionBlock:^{

               PNLog(PNLogGeneralLevel, [self sharedInstance], @"POSTPONE PRESENCE ENABLING ON CHANNELS (STATE: %@)",
                     [self humanReadableStateFrom:[self sharedInstance].state]);
               
               [self postponeEnablePresenceObservationForChannels:channels
                                      withCompletionHandlingBlock:(handlerBlock ? [handlerBlock copy] : nil)];
           }];
}

+ (void)postponeEnablePresenceObservationForChannels:(NSArray *)channels
                         withCompletionHandlingBlock:(PNClientPresenceEnableHandlingBlock)handlerBlock {
    
    [[self sharedInstance] postponeSelector:@selector(enablePresenceObservationForChannels:withCompletionHandlingBlock:)
                                  forObject:self
                             withParameters:@[PNNillIfNotSet(channels), PNNillIfNotSet(handlerBlock)]
                                 outOfOrder:NO];
}

+ (void)disablePresenceObservationForChannel:(PNChannel *)channel {
    
    [self disablePresenceObservationForChannel:channel withCompletionHandlingBlock:nil];
}

+ (void)disablePresenceObservationForChannel:(PNChannel *)channel
                 withCompletionHandlingBlock:(PNClientPresenceDisableHandlingBlock)handlerBlock {
    
    [self disablePresenceObservationForChannels:@[channel] withCompletionHandlingBlock:handlerBlock];
}

+ (void)disablePresenceObservationForChannels:(NSArray *)channels {
    
    [self disablePresenceObservationForChannels:channels withCompletionHandlingBlock:nil];
}

+ (void)disablePresenceObservationForChannels:(NSArray *)channels
                  withCompletionHandlingBlock:(PNClientPresenceDisableHandlingBlock)handlerBlock {

    PNLog(PNLogGeneralLevel, [self sharedInstance], @"TRYING TO DISABLE PRESENCE ON CHANNELS: %@ (STATE: %@)",
          channels, [self humanReadableStateFrom:[self sharedInstance].state]);
    
    [self performAsyncLockingBlock:^{
        PNLog(PNLogGeneralLevel, self, @">>>>>> {LOCK}{#21} TURN ON (%s)", __PRETTY_FUNCTION__);
        
        [[PNObservationCenter defaultCenter] removeClientAsPresenceEnabling];
        [[PNObservationCenter defaultCenter] removeClientAsPresenceDisabling];
        
        // Check whether client is able to send request or not
        NSInteger statusCode = [[self sharedInstance] requestExecutionPossibilityStatusCode];
        if (statusCode == 0) {

            PNLog(PNLogGeneralLevel, [self sharedInstance], @"DISABLING PRESENCE ON CHANNELS: %@ (STATE: %@)",
                  channels, [self humanReadableStateFrom:[self sharedInstance].state]);
            
            if (handlerBlock != nil) {
                
                [[PNObservationCenter defaultCenter] addClientAsPresenceDisablingObserverWithBlock:[handlerBlock copy]];
            }
            
            [[self sharedInstance].messagingChannel disablePresenceObservationForChannels:channels];
        }
        else {

            PNLog(PNLogGeneralLevel, [self sharedInstance], @"CAN'T DISABLE PRESENCE ON CHANNELS: %@ (STATE: %@)",
                  channels, [self humanReadableStateFrom:[self sharedInstance].state]);
            
            PNError *presencedisableError = [PNError errorWithCode:statusCode];
            presencedisableError.associatedObject = channels;
            
            
            [[self sharedInstance] notifyDelegateAboutPresenceDisablingFailWithError:presencedisableError];
            
            if (handlerBlock != nil) {
                
                handlerBlock(channels, presencedisableError);
            }
        }
    }
           postponedExecutionBlock:^{

               PNLog(PNLogGeneralLevel, [self sharedInstance], @"POSTPONE PRESENCE DISABLING ON CHANNELS (STATE: %@)",
                     [self humanReadableStateFrom:[self sharedInstance].state]);
               
               [self postponeDisablePresenceObservationForChannels:channels
                                       withCompletionHandlingBlock:(handlerBlock ? [handlerBlock copy] : nil)];
           }];
}

+ (void)postponeDisablePresenceObservationForChannels:(NSArray *)channels
                          withCompletionHandlingBlock:(PNClientPresenceDisableHandlingBlock)handlerBlock {
    
    [[self sharedInstance] postponeSelector:@selector(disablePresenceObservationForChannels:withCompletionHandlingBlock:)
                                  forObject:self
                             withParameters:@[PNNillIfNotSet(channels), PNNillIfNotSet(handlerBlock)]
                                 outOfOrder:NO];
}


#pragma mark - Time token

+ (void)requestServerTimeToken {
    
    [self requestServerTimeTokenWithCompletionBlock:nil];
}

+ (void)requestServerTimeTokenWithCompletionBlock:(PNClientTimeTokenReceivingCompleteBlock)success {

    PNLog(PNLogGeneralLevel, [self sharedInstance], @"TRYING REQUEST SERVER TIME TOKEN (STATE: %@)",
          [self humanReadableStateFrom:[self sharedInstance].state]);
    
    [self performAsyncLockingBlock:^{
        PNLog(PNLogGeneralLevel, self, @">>>>>> {LOCK}{#31} TURN ON (%s)", __PRETTY_FUNCTION__);
        
        // Check whether client is able to send request or not
        NSInteger statusCode = [[self sharedInstance] requestExecutionPossibilityStatusCode];
        if (statusCode == 0) {

            PNLog(PNLogGeneralLevel, [self sharedInstance], @"REQUEST SERVER TIME TOKEN (STATE: %@)",
                  [self humanReadableStateFrom:[self sharedInstance].state]);
            
            [[PNObservationCenter defaultCenter] removeClientAsTimeTokenReceivingObserver];
            if (success) {
                [[PNObservationCenter defaultCenter] addClientAsTimeTokenReceivingObserverWithCallbackBlock:[success copy]];
            }
            
            
            [[self sharedInstance] sendRequest:[PNTimeTokenRequest new] shouldObserveProcessing:YES];
        }
        // Looks like client can't send request because of some reasons
        else {

            PNLog(PNLogGeneralLevel, [self sharedInstance], @"CAN'T REQUEST SERVER TIME TOKEN (STATE: %@)",
                  [self humanReadableStateFrom:[self sharedInstance].state]);
            
            PNError *timeTokenError = [PNError errorWithCode:statusCode];
            
            [[self sharedInstance] notifyDelegateAboutTimeTokenRetrievalFailWithError:timeTokenError];
            
            
            if (success) {
                
                success(nil, timeTokenError);
            }
        }
    }
           postponedExecutionBlock:^{

               PNLog(PNLogGeneralLevel, [self sharedInstance], @"POSTPONE SERVER TIME TOKEN REQUEST (STATE: %@)",
                     [self humanReadableStateFrom:[self sharedInstance].state]);
               
               [self postponeRequestServerTimeTokenWithCompletionBlock:(success ? [success copy] : nil)];
           }];
}

+ (void)postponeRequestServerTimeTokenWithCompletionBlock:(PNClientTimeTokenReceivingCompleteBlock)success {
    
    [[self sharedInstance] postponeSelector:@selector(requestServerTimeTokenWithCompletionBlock:)
                                  forObject:self
                             withParameters:@[PNNillIfNotSet(success)]
                                 outOfOrder:NO];
}


#pragma mark - Messages processing methods

+ (PNMessage *)sendMessage:(id)message toChannel:(PNChannel *)channel {
    
    return [self sendMessage:message toChannel:channel withCompletionBlock:nil];
}

+ (PNMessage *)sendMessage:(id)message toChannel:(PNChannel *)channel
       withCompletionBlock:(PNClientMessageProcessingBlock)success {

    PNLog(PNLogGeneralLevel, [self sharedInstance], @"TRYING TO SEND MESSAGE: %@ ON CHANNEL: %@ (STATE: %@)",
          message, channel, [self humanReadableStateFrom:[self sharedInstance].state]);
    
    // Create object instance
    PNError *error = nil;
    PNMessage *messageObject = [PNMessage messageWithObject:message forChannel:channel error:&error];
    
    [self performAsyncLockingBlock:^{
        PNLog(PNLogGeneralLevel, self, @">>>>>> {LOCK}{#32} TURN ON (%s)", __PRETTY_FUNCTION__);
        
        // Check whether client is able to send request or not
        NSInteger statusCode = [[self sharedInstance] requestExecutionPossibilityStatusCode];
        if (statusCode == 0 && error == nil) {

            PNLog(PNLogGeneralLevel, [self sharedInstance], @"SEND MESSAGE: %@ ON CHANNEL: %@ (STATE: %@)",
                  message, channel, [self humanReadableStateFrom:[self sharedInstance].state]);
            
            [[PNObservationCenter defaultCenter] removeClientAsMessageProcessingObserver];
            if (success) {
                
                [[PNObservationCenter defaultCenter] addClientAsMessageProcessingObserverWithBlock:[success copy]];
            }
            
            [[self sharedInstance].serviceChannel sendMessage:messageObject];
        }
        // Looks like client can't send request because of some reasons
        else {

            PNLog(PNLogGeneralLevel, [self sharedInstance], @"CAN'T SEND MESSAGE: %@ ON CHANNEL: %@ (STATE: %@)",
                  message, channel, [self humanReadableStateFrom:[self sharedInstance].state]);
            
            PNError *sendingError = error?error:[PNError errorWithCode:statusCode];
            sendingError.associatedObject = messageObject;
            
            [[self sharedInstance] notifyDelegateAboutMessageSendingFailedWithError:sendingError];
            
            
            if (success) {
                
                success(PNMessageSendingError, sendingError);
            }
        }
    }
           postponedExecutionBlock:^{

               PNLog(PNLogGeneralLevel, [self sharedInstance], @"POSTPONE MESSAGE SENDING (STATE: %@)",
                     [self humanReadableStateFrom:[self sharedInstance].state]);
               
               [self postponeSendMessage:message toChannel:channel withCompletionBlock:(success ? [success copy] : nil)];
           }];
    
    
    return messageObject;
}

+ (void)postponeSendMessage:(id)message toChannel:(PNChannel *)channel
        withCompletionBlock:(PNClientMessageProcessingBlock)success {
    
    [[self sharedInstance] postponeSelector:@selector(sendMessage:toChannel:withCompletionBlock:)
                                  forObject:self
                             withParameters:@[PNNillIfNotSet(message), PNNillIfNotSet(channel), PNNillIfNotSet((id)success)]
                                 outOfOrder:NO];
}

+ (void)sendMessage:(PNMessage *)message {
    
    [self sendMessage:message withCompletionBlock:nil];
}

+ (void)sendMessage:(PNMessage *)message withCompletionBlock:(PNClientMessageProcessingBlock)success {
    
    [self sendMessage:message.message toChannel:message.channel withCompletionBlock:success];
}


#pragma mark - History methods

+ (void)requestFullHistoryForChannel:(PNChannel *)channel {
    
    [self requestFullHistoryForChannel:channel withCompletionBlock:nil];
}

+ (void)requestFullHistoryForChannel:(PNChannel *)channel
                 withCompletionBlock:(PNClientHistoryLoadHandlingBlock)handleBlock {
    
    [self requestHistoryForChannel:channel from:nil to:nil withCompletionBlock:handleBlock];
}

+ (void)requestHistoryForChannel:(PNChannel *)channel from:(PNDate *)startDate {
    
    [self requestHistoryForChannel:channel from:startDate to:nil];
}

+ (void)requestHistoryForChannel:(PNChannel *)channel from:(PNDate *)startDate to:(PNDate *)endDate {
    
    [self requestHistoryForChannel:channel from:startDate to:endDate withCompletionBlock:nil];
}

+ (void)requestHistoryForChannel:(PNChannel *)channel
                            from:(PNDate *)startDate
             withCompletionBlock:(PNClientHistoryLoadHandlingBlock)handleBlock {
    
    [self requestHistoryForChannel:channel from:startDate to:nil withCompletionBlock:handleBlock];
}

+ (void)requestHistoryForChannel:(PNChannel *)channel
                            from:(PNDate *)startDate
                              to:(PNDate *)endDate
             withCompletionBlock:(PNClientHistoryLoadHandlingBlock)handleBlock {
    
    [self requestHistoryForChannel:channel from:startDate to:endDate limit:0 withCompletionBlock:handleBlock];
}

+ (void)requestHistoryForChannel:(PNChannel *)channel
                            from:(PNDate *)startDate
                           limit:(NSUInteger)limit {
    
    [self requestHistoryForChannel:channel from:startDate to:nil limit:limit];
}

+ (void)requestHistoryForChannel:(PNChannel *)channel
                            from:(PNDate *)startDate
                              to:(PNDate *)endDate
                           limit:(NSUInteger)limit {
    
    [self requestHistoryForChannel:channel from:startDate to:endDate limit:limit withCompletionBlock:nil];
}

+ (void)requestHistoryForChannel:(PNChannel *)channel
                            from:(PNDate *)startDate
                           limit:(NSUInteger)limit
             withCompletionBlock:(PNClientHistoryLoadHandlingBlock)handleBlock {
    
    [self requestHistoryForChannel:channel from:startDate to:nil limit:limit withCompletionBlock:handleBlock];
}

+ (void)requestHistoryForChannel:(PNChannel *)channel
                            from:(PNDate *)startDate
                              to:(PNDate *)endDate
                           limit:(NSUInteger)limit
             withCompletionBlock:(PNClientHistoryLoadHandlingBlock)handleBlock {
    
    [self requestHistoryForChannel:channel
                              from:startDate
                                to:endDate
                             limit:limit
                    reverseHistory:NO
               withCompletionBlock:handleBlock];
}

+ (void)requestHistoryForChannel:(PNChannel *)channel
                            from:(PNDate *)startDate
                           limit:(NSUInteger)limit
                  reverseHistory:(BOOL)shouldReverseMessageHistory {
    
    [self requestHistoryForChannel:channel from:startDate to:nil limit:limit reverseHistory:shouldReverseMessageHistory];
}

+ (void)requestHistoryForChannel:(PNChannel *)channel
                            from:(PNDate *)startDate
                              to:(PNDate *)endDate
                           limit:(NSUInteger)limit
                  reverseHistory:(BOOL)shouldReverseMessageHistory {
    
    [self requestHistoryForChannel:channel
                              from:startDate
                                to:endDate
                             limit:limit
                    reverseHistory:shouldReverseMessageHistory
               withCompletionBlock:nil];
}

+ (void)requestHistoryForChannel:(PNChannel *)channel
                            from:(PNDate *)startDate
                           limit:(NSUInteger)limit
                  reverseHistory:(BOOL)shouldReverseMessageHistory
             withCompletionBlock:(PNClientHistoryLoadHandlingBlock)handleBlock {
    
    [self requestHistoryForChannel:channel
                              from:startDate
                                to:nil
                             limit:limit
                    reverseHistory:shouldReverseMessageHistory
               withCompletionBlock:handleBlock];
}

+ (void)requestHistoryForChannel:(PNChannel *)channel
                            from:(PNDate *)startDate
                              to:(PNDate *)endDate
                           limit:(NSUInteger)limit
                  reverseHistory:(BOOL)shouldReverseMessageHistory
             withCompletionBlock:(PNClientHistoryLoadHandlingBlock)handleBlock {

    PNLog(PNLogGeneralLevel, [self sharedInstance], @"TRYING TO REQUEST HISTORY FOR CHANNEL: %@ (STATE: %@)",
          channel, [self humanReadableStateFrom:[self sharedInstance].state]);
    
    [self performAsyncLockingBlock:^{
        PNLog(PNLogGeneralLevel, self, @">>>>>> {LOCK}{#28} TURN ON (%s)", __PRETTY_FUNCTION__);
        
        // Check whether client is able to send request or not
        NSInteger statusCode = [[self sharedInstance] requestExecutionPossibilityStatusCode];
        if (statusCode == 0) {

            PNLog(PNLogGeneralLevel, [self sharedInstance], @"REQUEST HISTORY FOR CHANNEL: %@ (STATE: %@)",
                  channel, [self humanReadableStateFrom:[self sharedInstance].state]);
            
            [[PNObservationCenter defaultCenter] removeClientAsHistoryDownloadObserver];
            if (handleBlock) {
                
                [[PNObservationCenter defaultCenter] addClientAsHistoryDownloadObserverWithBlock:[handleBlock copy]];
            }
            
            PNMessageHistoryRequest *request = [PNMessageHistoryRequest messageHistoryRequestForChannel:channel
                                                                                                   from:startDate
                                                                                                     to:endDate
                                                                                                  limit:limit
                                                                                         reverseHistory:shouldReverseMessageHistory];
            [[self sharedInstance] sendRequest:request shouldObserveProcessing:YES];
        }
        // Looks like client can't send request because of some reasons
        else {

            PNLog(PNLogGeneralLevel, [self sharedInstance], @"CAN'T REQUEST HISTORY FOR CHANNEL: %@ (STATE: %@)",
                  channel, [self humanReadableStateFrom:[self sharedInstance].state]);
            
            PNError *sendingError = [PNError errorWithCode:statusCode];
            sendingError.associatedObject = channel;
            
            [[self sharedInstance] notifyDelegateAboutHistoryDownloadFailedWithError:sendingError];
        }
    }
           postponedExecutionBlock:^{

               PNLog(PNLogGeneralLevel, [self sharedInstance], @"POSTPONE HISTORY REQUEST FOR CHANNEL: %@ (STATE: %@)",
                     channel, [self humanReadableStateFrom:[self sharedInstance].state]);

               [self postponeRequestHistoryForChannel:channel from:startDate to:endDate limit:limit
                                       reverseHistory:shouldReverseMessageHistory
                                  withCompletionBlock:(handleBlock ? [handleBlock copy] : nil)];
           }];
}

+ (void)postponeRequestHistoryForChannel:(PNChannel *)channel from:(PNDate *)startDate to:(PNDate *)endDate
                                   limit:(NSUInteger)limit reverseHistory:(BOOL)shouldReverseMessageHistory
                     withCompletionBlock:(PNClientHistoryLoadHandlingBlock)handleBlock {
    
    [[self sharedInstance] postponeSelector:@selector(requestHistoryForChannel:from:to:limit:reverseHistory:withCompletionBlock:)
                                  forObject:self
                             withParameters:@[PNNillIfNotSet(channel),
                                              PNNillIfNotSet(startDate),
                                              PNNillIfNotSet(endDate),
                                              @(limit),
                                              @(shouldReverseMessageHistory),
                                              PNNillIfNotSet(handleBlock)]
                                 outOfOrder:NO];
}


#pragma mark - Participant methods

+ (void)requestParticipantsListForChannel:(PNChannel *)channel {
    
    [self requestParticipantsListForChannel:channel withCompletionBlock:nil];
}

+ (void)requestParticipantsListForChannel:(PNChannel *)channel
                      withCompletionBlock:(PNClientParticipantsHandlingBlock)handleBlock {

    PNLog(PNLogGeneralLevel, [self sharedInstance], @"TRYING TO REQUEST PARTICIPANTS LIST FOR CHANNEL: %@ (STATE: %@)",
          channel, [self humanReadableStateFrom:[self sharedInstance].state]);
    
    [self performAsyncLockingBlock:^{
        PNLog(PNLogGeneralLevel, self, @">>>>>> {LOCK}{#29} TURN ON (%s)", __PRETTY_FUNCTION__);
        
        // Check whether client is able to send request or not
        NSInteger statusCode = [[self sharedInstance] requestExecutionPossibilityStatusCode];
        if (statusCode == 0) {

            PNLog(PNLogGeneralLevel, [self sharedInstance], @"REQUEST PARTICIPANTS LIST FOR CHANNEL: %@ (STATE: %@)",
                  channel, [self humanReadableStateFrom:[self sharedInstance].state]);
            
            [[PNObservationCenter defaultCenter] removeClientAsParticipantsListDownloadObserver];
            if (handleBlock) {
                
                [[PNObservationCenter defaultCenter] addClientAsParticipantsListDownloadObserverWithBlock:[handleBlock copy]];
            }
            
            
            PNHereNowRequest *request = [PNHereNowRequest whoNowRequestForChannel:channel];
            [[self sharedInstance] sendRequest:request shouldObserveProcessing:YES];
        }
        // Looks like client can't send request because of some reasons
        else {

            PNLog(PNLogGeneralLevel, [self sharedInstance], @"CAN'T REQUEST PARTICIPANTS LIST FOR CHANNEL: %@ "
                  "(STATE: %@)", channel, [self humanReadableStateFrom:[self sharedInstance].state]);
            
            PNError *sendingError = [PNError errorWithCode:statusCode];
            sendingError.associatedObject = channel;
            
            [[self sharedInstance] notifyDelegateAboutParticipantsListDownloadFailedWithError:sendingError];
        }
    }
           postponedExecutionBlock:^{

               PNLog(PNLogGeneralLevel, [self sharedInstance], @"POSTPONE PARTICIPANTS LIST REQUEST FOR CHANNEL  "
                     "(STATE: %@)", [self humanReadableStateFrom:[self sharedInstance].state]);
               
               [self postponeRequestParticipantsListForChannel:channel
                                           withCompletionBlock:(handleBlock ? [handleBlock copy] : nil)];
           }];
}

+ (void)postponeRequestParticipantsListForChannel:(PNChannel *)channel
                              withCompletionBlock:(PNClientParticipantsHandlingBlock)handleBlock {
    
    [[self sharedInstance] postponeSelector:@selector(requestParticipantsListForChannel:withCompletionBlock:)
                                  forObject:self
                             withParameters:@[PNNillIfNotSet(channel), PNNillIfNotSet(handleBlock)]
                                 outOfOrder:NO];
}


#pragma mark - Misc methods

+ (void)showVserionInfo {
    
    NSString *pubnubLogo = @"| +--------+          +-+       +-+     +-+          +-+\n"
"| | +----+ |          | |       | |    /  |          | |\n"
"| | |    | |          | |       | |   / / |          | |\n"
"| | +----+ | +-+  +-+ | +-----\\ | |  / /| | +-+  +-+ | +-----\\\n"
"| | +------+ | |  | | | +---+ | | | / / | | | |  | | | +---+ |\n"
"| | |        | |  | | | |   | | | |/ /  | | | |  | | | |   | |\n"
"| | |        | +--+ | | +---+ | |   /   | | | +--+ | | +---+ |\n"
"| +-+        \\------/ +-------/ +--/    +-+ \\------/ +-------/\n|\n|\n";
    NSString *informationBlockSeparator = @"\n+--------------------------------------------------------------\n";
    
    PNLog(PNLogGeneralLevel, self, @"\n\n%@%@| PubNub.com real-time messaging network information:\n| - version: %@\n| - git branch: %@\n| - commit identifier: %@%@\n\n",
          informationBlockSeparator, pubnubLogo, kPNLibraryVersion, kPNCodebaseBranch, kPNCodeCommitIdentifier, informationBlockSeparator);
}

+ (NSString *)humanReadableStateFrom:(PNPubNubClientState)state {
    
    NSString *humanReadableState = @"'unknown'";
    
    switch (state) {
            
        case PNPubNubClientStateReset:
            
            humanReadableState = @"'reset'";
            break;
            
        case PNPubNubClientStateCreated:
            
            humanReadableState = @"'created'";
            break;
            
        case PNPubNubClientStateConnecting:
            
            humanReadableState = @"'connecting'";
            break;
            
        case PNPubNubClientStateConnected:
            
            humanReadableState = @"'connected'";
            break;
            
        case PNPubNubClientStateDisconnecting:
            
            humanReadableState = @"'disconnecting'";
            break;
            
        case PNPubNubClientStateDisconnectingOnConfigurationChange:
            
            humanReadableState = @"'disconnecting on configuration change'";
            break;
            
        case PNPubNubClientStateDisconnectingOnNetworkError:
            
            humanReadableState = @"'disconnecting on network error'";
            break;
            
        case PNPubNubClientStateDisconnected:
            
            humanReadableState = @"'disconnected'";
            break;
            
        case PNPubNubClientStateDisconnectedOnNetworkError:
            
            humanReadableState = @"'disconnected on error'";
            break;
            
        case PNPubNubClientStateSuspended:
            
            humanReadableState = @"'suspended'";
            break;
    }
    
    
    return humanReadableState;
}

+ (void)performAsyncLockingBlock:(void(^)(void))codeBlock postponedExecutionBlock:(void(^)(void))postponedCodeBlock {
    
    // Checking whether code can be executed right now or should be postponed
    if ([[self sharedInstance] shouldPostponeMethodCall]) {

        if (postponedCodeBlock) {
            
            postponedCodeBlock();
        }
    }
    else {

        if (codeBlock) {
            
            [self sharedInstance].asyncLockingOperationInProgress = YES;
            PNLog(PNLogGeneralLevel, self, @">>>>>> {LOCK}{#7} TURN ON (%s)", __PRETTY_FUNCTION__);
            
            codeBlock();
        }
    }
}


#pragma mark - Instance methods

- (id)init {
    
    // Check whether initialization successful or not
    if((self = [super init])) {

        PNDebugPrepare();
        [[self class] showVserionInfo];

        self.state = PNPubNubClientStateCreated;
        self.launchSessionIdentifier = PNUniqueIdentifier();
        self.reachability = [PNReachability serviceReachability];
        pendingInvocations = [NSMutableArray array];
        
        // Adding PubNub services availability observer
        __block __pn_desired_weak PubNub *weakSelf = self;
        self.reachability.reachabilityChangeHandleBlock = ^(BOOL connected) {
            
            PNLog(PNLogGeneralLevel, weakSelf, @"IS CONNECTED? %@ (STATE: %@)", connected?@"YES":@"NO", [weakSelf humanReadableStateFrom:weakSelf.state]);

            if (weakSelf.shouldConnectOnServiceReachabilityCheck) {

                PNLog(PNLogGeneralLevel, weakSelf, @"CLIENT SHOULD TRY CONNECT ON SERVICE REACHABILITY CHECK (STATE:"
                      " %@)", [weakSelf humanReadableStateFrom:weakSelf.state]);
                
                weakSelf.connectOnServiceReachabilityCheck = NO;
                if (connected) {

                    PNLog(PNLogGeneralLevel, weakSelf, @"INTERNET CONNECITON AVAILABLE. TRY TO CONNECT (STATE: %@)",
                          [weakSelf humanReadableStateFrom:weakSelf.state]);

                    weakSelf.asyncLockingOperationInProgress = NO;
                    PNLog(PNLogGeneralLevel, weakSelf, @">>>>>> {LOCK}{#8} TURN OFF (%s)", __PRETTY_FUNCTION__);
                    
                    [[weakSelf class] connect];
                }
                else {

                    PNLog(PNLogGeneralLevel, weakSelf, @"INTERNET CONNECITON NOT AVAILABLE. REPORT ERROR (STATE: %@)",
                          [weakSelf humanReadableStateFrom:weakSelf.state]);

                    weakSelf.connectOnServiceReachability = YES;
                    [weakSelf handleConnectionErrorOnNetworkFailure];
                    weakSelf.asyncLockingOperationInProgress = YES;
                    PNLog(PNLogGeneralLevel, weakSelf, @">>>>>> {LOCK}{#9} TURN ON (%s)", __PRETTY_FUNCTION__);
                }
            }
            else {
                
                if (connected) {

                    PNLog(PNLogGeneralLevel, weakSelf, @"INTERNET CONNECITON AVAILABLE (STATE: %@)", [weakSelf humanReadableStateFrom:weakSelf.state]);
                    
                    // In case if client is in 'disconnecting on network error' state when connection become available
                    // force client to change it state to "completed" stage of disconnection on network error
                    if (weakSelf.state == PNPubNubClientStateDisconnectingOnNetworkError) {

                        PNLog(PNLogGeneralLevel, weakSelf, @"DISCONNECTED ON ERROR (STATE: %@)", [weakSelf humanReadableStateFrom:weakSelf.state]);
                        
                        weakSelf.state = PNPubNubClientStateDisconnectedOnNetworkError;

                        [weakSelf.messagingChannel disconnectWithEvent:NO];
                        [weakSelf.serviceChannel disconnectWithEvent:NO];
                    }


                    // Check whether connection available message appeared while library tried to connect
                    // (to handle situation when library doesn't have enough time to accept callbacks and reset it
                    // state to 'disconnected'
                    if (weakSelf.state == PNPubNubClientStateConnecting) {

                        PNLog(PNLogGeneralLevel, weakSelf, @"LIBRARY OUT OF SYNC. CONNECTION STATE IS IMPOSSIBLE IF "
                              "'NETWORK AVAILABLE' ARRIVE (STATE: %@)", [weakSelf humanReadableStateFrom:weakSelf.state]);

                        // Because all connection channels will be destroyed, it means that client currently disconnected
                        weakSelf.state = PNPubNubClientStateDisconnectedOnNetworkError;

                        [weakSelf.messagingChannel disconnectWithEvent:NO];
                        [weakSelf.serviceChannel disconnectWithEvent:NO];
                    }

                    BOOL isSuspended = weakSelf.state == PNPubNubClientStateSuspended;

                    if (weakSelf.state == PNPubNubClientStateDisconnectedOnNetworkError ||
                        weakSelf.shouldConnectOnServiceReachability || isSuspended) {
                        
                        // Check whether should restore connection or not
                        if([weakSelf shouldRestoreConnection] || weakSelf.shouldConnectOnServiceReachability) {

                            weakSelf.asyncLockingOperationInProgress = NO;
                            PNLog(PNLogGeneralLevel, weakSelf, @">>>>>> {LOCK}{#10} TURN OFF (%s)", __PRETTY_FUNCTION__);
                            if(!weakSelf.shouldConnectOnServiceReachability){

                                PNLog(PNLogGeneralLevel, weakSelf, @"SHOULD RESTORE CONNECTION (STATE: %@)",
                                      [weakSelf humanReadableStateFrom:weakSelf.state]);
                                
                                weakSelf.restoringConnection = YES;
                            }

                            if (isSuspended) {

                                PNLog(PNLogGeneralLevel, weakSelf, @"SHOULD RESUME CONNECTION (STATE: %@)",
                                      [weakSelf humanReadableStateFrom:weakSelf.state]);

                                weakSelf.state = PNPubNubClientStateConnected;

                                weakSelf.restoringConnection = NO;
                                [weakSelf.messagingChannel resume];
                                [weakSelf.serviceChannel resume];
                            }
                            else {

                                PNLog(PNLogGeneralLevel, weakSelf, @"SHOULD CONNECT (STATE: %@)",
                                      [weakSelf humanReadableStateFrom:weakSelf.state]);

                                [[weakSelf class] connect];
                            }
                        }
                    }
                    else {

                        PNLog(PNLogGeneralLevel, weakSelf, @"THERE IS NO SUITABLE ACTION FOR CURRENT SITUATION "
                              "(STATE: %@)", [weakSelf humanReadableStateFrom:weakSelf.state]);
                    }
                }
                else {

                    PNLog(PNLogGeneralLevel, weakSelf, @"INTERNET CONNECITON NOT AVAILABLE (STATE: %@)",
                          [weakSelf humanReadableStateFrom:weakSelf.state]);
                    BOOL hasBeenSuspended = weakSelf.state == PNPubNubClientStateSuspended;
                    
                    // Check whether PubNub client was connected or connecting right now
                    if (weakSelf.state == PNPubNubClientStateConnected || weakSelf.state == PNPubNubClientStateConnecting || hasBeenSuspended) {
                        
                        if (weakSelf.state == PNPubNubClientStateConnecting) {

                            PNLog(PNLogGeneralLevel, weakSelf, @"CLIENT TRIED TO CONNECT (STATE: %@)",
                                  [weakSelf humanReadableStateFrom:weakSelf.state]);

                            weakSelf.state = PNPubNubClientStateDisconnectingOnNetworkError;

                            // Messaging channel will close second channel automatically.
                            [_sharedInstance.messagingChannel disconnectWithReset:NO];
                            
                            if (weakSelf.state == PNPubNubClientStateDisconnectingOnNetworkError ||
                                weakSelf.state == PNPubNubClientStateDisconnectedOnNetworkError) {
                                
                                [weakSelf handleConnectionErrorOnNetworkFailure];
                            }
                            else {
                                
                                PNLog(PNLogGeneralLevel, weakSelf, @"DURING CONNECTION CHANNEL DISCONNECTION LIBRARY NOTICED INTERNET CONNECTION AND"
                                      " WAS ABLE TO LAUNCH RESTORE PROCESS (STATE: %@)",
                                      [weakSelf humanReadableStateFrom:weakSelf.state]);
                            }
                        }
                        else {
                            
                            if (weakSelf.state == PNPubNubClientStateSuspended) {
                                
                                PNLog(PNLogGeneralLevel, weakSelf, @"CLIENT WAS SUSPENDED (STATE: %@)",
                                      [weakSelf humanReadableStateFrom:weakSelf.state]);
                            }
                            else {
                                
                                PNLog(PNLogGeneralLevel, weakSelf, @"CLIENT WAS CONNECTED (STATE: %@)",
                                      [weakSelf humanReadableStateFrom:weakSelf.state]);
                            }


                            if (![weakSelf shouldRestoreConnection]) {

                                PNLog(PNLogGeneralLevel, weakSelf, @"AUTO CONNECTION TURNED OFF (STATE: %@)",
                                      [weakSelf humanReadableStateFrom:weakSelf.state]);
                            }
                            else {

                                PNLog(PNLogGeneralLevel, weakSelf, @"CLIENT WILL CONNECT AS SOON AS INTERNET BECOME "
                                        "AVAILABLE (STATE: %@)", [weakSelf humanReadableStateFrom:weakSelf.state]);
                            }
                            
                            PNError *connectionError = [PNError errorWithCode:kPNClientConnectionClosedOnInternetFailureError];
                            [weakSelf notifyDelegateClientWillDisconnectWithError:connectionError];
                            
                            weakSelf.state = PNPubNubClientStateDisconnectingOnNetworkError;

                            // Check whether client was suspended or not.
                            if (hasBeenSuspended) {
                                
                                [weakSelf.messagingChannel disconnectWithReset:NO];
                                [weakSelf.serviceChannel disconnect];
                                
                                [weakSelf notifyDelegateClientDidDisconnectWithError:connectionError];
                            }
                            else {
                                
                                // Disconnect communication channels because of network issues
                                // Messaging channel will close second channel automatically.
                                [weakSelf.messagingChannel disconnectWithReset:NO];
                            }
                        }
                    }
                    else {

                        PNLog(PNLogGeneralLevel, weakSelf, @"THERE IS NOTHING THAT LIBRARY CAN DO WHEN NETWORK IS "
                              "DOWN AND LIBRARY HASN'T CONNECTED TO THE SERVICE (STATE: %@)",
                              [weakSelf humanReadableStateFrom:weakSelf.state]);
                    }
                }
            }
        };

        [self subscribeForNotifications];
    }
    
    
    return self;
}


#pragma mark - Client connection management methods

- (BOOL)isConnected {
    
    return self.state == PNPubNubClientStateConnected;
}

- (void)setClientConnectionObservationWithSuccessBlock:(PNClientConnectionSuccessBlock)success
                                          failureBlock:(PNClientConnectionFailureBlock)failure {
    
    // Check whether at least one of blocks has been provided and whether
    // PubNub client already subscribed on state change event or not
    if(![[PNObservationCenter defaultCenter] isSubscribedOnClientStateChange:self] && (success || failure)) {
        
        // Subscribing PubNub client for connection state observation
        // (as soon as event will occur PubNub client will be removed
        // from observers list)
        __pn_desired_weak __typeof__(self) weakSelf = self;
        [[PNObservationCenter defaultCenter] addClientConnectionStateObserver:weakSelf
                                                                 oneTimeEvent:YES
                                                            withCallbackBlock:[^(NSString *origin,
                                                                                 BOOL connected,
                                                                                 PNError *connectionError) {
            
            // Notify subscriber via blocks
            if (connected && success) {
                
                success(origin);
            }
            else if (!connected && failure){
                
                failure(connectionError);
            }
            
            if (weakSelf.shouldConnectOnServiceReachability) {
                
                [weakSelf setClientConnectionObservationWithSuccessBlock:success failureBlock:failure];
            }
        } copy]];
    }
}

- (void)warmUpConnections {
    
    [self warmUpConnection:self.messagingChannel];
    [self warmUpConnection:self.serviceChannel];
}

- (void)warmUpConnection:(PNConnectionChannel *)connectionChannel {

    PNTimeTokenRequest *request = [PNTimeTokenRequest new];
    request.sendingByUserRequest = NO;

    [self sendRequest:request onChannel:connectionChannel shouldObserveProcessing:NO];
}

- (void)sendRequest:(PNBaseRequest *)request shouldObserveProcessing:(BOOL)shouldObserveProcessing {
    
    BOOL shouldSendOnMessageChannel = YES;
    
    
    // Checking whether request should be sent on service
    // connection channel or not
    if ([request isKindOfClass:[PNLeaveRequest class]] ||
        [request isKindOfClass:[PNTimeTokenRequest class]] ||
        [request isKindOfClass:[PNMessageHistoryRequest class]] ||
        [request isKindOfClass:[PNHereNowRequest class]] ||
        [request isKindOfClass:[PNLatencyMeasureRequest class]] ||
        [request isKindOfClass:[PNPushNotificationsStateChangeRequest class]] ||
        [request isKindOfClass:[PNPushNotificationsEnabledChannelsRequest class]] ||
        [request isKindOfClass:[PNPushNotificationsRemoveRequest class]]) {
        
        shouldSendOnMessageChannel = NO;
    }
    
    
    [self     sendRequest:request
                onChannel:(shouldSendOnMessageChannel ? self.messagingChannel : self.serviceChannel)
  shouldObserveProcessing:shouldObserveProcessing];
}

- (void)      sendRequest:(PNBaseRequest *)request
                onChannel:(PNConnectionChannel *)channel
  shouldObserveProcessing:(BOOL)shouldObserveProcessing {
    
    [channel scheduleRequest:request shouldObserveProcessing:shouldObserveProcessing];
}


#pragma mark - Connection channel delegate methods

- (void)connectionChannelConfigurationDidFail:(PNConnectionChannel *)channel {

    [[self class] disconnectByUser:NO];
}

- (void)connectionChannel:(PNConnectionChannel *)channel didConnectToHost:(NSString *)host {

    PNLog(PNLogGeneralLevel, self, @"CHANNEL CONNECTED: %@ (STATE: %@)", channel, [self humanReadableStateFrom:self.state]);

    BOOL isChannelsConnected = [self.messagingChannel isConnected] && [self.serviceChannel isConnected];
    BOOL isCorrectRemoteHost = [self.configuration.origin isEqualToString:host];
    
    // Check whether all communication channels connected and whether client in corresponding state or not
    if (isChannelsConnected && isCorrectRemoteHost && self.state == PNPubNubClientStateConnecting) {

        PNLog(PNLogGeneralLevel, self, @"BOTH CHANNELS CONNECTED TO THE ORIGIN: %@ (STATE: %@)", host, [self humanReadableStateFrom:self.state]);
        
        self.connectOnServiceReachabilityCheck = NO;
        self.connectOnServiceReachability = NO;
        
        // Mark that PubNub client established connection to PubNub
        // services
        self.state = PNPubNubClientStateConnected;
        
        
        [self warmUpConnections];
        
        [self notifyDelegateAboutConnectionToOrigin:host];
        
        if (!self.isRestoringConnection) {
            PNLog(PNLogGeneralLevel, self, @">>>>>> {LOCK}{#36} TURN OFF (%s)", __PRETTY_FUNCTION__);
            
            [self handleLockingOperationComplete:YES];
        }
        
        self.restoringConnection = NO;
    }
}

- (void)connectionChannel:(PNConnectionChannel *)channel didReconnectToHost:(NSString *)host {

    PNLog(PNLogGeneralLevel, self, @"CHANNEL RECONNECTED: %@ (STATE: %@)", channel, [self humanReadableStateFrom:self.state]);

    
    // Check whether received event from same host on which client is configured or not and client connected at this
    // moment
    if ([self.configuration.origin isEqualToString:host]) {

        if (self.state == PNPubNubClientStateConnecting) {

            PNLog(PNLogGeneralLevel, self, @"CHANNEL RECONNECTED DURING PUBNUB 'CONNECTING' STATE WHICH MEAN THAT "
                    "SECOND CHANNEL DIDN'T REPORTED YET THAT IT WAS CONNECTED AND '%@' WAS ABLE TO RECOVED AFTER SOME"
                    " ERROR (STATE: %@)", channel, [self humanReadableStateFrom:self.state]);

            [self connectionChannel:channel didConnectToHost:host];
        }
        else if (self.state == PNPubNubClientStateConnected) {

            [self warmUpConnection:channel];
        }
    }
}

- (void)  connectionChannel:(PNConnectionChannel *)channel connectionDidFailToOrigin:(NSString *)host
                  withError:(PNError *)error {

    PNLog(PNLogGeneralLevel, self, @"CHANNEL FAILED TO CONNECT: %@ (STATE: %@)", channel, [self humanReadableStateFrom:self.state]);
    
    // Check whether client in corresponding state and all communication channels not connected to the server
    if(self.state == PNPubNubClientStateConnecting && [self.configuration.origin isEqualToString:host] &&
       ![self.messagingChannel isConnected] && ![self.serviceChannel isConnected]) {

        PNLog(PNLogGeneralLevel, self, @"CLIENT FAILED TO CONNECT TO ORIGIN: %@ (STATE: %@)", host, [self humanReadableStateFrom:self.state]);
        
        self.connectOnServiceReachabilityCheck = NO;
        self.connectOnServiceReachability = NO;
        
        
        [self.configuration shouldKillDNSCache:YES];
        
        // Send notification to all who is interested in it (observation center will track it as well)
        [self notifyDelegateClientConnectionFailedWithError:error];
    }
}

- (void)connectionChannel:(PNConnectionChannel *)channel didDisconnectFromOrigin:(NSString *)host {

    // Check whether notification arrived from channels on which PubNub library is looking at this moment
    BOOL shouldHandleChannelEvent = [channel isEqual:self.messagingChannel] || [channel isEqual:self.serviceChannel];

    if (shouldHandleChannelEvent) {

        PNLog(PNLogGeneralLevel, self, @"CHANNEL DISCONNECTED: %@ (STATE: %@)", channel, [self humanReadableStateFrom:self.state]);
    }
    else {

        PNLog(PNLogGeneralLevel, self, @"RELEASED CHANNEL DISCONNECTED: %@. DON'T HANDLE EVENT (STATE: %@)", channel,
              [self humanReadableStateFrom:self.state]);
    }
    
    // Check whether host name arrived or not (it may not arrive if event sending instance was dismissed/deallocated)
    if (host == nil) {
        
        host = self.configuration.origin;
    }

    BOOL isForceClosingSecondChannel = NO;
    if (self.state != PNPubNubClientStateDisconnecting && self.state != PNPubNubClientStateDisconnectingOnConfigurationChange &&
        shouldHandleChannelEvent) {

        self.state = PNPubNubClientStateDisconnectingOnNetworkError;
        if ([channel isEqual:self.messagingChannel] &&
            (![self.serviceChannel isDisconnected] || [self.serviceChannel isConnected])) {

            PNLog(PNLogGeneralLevel, self, @"DISCONNECTING SERVICE CONNECTION CHANNEL: %@ (STATE: %@)",
                  channel, [self humanReadableStateFrom:self.state]);

            isForceClosingSecondChannel = YES;
            [self.serviceChannel disconnect];
        }
        else if ([channel isEqual:self.serviceChannel] &&
                 (![self.messagingChannel isDisconnected] || [self.messagingChannel isConnected])) {

            PNLog(PNLogGeneralLevel, self, @"DISCONNECTING MESSAGING CONNECTION CHANNEL: %@ (STATE: %@)",
                  channel, [self humanReadableStateFrom:self.state]);

            isForceClosingSecondChannel = YES;
            [self.messagingChannel disconnectWithReset:NO];
        }
    }

    
    // Check whether received event from same host on which client is configured or not and all communication
    // channels are closed
    if(shouldHandleChannelEvent && !isForceClosingSecondChannel && [self.configuration.origin isEqualToString:host] &&
       [self.messagingChannel isDisconnected] && [self.serviceChannel isDisconnected]  &&
       self.state != PNPubNubClientStateDisconnected && self.state != PNPubNubClientStateDisconnectedOnNetworkError) {

        PNLog(PNLogGeneralLevel, self, @"CLIENT DISCONNECTED FROM ORIGIN: %@ (STATE: %@)", host, [self humanReadableStateFrom:self.state]);

        // Check whether all communication channels disconnected and whether client in corresponding state or not
        if (self.state == PNPubNubClientStateDisconnecting ||
            self.state == PNPubNubClientStateDisconnectingOnNetworkError ||
            channel == nil) {
            
            PNError *connectionError;
            PNPubNubClientState state = PNPubNubClientStateDisconnected;
            if (self.state == PNPubNubClientStateDisconnectingOnNetworkError) {
                
                state = PNPubNubClientStateDisconnectedOnNetworkError;
                connectionError = [PNError errorWithCode:kPNClientConnectionClosedOnInternetFailureError];
            }
            self.state = state;
            
            BOOL reachabilityWillSimulateAction = NO;
            
            // Check whether error is caused by network error or not
            switch (connectionError.code) {
                case kPNClientConnectionFailedOnInternetFailureError:
                case kPNClientConnectionClosedOnInternetFailureError:

                    // Check whether should restore connection or not
                    if ([self shouldRestoreConnection] && state == PNPubNubClientStateDisconnectedOnNetworkError) {

                        PNLog(PNLogGeneralLevel, self, @"CLIENT SHOULD RESTORE CONNECTION. REACHABILITY CHECK "
                              "COMPLETED (STATE: %@)", [self humanReadableStateFrom:self.state]);

                        self.restoringConnection = YES;
                    }
                    
                    // Try to refresh reachability state (there is situation when reachability state changed within
                    // library to handle sockets timeout/error)
                    reachabilityWillSimulateAction = [self.reachability refreshReachabilityState];

                    if (![self.reachability isServiceAvailable]) {

                        self.restoringConnection = NO;
                    }
                    break;
                    
                default:
                    break;
            }
            

            // Check whether client still in bad state or not (because of async operations it is possible that before
            // this moment client was in corresponding state
            if (self.state != PNPubNubClientStateConnecting) {

                if(state == PNPubNubClientStateDisconnected) {

                    // Clean up cached data
                    [PNChannel purgeChannelsCache];

                    // Delay disconnection notification to give client ability to perform clean up well
                    __block __pn_desired_weak __typeof__(self) weakSelf = self;
                    void(^disconnectionNotifyBlock)(void) = ^{

                        if ([weakSelf.delegate respondsToSelector:@selector(pubnubClient:didDisconnectFromOrigin:)]) {

                            [weakSelf.delegate pubnubClient:weakSelf didDisconnectFromOrigin:host];
                        }
                        PNLog(PNLogDelegateLevel, weakSelf, @" PubNub client disconnected from PubNub origin at: %@",
                              host);


                        [weakSelf sendNotification:kPNClientDidDisconnectFromOriginNotification withObject:host];
                        PNLog(PNLogGeneralLevel, self, @">>>>>> {LOCK}{#37} TURN OFF (%s)", __PRETTY_FUNCTION__);
                        [self handleLockingOperationComplete:YES];
                    };
                    if (channel == nil) {

                        disconnectionNotifyBlock();
                    }
                    else {

                        double delayInSeconds = 1.0;
                        dispatch_time_t popTime = dispatch_time(DISPATCH_TIME_NOW, (int64_t) (delayInSeconds * NSEC_PER_SEC));
                        dispatch_after(popTime, dispatch_get_main_queue(), disconnectionNotifyBlock);
                    }
                }
                else {

                    __block __pn_desired_weak __typeof__ (self) weakSelf = self;
                    void(^disconnectionNotifyBlock)(void) = ^{

                        if (state == PNPubNubClientStateDisconnectedOnNetworkError) {

							PNLog(PNLogGeneralLevel, self, @">>>>>> {LOCK}{#41} TURN OFF (%s)", __PRETTY_FUNCTION__);
                            [weakSelf handleLockingOperationBlockCompletion:^{

                                if ([weakSelf.delegate respondsToSelector:@selector(pubnubClient:didDisconnectFromOrigin:withError:)]) {

                                    [weakSelf.delegate pubnubClient:weakSelf didDisconnectFromOrigin:host withError:connectionError];
                                }
                                PNLog(PNLogDelegateLevel, weakSelf, @" PubNub client closed connection because of error: "
                                      "%@", connectionError);


                                [weakSelf sendNotification:kPNClientConnectionDidFailWithErrorNotification withObject:connectionError];
                            }
                                                        shouldStartNext:YES];
                        }
                    };

                    // Check whether service is available (this event may arrive after device was unlocked so basically
                    // connection is available and only sockets closed by remote server or internal kernel layer)
                    if ([self.reachability isServiceReachabilityChecked]) {

                        if ([self.reachability isServiceAvailable]) {

                            // Check whether should restore connection or not
                            if ([self shouldRestoreConnection]) {

                                PNLog(PNLogGeneralLevel, self, @"CLIENT SHOULD RESTORE CONNECTION. REACHABILITY CHECK "
                                      "COMPLETED (STATE: %@)", [self humanReadableStateFrom:self.state]);

                                self.asyncLockingOperationInProgress = NO;
								PNLog(PNLogGeneralLevel, self, @">>>>>> {LOCK}{#11} TURN OFF (%s)", __PRETTY_FUNCTION__);
                                self.restoringConnection = YES;

                                // Try to restore connection to remote PubNub services
                                [[self class] connect];
                            }
                            else {

                                PNLog(PNLogGeneralLevel, self, @"DESTROY COMPONENTS (STATE: %@)", [self humanReadableStateFrom:self.state]);

                                disconnectionNotifyBlock();
                            }
                        }
                        // In case if there is no connection check whether clint should restore connection or not.
                        else if(![self shouldRestoreConnection]) {

                            PNLog(PNLogGeneralLevel, self, @"DESTROY COMPONENTS (STATE: %@)", [self humanReadableStateFrom:self.state]);

                            self.state = PNPubNubClientStateDisconnected;
                            disconnectionNotifyBlock();
                        }
                        else if ([self shouldRestoreConnection]) {

                            PNLog(PNLogGeneralLevel, self, @"CONNECTION WILL BE RESTORED AS SOON AS INTERNET CONNECTION "
                                  "WILL GO UP (STATE: %@)", [self humanReadableStateFrom:self.state]);
                            
                            if (!reachabilityWillSimulateAction) {
                                
                                [self notifyDelegateClientDidDisconnectWithError:connectionError];
                            }
                        }
                    }
                }
            }
            else {

                PNLog(PNLogGeneralLevel, self, @"CLIENT ALREADY CONNECTING BACK. DON'T DO ANYTHING. (STATE: %@)",
                      [self humanReadableStateFrom:self.state]);
            }
        }
        // Check whether server unexpectedly closed connection while client was active or not
        else if(self.state == PNPubNubClientStateConnected) {
            
            self.state = PNPubNubClientStateDisconnected;
            
            if([self shouldRestoreConnection]) {

                PNLog(PNLogGeneralLevel, self, @"CLIENT SHOULD RESTORE CONNECTION. WAS CONNECTED BEFORE. (STATE: %@)",
                      [self humanReadableStateFrom:self.state]);

                self.asyncLockingOperationInProgress = NO;
                PNLog(PNLogGeneralLevel, self, @">>>>>> {LOCK}{#12} TURN OFF (%s)", __PRETTY_FUNCTION__);
                self.restoringConnection = YES;
                
                // Try to restore connection to remote PubNub services
                [[self class] connect];
            }
        }
        // Check whether connection has been closed because PubNub client updates it's configuration
        else if (self.state == PNPubNubClientStateDisconnectingOnConfigurationChange) {

            self.asyncLockingOperationInProgress = NO;
            PNLog(PNLogGeneralLevel, self, @">>>>>> {LOCK}{#13} TURN OFF (%s)", __PRETTY_FUNCTION__);
            
            // Close connection to PubNub services
            [[self class] disconnectByUser:NO];
        }
    }
}

- (void) connectionChannel:(PNConnectionChannel *)channel willDisconnectFromOrigin:(NSString *)host
                 withError:(PNError *)error {
    
    if (self.state == PNPubNubClientStateConnected && [self.configuration.origin isEqualToString:host]) {

        self.state = PNPubNubClientStateDisconnecting;
        BOOL disconnectedOnNetworkError = ![self.reachability isServiceAvailable];
        if(!disconnectedOnNetworkError) {
            
            disconnectedOnNetworkError = error.code == kPNRequestExecutionFailedOnInternetFailureError ||
                                         error.code == kPNClientConnectionClosedOnInternetFailureError;
        }
        if (!disconnectedOnNetworkError) {
            
            disconnectedOnNetworkError = ![self.messagingChannel isConnected] || ![self.serviceChannel isConnected];
        }
        if (disconnectedOnNetworkError) {
            
            self.state = PNPubNubClientStateDisconnectingOnNetworkError;
        }
        
        [self.reachability updateReachabilityFromError:error];
        
        
        [self notifyDelegateClientWillDisconnectWithError:error];
    }
}


- (void)connectionChannelWillSuspend:(PNConnectionChannel *)channel {

    //
}

- (void)connectionChannelDidSuspend:(PNConnectionChannel *)channel {

    //
}

- (void)connectionChannelWillResume:(PNConnectionChannel *)channel {

    //
}

- (void)connectionChannelDidResume:(PNConnectionChannel *)channel {

    [self warmUpConnection:channel];

    // Check whether on resume there is no async locking operation is running
    if (!self.asyncLockingOperationInProgress) {

        [self handleLockingOperationComplete:YES];
    }
}

- (BOOL)connectionChannelCanConnect:(PNConnectionChannel *)channel {

    // Help reachability instance update it's state our of schedule
    [self.reachability refreshReachabilityState];


    return [self.reachability isServiceAvailable];
}

- (BOOL)connectionChannelShouldRestoreConnection:(PNConnectionChannel *)channel {

    // Help reachability instance update it's state our of schedule
    [self.reachability refreshReachabilityState];

    BOOL isSimulatingReachability = [self.reachability isSimulatingNetworkSwitchEvent];
    BOOL shouldRestoreConnection = self.state == PNPubNubClientStateConnecting ||
                                   self.state == PNPubNubClientStateConnected ||
                                   self.state == PNPubNubClientStateDisconnectingOnNetworkError ||
                                   self.state == PNPubNubClientStateDisconnectedOnNetworkError;

    // Ensure that there is connection available as well as permission to connect
    shouldRestoreConnection = shouldRestoreConnection && [self.reachability isServiceAvailable] && !isSimulatingReachability;


    return shouldRestoreConnection;
}


#pragma mark - Handler methods

#if __IPHONE_OS_VERSION_MIN_REQUIRED
- (void)handleApplicationDidEnterBackgroundState:(NSNotification *)__unused notification {

	PNLog(PNLogGeneralLevel, self, @"HANDLE APPLICATION ENTERED BACKGROUND (STATE: %@)", [self humanReadableStateFrom:self.state]);
    
	if (![self canRunInBackground]) {
        
        PNLog(PNLogGeneralLevel, self, @"APPLICATION CAN'T RUN IN BACKGROUND.");
        [self.reachability suspend];

        // Check whether application connected or not
        if ([self isConnected]) {

            PNLog(PNLogGeneralLevel, self, @"SUSPENDING...");

            self.state = PNPubNubClientStateSuspended;

            self.asyncLockingOperationInProgress = NO;
            [self.messagingChannel suspend];
            [self.serviceChannel suspend];
        }
        else if (self.state == PNPubNubClientStateConnecting ||
                 self.state == PNPubNubClientStateDisconnecting ||
                 self.state == PNPubNubClientStateDisconnectingOnNetworkError) {

            if (self.state == PNPubNubClientStateConnecting) {

                PNLog(PNLogGeneralLevel, self, @"CLIENT TRIED TO CONNECT. TERMINATE CONNECTION AND MARK ERROR "
                      "(STATE: %@)", [self humanReadableStateFrom:self.state]);

                self.state = PNPubNubClientStateDisconnectedOnNetworkError;
            }
            else if (self.state == PNPubNubClientStateDisconnecting){

                PNLog(PNLogGeneralLevel, self, @"CLIENT TRIED TO DISCONNECT. TERMINATE CONNECTION AND MARK AS "
                      "DISCONNECTED (STATE: %@)", [self humanReadableStateFrom:self.state]);

                self.state = PNPubNubClientStateDisconnected;
            }
            else if (self.state == PNPubNubClientStateDisconnectingOnNetworkError){

                PNLog(PNLogGeneralLevel, self, @"CLIENT TRIED TO DISCONNECT. TERMINATE CONNECTION AND MARK ERROR "
                      "(STATE: %@)", [self humanReadableStateFrom:self.state]);

                self.state = PNPubNubClientStateDisconnectedOnNetworkError;
            }

            [self.messagingChannel disconnectWithEvent:NO];
            [self.serviceChannel disconnectWithEvent:NO];
        }
    }
}

- (void)handleApplicationDidEnterForegroundState:(NSNotification *)__unused notification  {

    PNLog(PNLogGeneralLevel, self, @"HANDLE APPLICATION ENTERED FOREGROUND (STATE: %@)", [self humanReadableStateFrom:self.state]);

    // Try to refresh reachability state (there is situation when reachability state changed within
    // library to handle sockets timeout/error)
    BOOL reachabilityWillSimulateAction = [self.reachability refreshReachabilityState];


    if ([self.reachability isServiceAvailable]) {

        PNLog(PNLogGeneralLevel, self, @"CONNECTION AVAILABLE");

        // Check whether application is suspended
        if (self.state == PNPubNubClientStateSuspended) {

            PNLog(PNLogGeneralLevel, self, @"RESUMING...");

            self.state = PNPubNubClientStateConnected;

            self.asyncLockingOperationInProgress = NO;
            [self.messagingChannel resume];
            [self.serviceChannel resume];
        }
        else if (self.state == PNPubNubClientStateDisconnectingOnNetworkError) {

            PNLog(PNLogGeneralLevel, self, @"CONNECTION WAS TERMINATED BECAUSE OF ERROR BEFORE SUSPENSION.");

            if ([self shouldRestoreConnection]) {

                PNLog(PNLogGeneralLevel, self, @"CONNECTION WILL BE RESTORED AS SOON AS INTERNET CONNECTION "
                      "WILL GO UP (STATE: %@)", [self humanReadableStateFrom:self.state]);

                if (!reachabilityWillSimulateAction) {

                    [self notifyDelegateClientDidDisconnectWithError:[PNError errorWithCode:kPNClientConnectionFailedOnInternetFailureError]];
                }
            }
        }
    }
    else {
        
        PNLog(PNLogGeneralLevel, self, @"CONNECTION WENT DOWN WHILE APPLICATION WAS IN BACKGROUND.");
    }
}
#else
- (void)handleWorkspaceWillSleep:(NSNotification *)notification {

    PNLog(PNLogGeneralLevel, self, @"HANDLE WORKSPACE SLEEP (STATE: %@)", [self humanReadableStateFrom:self.state]);
    [self.reachability suspend];

    // Check whether application connected or not
    if ([self isConnected]) {

        PNLog(PNLogGeneralLevel, self, @"SUSPENDING...");

        self.state = PNPubNubClientStateSuspended;

        self.asyncLockingOperationInProgress = NO;
        [self.messagingChannel suspend];
        [self.serviceChannel suspend];
    }
    else if (self.state == PNPubNubClientStateConnecting ||
             self.state == PNPubNubClientStateDisconnecting ||
             self.state == PNPubNubClientStateDisconnectingOnNetworkError) {

        PNLog(PNLogGeneralLevel, self, @"THERE IS NO WAY TO SUSPEND CLIENT (STATE: %@)",
              [self humanReadableStateFrom:self.state]);

        if (self.state == PNPubNubClientStateConnecting) {

            PNLog(PNLogGeneralLevel, self, @"CLIENT TRIED TO CONNECT. TERMINATE CONNECTION AND MARK ERROR "
                  "(STATE: %@)", [self humanReadableStateFrom:self.state]);

            self.state = PNPubNubClientStateDisconnectedOnNetworkError;
        }
        else if (self.state == PNPubNubClientStateDisconnecting){

            PNLog(PNLogGeneralLevel, self, @"CLIENT TRIED TO DISCONNECT. TERMINATE CONNECTION AND MARK AS "
                  "DISCONNECTED (STATE: %@)", [self humanReadableStateFrom:self.state]);

            self.state = PNPubNubClientStateDisconnected;
        }
        else if (self.state == PNPubNubClientStateDisconnectingOnNetworkError){

            PNLog(PNLogGeneralLevel, self, @"CLIENT TRIED TO DISCONNECT. TERMINATE CONNECTION AND MARK ERROR "
                  "(STATE: %@)", [self humanReadableStateFrom:self.state]);

            self.state = PNPubNubClientStateDisconnectedOnNetworkError;
        }

        [self.messagingChannel disconnectWithEvent:NO];
        [self.serviceChannel disconnectWithEvent:NO];
    }
}

- (void)handleWorkspaceDidWake:(NSNotification *)notification {

    PNLog(PNLogGeneralLevel, self, @"HANDLE WORKSPACE WAKE (STATE: %@)", [self humanReadableStateFrom:self.state]);

    // Try to refresh reachability state (there is situation when reachability state changed within
    // library to handle sockets timeout/error)
    BOOL reachabilityWillSimulateAction = [self.reachability refreshReachabilityState];

    
    if ([self.reachability isServiceAvailable]) {

		PNLog(PNLogGeneralLevel, self, @" CONNECTION AVAILABLE");

        // Check whether application is suspended
        if (self.state == PNPubNubClientStateSuspended) {

            PNLog(PNLogGeneralLevel, self, @"RESUMING...");

            self.state = PNPubNubClientStateConnected;

            self.asyncLockingOperationInProgress = NO;
            [self.messagingChannel resume];
            [self.serviceChannel resume];
        }
        else if (self.state == PNPubNubClientStateDisconnectingOnNetworkError) {

            PNLog(PNLogGeneralLevel, self, @"CONNECTION WAS TERMINATED BECAUSE OF ERROR BEFORE SLEEP.");

            if ([self shouldRestoreConnection]) {

                PNLog(PNLogGeneralLevel, self, @"CONNECTION WILL BE RESTORED AS SOON AS INTERNET CONNECTION "
                      "WILL GO UP (STATE: %@)", [self humanReadableStateFrom:self.state]);

                if (!reachabilityWillSimulateAction) {

                    [self notifyDelegateClientDidDisconnectWithError:[PNError errorWithCode:kPNClientConnectionFailedOnInternetFailureError]];
                }
            }
        }
    }
    else {
        
        PNLog(PNLogGeneralLevel, self, @"CONNECTION WENT DOWN WHILE COMPUTER SLEEPED.");
    }
}
#endif

- (void)handleConnectionErrorOnNetworkFailure {

    [self handleConnectionErrorOnNetworkFailureWithError:[PNError errorWithCode:kPNClientConnectionFailedOnInternetFailureError]];
}

- (void)handleConnectionErrorOnNetworkFailureWithError:(PNError *)error {

    // Check whether client is connecting currently or not
    if (self.state == PNPubNubClientStateConnecting || self.state == PNPubNubClientStateDisconnectingOnNetworkError ||
        self.state == PNPubNubClientStateDisconnectedOnNetworkError || self.shouldConnectOnServiceReachability) {

        if (self.state != PNPubNubClientStateDisconnectingOnNetworkError &&
            self.state != PNPubNubClientStateDisconnectedOnNetworkError) {

            self.state = PNPubNubClientStateDisconnected;
        }
        [self notifyDelegateClientConnectionFailedWithError:error];
    }
}

- (void)handleLockingOperationComplete:(BOOL)shouldStartNext {

    PNLog(PNLogGeneralLevel, self, @">>>>>> {LOCK}{#42} TURN OFF (%s)", __PRETTY_FUNCTION__);
    [self handleLockingOperationBlockCompletion:NULL shouldStartNext:shouldStartNext];
}

- (void)handleLockingOperationBlockCompletion:(void(^)(void))operationPostBlock shouldStartNext:(BOOL)shouldStartNext {

    self.asyncLockingOperationInProgress = NO;
    PNLog(PNLogGeneralLevel, self, @">>>>>> {LOCK}{#14} TURN OFF (%s)", __PRETTY_FUNCTION__);


    // Perform post completion block
    // INFO: This is done to handle situation when some block may launch locking operation
    //       and this handling block will release another one
    if (operationPostBlock) {

        operationPostBlock();
    }


    if (shouldStartNext) {

        NSInvocation *methodInvocation = nil;
        if ([pendingInvocations count] > 0) {

            // Retrieve reference on invocation instance at the start of the list
            // (oldest scheduled instance)
            methodInvocation = [pendingInvocations objectAtIndex:0];
            [pendingInvocations removeObjectAtIndex:0];
        }

        if (methodInvocation) {

            PNLog(PNLogGeneralLevel, self, @">>>>>> {RESUME} METHOD: %@", NSStringFromSelector(methodInvocation.selector));
            [methodInvocation invoke];
        }
    }
}


#pragma mark - Misc methods

- (NSString *)humanReadableStateFrom:(PNPubNubClientState)state {
    
    return [[self class] humanReadableStateFrom:state];
}

- (BOOL)isResuming {

    BOOL isResuming = NO;

    if (self.state == PNPubNubClientStateSuspended) {

        isResuming = [self.messagingChannel isResuming] || [self.serviceChannel isResuming];
    }


    return isResuming;
}

- (void)prepareCryptoHelper {
    
    if ([self.configuration.cipherKey length] > 0) {
        
        PNError *helperInitializationError = nil;
        [[PNCryptoHelper sharedInstance] updateWithConfiguration:self.configuration
                                                       withError:&helperInitializationError];
        if (helperInitializationError != nil) {
            
            PNLog(PNLogGeneralLevel, self, @"[INFO] Crypto helper initialization failed because of error: %@",
                  helperInitializationError);
        }
    }
}


- (void)subscribeForNotifications {

    [self unsubscribeFromNotifications];

#if __IPHONE_OS_VERSION_MIN_REQUIRED
    [[NSNotificationCenter defaultCenter] addObserver:self
                                             selector:@selector(handleApplicationDidEnterBackgroundState:)
                                                 name:UIApplicationDidEnterBackgroundNotification
                                               object:nil];
    [[NSNotificationCenter defaultCenter] addObserver:self
                                             selector:@selector(handleApplicationDidEnterForegroundState:)
                                                 name:UIApplicationWillEnterForegroundNotification
                                               object:nil];
#else
    [[[NSWorkspace sharedWorkspace] notificationCenter] addObserver:self
                                                           selector:@selector(handleWorkspaceWillSleep:)
                                                               name:NSWorkspaceWillSleepNotification
                                                             object:nil];
    [[[NSWorkspace sharedWorkspace] notificationCenter] addObserver:self
                                                           selector:@selector(handleWorkspaceWillSleep:)
                                                               name:NSWorkspaceSessionDidResignActiveNotification
                                                             object:nil];

    [[[NSWorkspace sharedWorkspace] notificationCenter] addObserver:self
                                                           selector:@selector(handleWorkspaceDidWake:)
                                                               name:NSWorkspaceDidWakeNotification
                                                             object:nil];
    [[[NSWorkspace sharedWorkspace] notificationCenter] addObserver:self
                                                           selector:@selector(handleWorkspaceDidWake:)
                                                               name:NSWorkspaceSessionDidBecomeActiveNotification
                                                             object:nil];
#endif
}

- (void)unsubscribeFromNotifications {

#if __IPHONE_OS_VERSION_MIN_REQUIRED
    [[NSNotificationCenter defaultCenter] removeObserver:self name:UIApplicationDidEnterBackgroundNotification object:nil];
    [[NSNotificationCenter defaultCenter] removeObserver:self name:UIApplicationWillEnterForegroundNotification object:nil];
#else
    [[NSNotificationCenter defaultCenter] removeObserver:self name:NSWorkspaceWillSleepNotification object:nil];
    [[NSNotificationCenter defaultCenter] removeObserver:self name:NSWorkspaceSessionDidResignActiveNotification object:nil];
    [[NSNotificationCenter defaultCenter] removeObserver:self name:NSWorkspaceDidWakeNotification object:nil];
    [[NSNotificationCenter defaultCenter] removeObserver:self name:NSWorkspaceSessionDidBecomeActiveNotification object:nil];
#endif
}

- (BOOL)shouldPostponeMethodCall {
    
    return self.isAsyncLockingOperationInProgress;
}

- (void)postponeSelector:(SEL)calledMethodSelector
               forObject:(id)object
          withParameters:(NSArray *)parameters
              outOfOrder:(BOOL)placeOutOfOrder{

    PNLog(PNLogGeneralLevel, self, @">>>>>> {POSTPONE} METHOD: %@", NSStringFromSelector(calledMethodSelector));
    
    // Initialize variables required to perform postponed method call
    int signatureParameterOffset = 2;
    NSMethodSignature *methodSignature = [object methodSignatureForSelector:calledMethodSelector];
    NSInvocation *methodInvocation = [NSInvocation invocationWithMethodSignature:methodSignature];
    
    // Configure invocation instance
    methodInvocation.selector = calledMethodSelector;
    [parameters enumerateObjectsUsingBlock:^(id parameter, NSUInteger parameterIdx, BOOL *parametersEnumeratorStop) {
        
        NSUInteger parameterIndex = (parameterIdx + signatureParameterOffset);
        parameter = [parameter isKindOfClass:[NSNull class]] ? nil : parameter;
        const char *parameterType = [methodSignature getArgumentTypeAtIndex:parameterIndex];
        if ([parameter isKindOfClass:[NSNumber class]]) {
            
            if (strcmp(parameterType, @encode(BOOL)) == 0) {
                
                BOOL flagValue = [(NSNumber *) parameter boolValue];
                [methodInvocation setArgument:&flagValue atIndex:parameterIndex];
            }
            else if (strcmp(parameterType, @encode(NSUInteger)) == 0) {
                
                NSUInteger unsignedInteger = [(NSNumber *) parameter unsignedIntegerValue];
                [methodInvocation setArgument:&unsignedInteger atIndex:parameterIndex];
            }
        }
        else {
            
            if (parameter != nil) {
                
                [methodInvocation setArgument:&parameter atIndex:parameterIndex];
            }
        }
    }];
    methodInvocation.target = object;
    [methodInvocation retainArguments];
    
    
    // Place invocation instance into mending invocations set for future usage
    if (placeOutOfOrder) {
        
        // Placing method invocation at first index, so it will be called as soon
        // as possible
        [pendingInvocations insertObject:methodInvocation atIndex:0];
    }
    else {
        
        [pendingInvocations addObject:methodInvocation];
    }
}

- (void)notifyDelegateAboutConnectionToOrigin:(NSString *)originHostName {
    
    // Check whether delegate able to handle connection completion
    if ([self.delegate respondsToSelector:@selector(pubnubClient:didConnectToOrigin:)]) {
        
        [self.delegate performSelector:@selector(pubnubClient:didConnectToOrigin:)
                            withObject:self
                            withObject:self.configuration.origin];
    }
    PNLog(PNLogDelegateLevel, self, @" PubNub client successfully connected to PubNub origin at: %@", originHostName);

    
    [self sendNotification:kPNClientDidConnectToOriginNotification withObject:originHostName];
}

- (void)notifyDelegateAboutResubscribeWillStartOnChannels:(NSArray *)channels {

    if ([channels count] > 0) {

        // Notify delegate that client is about to restore subscription
        // on previously subscribed channels
        if ([self.delegate respondsToSelector:@selector(pubnubClient:willRestoreSubscriptionOnChannels:)]) {

            [self.delegate performSelector:@selector(pubnubClient:willRestoreSubscriptionOnChannels:)
                                withObject:self
                                withObject:channels];
        }
        PNLog(PNLogDelegateLevel, self, @" PubNub client resuming subscription on: %@", channels);


        [self sendNotification:kPNClientSubscriptionWillRestoreNotification withObject:channels];
    }
}

- (void)notifyDelegateAboutSubscriptionFailWithError:(PNError *)error {

    PNLog(PNLogGeneralLevel, self, @">>>>>> {LOCK}{#57} TURN OFF (%s)", __PRETTY_FUNCTION__);
    [self handleLockingOperationBlockCompletion:^{

        PNLog(PNLogGeneralLevel, self, @"FAILED TO SUBSCRIBE (STATE: %@)", [self humanReadableStateFrom:self.state]);
        
        if ([self shouldNotifyAboutEvent]) {
            
            // Check whether delegate is able to handle subscription error
            // or not
            if ([self.delegate respondsToSelector:@selector(pubnubClient:subscriptionDidFailWithError:)]) {
                
                [self.delegate performSelector:@selector(pubnubClient:subscriptionDidFailWithError:)
                                    withObject:self
                                    withObject:(id) error];
            }
            PNLog(PNLogDelegateLevel, self, @" PubNub client failed to subscribe because of error: %@", error);

            
            [self sendNotification:kPNClientSubscriptionDidFailNotification withObject:error];
        }
    }
                                shouldStartNext:YES];
}

- (void)notifyDelegateAboutUnsubscriptionFailWithError:(PNError *)error {

    PNLog(PNLogGeneralLevel, self, @">>>>>> {LOCK}{#59} TURN OFF (%s)", __PRETTY_FUNCTION__);
    [self handleLockingOperationBlockCompletion:^{

        PNLog(PNLogGeneralLevel, self, @"FAILED TO UNSUBSCRIBE (STATE: %@)", [self humanReadableStateFrom:self.state]);
        
        if ([self shouldNotifyAboutEvent]) {
            
            // Check whether delegate is able to handle unsubscription error
            // or not
            if ([self.delegate respondsToSelector:@selector(pubnubClient:unsubscriptionDidFailWithError:)]) {
                
                [self.delegate performSelector:@selector(pubnubClient:unsubscriptionDidFailWithError:)
                                    withObject:self
                                    withObject:(id) error];
            }
            PNLog(PNLogDelegateLevel, self, @" PubNub client failed to unsubscribe because of error: %@", error);

            
            [self sendNotification:kPNClientUnsubscriptionDidFailNotification withObject:error];
        }
    }
                                shouldStartNext:YES];
}

- (void)notifyDelegateAboutPresenceEnablingFailWithError:(PNError *)error {

    PNLog(PNLogGeneralLevel, self, @">>>>>> {LOCK}{#52} TURN OFF (%s)", __PRETTY_FUNCTION__);
    [self handleLockingOperationBlockCompletion:^{

        PNLog(PNLogGeneralLevel, self, @"FAILED TO ENABLE PRESENCE (STATE: %@)", [self humanReadableStateFrom:self.state]);
        
        if ([self shouldNotifyAboutEvent]) {
            
            // Check whether delegate is able to handle unsubscription error
            // or not
            if ([self.delegate respondsToSelector:@selector(pubnubClient:presenceObservationEnablingDidFailWithError:)]) {
                
                [self.delegate performSelector:@selector(pubnubClient:presenceObservationEnablingDidFailWithError:)
                                    withObject:self
                                    withObject:(id) error];
            }
            PNLog(PNLogDelegateLevel, self, @" PubNub client failed to enable presence observation because of error: "
                    "%@", error);

            
            [self sendNotification:kPNClientPresenceEnablingDidFailNotification withObject:error];
        }
    }
                                shouldStartNext:YES];
}

- (void)notifyDelegateAboutPresenceDisablingFailWithError:(PNError *)error {

    PNLog(PNLogGeneralLevel, self, @">>>>>> {LOCK}{#51} TURN OFF (%s)", __PRETTY_FUNCTION__);
    [self handleLockingOperationBlockCompletion:^{

        PNLog(PNLogGeneralLevel, self, @"FAILED TO DISABLE PRESENCE (STATE: %@)", [self humanReadableStateFrom:self.state]);
        
        if ([self shouldNotifyAboutEvent]) {
            
            // Check whether delegate is able to handle unsubscription error
            // or not
            if ([self.delegate respondsToSelector:@selector(pubnubClient:presenceObservationDisablingDidFailWithError:)]) {
                
                [self.delegate performSelector:@selector(pubnubClient:presenceObservationDisablingDidFailWithError:)
                                    withObject:self
                                    withObject:(id) error];
            }
            PNLog(PNLogDelegateLevel, self, @" PubNub client failed to disable presence observation because of error:"
                    " %@", error);

            
            [self sendNotification:kPNClientPresenceDisablingDidFailNotification withObject:error];
        }
    }
                                shouldStartNext:YES];
}

- (void)notifyDelegateAboutPushNotificationsEnableFailedWithError:(PNError *)error {

    PNLog(PNLogGeneralLevel, self, @">>>>>> {LOCK}{#55} TURN OFF (%s)", __PRETTY_FUNCTION__);
    [self handleLockingOperationBlockCompletion:^{

        PNLog(PNLogGeneralLevel, self, @"FAILED TO ENABLED PUSH NOTIFICATION ON CHANNEL (STATE: %@)", [self humanReadableStateFrom:self.state]);
        
        if ([self shouldNotifyAboutEvent]) {
            
            // Check whether delegate is able to handle push notification enabling error
            // or not
            SEL selector = @selector(pubnubClient:pushNotificationEnableDidFailWithError:);
            if ([self.delegate respondsToSelector:selector]) {

                #pragma clang diagnostic push
                #pragma clang diagnostic ignored "-Warc-performSelector-leaks"
                [self.delegate performSelector:selector withObject:self withObject:error];
                #pragma clang diagnostic pop
            }
            PNLog(PNLogDelegateLevel, self, @" PubNub client failed push notification enable because of error: %@",
                  error);

            
            [self sendNotification:kPNClientPushNotificationEnableDidFailNotification withObject:error];
        }
    }
                                shouldStartNext:YES];
}

- (void)notifyDelegateAboutPushNotificationsDisableFailedWithError:(PNError *)error {

    PNLog(PNLogGeneralLevel, self, @">>>>>> {LOCK}{#53} TURN OFF (%s)", __PRETTY_FUNCTION__);
    [self handleLockingOperationBlockCompletion:^{

        PNLog(PNLogGeneralLevel, self, @"FAILED TO DISABLE PUSH NOTIFICATIONS ON CHANNELS (STATE: %@)", [self humanReadableStateFrom:self.state]);
        
        if ([self shouldNotifyAboutEvent]) {
            
            // Check whether delegate is able to handle push notification enabling error
            // or not
            SEL selector = @selector(pubnubClient:pushNotificationDisableDidFailWithError:);
            if ([self.delegate respondsToSelector:selector]) {

                #pragma clang diagnostic push
                #pragma clang diagnostic ignored "-Warc-performSelector-leaks"
                [self.delegate performSelector:selector withObject:self withObject:error];
                #pragma clang diagnostic pop
            }
            PNLog(PNLogDelegateLevel, self, @" PubNub client failed to disable push notifications because of error: "
                    "%@", error);

            
            [self sendNotification:kPNClientPushNotificationDisableDidFailNotification withObject:error];
        }
    }
                                shouldStartNext:YES];
}

- (void)notifyDelegateAboutPushNotificationsRemoveFailedWithError:(PNError *)error {

    PNLog(PNLogGeneralLevel, self, @">>>>>> {LOCK}{#56} TURN OFF (%s)", __PRETTY_FUNCTION__);
    [self handleLockingOperationBlockCompletion:^{

        PNLog(PNLogGeneralLevel, self, @"FAILED TO REMOVE REMOVE PUSH NOTIFICATIONS FROM ALL CHANNELS (STATE: %@)",
              [self humanReadableStateFrom:self.state]);
        
        if ([self shouldNotifyAboutEvent]) {
            
            // Check whether delegate is able to handle push notifications removal error
            // or not
            SEL selector = @selector(pubnubClient:pushNotificationsRemoveFromChannelsDidFailWithError:);
            if ([self.delegate respondsToSelector:selector]) {

                #pragma clang diagnostic push
                #pragma clang diagnostic ignored "-Warc-performSelector-leaks"
                [self.delegate performSelector:selector withObject:self withObject:error];
                #pragma clang diagnostic pop
            }
            PNLog(PNLogDelegateLevel, self, @" PubNub client failed remove push notifications from channels because "
                    "of error: %@", error);

            
            [self sendNotification:kPNClientPushNotificationRemoveDidFailNotification withObject:error];
        }
    }
                                shouldStartNext:YES];
}

- (void)notifyDelegateAboutPushNotificationsEnabledChannelsFailedWithError:(PNError *)error {

    PNLog(PNLogGeneralLevel, self, @">>>>>> {LOCK}{#54} TURN OFF (%s)", __PRETTY_FUNCTION__);
    [self handleLockingOperationBlockCompletion:^{

        PNLog(PNLogGeneralLevel, self, @"FAILED TO REQUEST PUSH NOTIFICATION ENABLED CHANNELS (STATE: %@)",
              [self humanReadableStateFrom:self.state]);
        
        if ([self shouldNotifyAboutEvent]) {
            
            // Check whether delegate is able to handle push notifications removal error
            // or not
            SEL selector = @selector(pubnubClient:pushNotificationEnabledChannelsReceiveDidFailWithError:);
            if ([self.delegate respondsToSelector:selector]) {

                #pragma clang diagnostic push
                #pragma clang diagnostic ignored "-Warc-performSelector-leaks"
                [self.delegate performSelector:selector withObject:self withObject:error];
                #pragma clang diagnostic pop
            }
            PNLog(PNLogDelegateLevel, self, @" PubNub client failed to receive list of channels because of error: "
                    "%@", error);

            
            [self sendNotification:kPNClientPushNotificationChannelsRetrieveDidFailNotification withObject:error];
        }
    }
                                shouldStartNext:YES];
}

- (void)notifyDelegateAboutTimeTokenRetrievalFailWithError:(PNError *)error {

    PNLog(PNLogGeneralLevel, self, @">>>>>> {LOCK}{#58} TURN OFF (%s)", __PRETTY_FUNCTION__);
    [self handleLockingOperationBlockCompletion:^{

        PNLog(PNLogGeneralLevel, self, @"FAILED TO RETRIEVE TIME TOKEN (STATE: %@)", [self humanReadableStateFrom:self.state]);
        
        if ([self shouldNotifyAboutEvent]) {
            
            // Check whether delegate is able to handle time token retrieval
            // error or not
            if ([self.delegate respondsToSelector:@selector(pubnubClient:timeTokenReceiveDidFailWithError:)]) {
                
                [self.delegate performSelector:@selector(pubnubClient:timeTokenReceiveDidFailWithError:)
                                    withObject:self
                                    withObject:error];
            }
            PNLog(PNLogDelegateLevel, self, @" PubNub client failed to receive time token because of error: %@",
                  error);

            
            [self sendNotification:kPNClientDidFailTimeTokenReceiveNotification withObject:error];
        }
    }
                                shouldStartNext:YES];
}

- (void)notifyDelegateAboutMessageSendingFailedWithError:(PNError *)error {

    PNLog(PNLogGeneralLevel, self, @">>>>>> {LOCK}{#49} TURN OFF (%s)", __PRETTY_FUNCTION__);
    [self handleLockingOperationBlockCompletion:^{

        PNLog(PNLogGeneralLevel, self, @"FAILED TO SEND MESSAGE (STATE: %@)", [self humanReadableStateFrom:self.state]);
        
        if ([self shouldNotifyAboutEvent]) {
            
            // Check whether delegate is able to handle message sending error or not
            if ([self.delegate respondsToSelector:@selector(pubnubClient:didFailMessageSend:withError:)]) {
                
                [self.delegate pubnubClient:self didFailMessageSend:error.associatedObject withError:error];
            }
            PNLog(PNLogDelegateLevel, self, @" PubNub client failed to send message '%@' because of error: %@",
                  error.associatedObject, error);

            
            [self sendNotification:kPNClientMessageSendingDidFailNotification withObject:error];
        }
    }
                                shouldStartNext:YES];
}

- (void)notifyDelegateAboutHistoryDownloadFailedWithError:(PNError *)error {

    PNLog(PNLogGeneralLevel, self, @">>>>>> {LOCK}{#48} TURN OFF (%s)", __PRETTY_FUNCTION__);
    [self handleLockingOperationBlockCompletion:^{

        PNLog(PNLogGeneralLevel, self, @"FAILED TO DOWNLOAD HISTORY (STATE: %@)", [self humanReadableStateFrom:self.state]);
        
        if ([self shouldNotifyAboutEvent]) {
            
            // Check whether delegate us able to handle message history download error
            // or not
            if ([self.delegate respondsToSelector:@selector(pubnubClient:didFailHistoryDownloadForChannel:withError:)]) {
                
                [self.delegate pubnubClient:self didFailHistoryDownloadForChannel:error.associatedObject withError:error];
            }
            PNLog(PNLogDelegateLevel, self, @" PubNub client failed to download history for %@ because of error: %@",
                  error.associatedObject, error);


            [self sendNotification:kPNClientHistoryDownloadFailedWithErrorNotification withObject:error];
        }
    }
                                shouldStartNext:YES];
}

- (void)notifyDelegateAboutParticipantsListDownloadFailedWithError:(PNError *)error {

    PNLog(PNLogGeneralLevel, self, @">>>>>> {LOCK}{#50} TURN OFF (%s)", __PRETTY_FUNCTION__);
    [self handleLockingOperationBlockCompletion:^{

        PNLog(PNLogGeneralLevel, self, @"FAILED TO DOWNLOAD PARTICIPANTS LIST (STATE: %@)", [self humanReadableStateFrom:self.state]);
        
        if ([self shouldNotifyAboutEvent]) {
            
            // Check whether delegate us able to handle participants list
            // download error or not
            if ([self.delegate respondsToSelector:@selector(pubnubClient:didFailParticipantsListDownloadForChannel:withError:)]) {
                
                [self.delegate   pubnubClient:self
    didFailParticipantsListDownloadForChannel:error.associatedObject
                                    withError:error];
            }
            PNLog(PNLogDelegateLevel, self, @" PubNub client failed to download participants list for channel %@ "
                    "because of error: %@",
                  error.associatedObject, error);

            
            [self sendNotification:kPNClientParticipantsListDownloadFailedWithErrorNotification withObject:error];
        }
    }
                                shouldStartNext:YES];
}

- (void)notifyDelegateAboutError:(PNError *)error {
    
    if ([self.delegate respondsToSelector:@selector(pubnubClient:error:)]) {
        
        [self.delegate performSelector:@selector(pubnubClient:error:)
                            withObject:self
                            withObject:error];
    }
    PNLog(PNLogDelegateLevel, self, @" PubNub client report that error occurred: %@", error);

    
    [self sendNotification:kPNClientErrorNotification withObject:error];
}

- (void)notifyDelegateClientWillDisconnectWithError:(PNError *)error {
    
    if ([self.delegate respondsToSelector:@selector(pubnubClient:willDisconnectWithError:)]) {
        
        [self.delegate performSelector:@selector(pubnubClient:willDisconnectWithError:)
                            withObject:self
                            withObject:error];
    }
    PNLog(PNLogDelegateLevel, self, @" PubNub clinet will close connection because of error: %@", error);
    
    [self sendNotification:kPNClientConnectionDidFailWithErrorNotification withObject:error];
}

- (void)notifyDelegateClientDidDisconnectWithError:(PNError *)error {
    
    if ([self.delegate respondsToSelector:@selector(pubnubClient:didDisconnectFromOrigin:withError:)]) {
        
        [self.delegate pubnubClient:self didDisconnectFromOrigin:self.configuration.origin withError:error];
    }
    PNLog(PNLogDelegateLevel, self, @" PubNub client closed connection because of error: %@", error);
    
    [self sendNotification:kPNClientConnectionDidFailWithErrorNotification withObject:error];
}

- (void)notifyDelegateClientConnectionFailedWithError:(PNError *)error {
    
    BOOL shouldStartNextPostponedOperation = !self.shouldConnectOnServiceReachability;

    PNLog(PNLogGeneralLevel, self, @">>>>>> {LOCK}{#60} TURN OFF (%s)", __PRETTY_FUNCTION__);
    [self handleLockingOperationBlockCompletion:^{
        
        if ([self.delegate respondsToSelector:@selector(pubnubClient:connectionDidFailWithError:)]) {
            
            [self.delegate performSelector:@selector(pubnubClient:connectionDidFailWithError:)
                                withObject:self
                                withObject:error];
        }
        PNLog(PNLogDelegateLevel, self, @" PubNub client was unable to connect because of error: %@", error);

        
        [self sendNotification:kPNClientConnectionDidFailWithErrorNotification withObject:error];
    }
                                shouldStartNext:shouldStartNextPostponedOperation];
}

- (void)sendNotification:(NSString *)notificationName withObject:(id)object {
    
    // Send notification to all who is interested in it
    // (observation center will track it as well)
    [[NSNotificationCenter defaultCenter] postNotificationName:notificationName object:self userInfo:object];
}

#if __IPHONE_OS_VERSION_MIN_REQUIRED
- (BOOL)canRunInBackground {

    BOOL canRunInBackground = [UIApplication canRunInBackground];

    if ([self.delegate respondsToSelector:@selector(shouldRunClientInBackground)]) {

        canRunInBackground = [self.delegate shouldRunClientInBackground];
    }


    return canRunInBackground;
}
#endif

- (BOOL)shouldRestoreConnection {
    
    BOOL shouldRestoreConnection = self.configuration.shouldAutoReconnectClient;
    if ([self.delegate respondsToSelector:@selector(shouldReconnectPubNubClient:)]) {
        
        shouldRestoreConnection = [[self.delegate performSelector:@selector(shouldReconnectPubNubClient:)
                                                       withObject:self] boolValue];
    }
    
    
    return shouldRestoreConnection;
}

- (BOOL)shouldRestoreSubscription {
    
    BOOL shouldRestoreSubscription = self.configuration.shouldResubscribeOnConnectionRestore;
    if ([self.delegate respondsToSelector:@selector(shouldResubscribeOnConnectionRestore)]) {
        
        shouldRestoreSubscription = [[self.delegate shouldResubscribeOnConnectionRestore] boolValue];
    }
    
    
    return shouldRestoreSubscription;
}

- (BOOL)shouldNotifyAboutEvent {

    BOOL shouldNotifyAboutEvent = (self.state != PNPubNubClientStateCreated) &&
                                  (self.state != PNPubNubClientStateConnecting) &&
                                  (self.state != PNPubNubClientStateDisconnecting) &&
                                  (self.state != PNPubNubClientStateDisconnected) &&
                                  (self.state != PNPubNubClientStateReset);

    PNLog(PNLogGeneralLevel, self, @"SHOULD NOTIFY DELEGATE? %@ (STATE: %@)", shouldNotifyAboutEvent ? @"YES" : @"NO",
          [self humanReadableStateFrom:self.state]);

    
    return shouldNotifyAboutEvent;
}

- (BOOL)shouldRestoreSubscriptionWithLastTimeToken {
    
    BOOL shouldRestoreFromLastTimeToken = self.configuration.shouldRestoreSubscriptionFromLastTimeToken;
    if ([self.delegate respondsToSelector:@selector(shouldRestoreSubscriptionFromLastTimeToken)]) {
        
        shouldRestoreFromLastTimeToken = [[self.delegate shouldRestoreSubscriptionFromLastTimeToken] boolValue];
    }
    
    
    return shouldRestoreFromLastTimeToken;
}

- (NSInteger)requestExecutionPossibilityStatusCode {
    
    NSInteger statusCode = 0;
    
    // Check whether client can subscribe for channels or not
    if ([self.reachability isServiceReachabilityChecked] && [self.reachability isServiceAvailable]) {
        
        if (![self isConnected]) {
            
            statusCode = kPNRequestExecutionFailedClientNotReadyError;
        }
    }
    else {
        
        statusCode = kPNRequestExecutionFailedOnInternetFailureError;
    }
    
    
    return statusCode;
}


#pragma mark - Message channel delegate methods

- (BOOL)shouldMessagingChannelRestoreSubscription:(PNMessagingChannel *)messagingChannel {

    return [self shouldRestoreSubscription];
}

- (BOOL)shouldMessagingChannelRestoreWithLastTimeToken:(PNMessagingChannel *)messagingChannel {

    return [self shouldRestoreSubscriptionWithLastTimeToken];
}

- (void)messagingChannelDidReset:(PNMessagingChannel *)messagingChannel {

    PNLog(PNLogGeneralLevel, self, @">>>>>> {LOCK}{#39} TURN OFF (%s)", __PRETTY_FUNCTION__);
    [self handleLockingOperationComplete:YES];
}

- (void)messagingChannel:(PNMessagingChannel *)messagingChannel willSubscribeOnChannels:(NSArray *)channels {

    PNLog(PNLogGeneralLevel, self, @"WILL SUBSCRIBE ON: %@", channels);

    if ([self isConnected]) {

        self.asyncLockingOperationInProgress = YES;
        PNLog(PNLogGeneralLevel, self, @">>>>>> {LOCK}{#15} TURN ON (%s)", __PRETTY_FUNCTION__);
    }
}

- (void)messagingChannel:(PNMessagingChannel *)channel didSubscribeOnChannels:(NSArray *)channels {

    self.restoringConnection = NO;
	PNLog(PNLogGeneralLevel, self, @">>>>>> {LOCK}{#46} TURN OFF (%s)", __PRETTY_FUNCTION__);

    [self handleLockingOperationBlockCompletion:^{

        PNLog(PNLogGeneralLevel, self, @"SUBSCRIBED ON CHANNELS (STATE: %@)", [self humanReadableStateFrom:self.state]);

        if ([self shouldNotifyAboutEvent]) {

            // Check whether delegate can handle subscription on channel or not
            if ([self.delegate respondsToSelector:@selector(pubnubClient:didSubscribeOnChannels:)]) {

                [self.delegate performSelector:@selector(pubnubClient:didSubscribeOnChannels:)
                                    withObject:self
                                    withObject:channels];
            }
            PNLog(PNLogDelegateLevel, self, @" PubNub client successfully subscribed on channels: %@", channels);


        	[self sendNotification:kPNClientSubscriptionDidCompleteNotification withObject:channels];
    	}
    }
                                shouldStartNext:YES];
}

- (void)messagingChannel:(PNMessagingChannel *)messagingChannel willRestoreSubscriptionOnChannels:(NSArray *)channels {

    PNLog(PNLogGeneralLevel, self, @"WILL RESTORE SUBSCRIPTION ON: %@", channels);

    if ([self isConnected]) {

        self.asyncLockingOperationInProgress = YES;
        PNLog(PNLogGeneralLevel, self, @">>>>>> {LOCK}{#16} TURN ON (%s)", __PRETTY_FUNCTION__);
    }

    [self notifyDelegateAboutResubscribeWillStartOnChannels:channels];
}

- (void)messagingChannel:(PNMessagingChannel *)messagingChannel didRestoreSubscriptionOnChannels:(NSArray *)channels {

    self.restoringConnection = NO;
	PNLog(PNLogGeneralLevel, self, @">>>>>> {LOCK}{#45} TURN OFF (%s)", __PRETTY_FUNCTION__);

    [self handleLockingOperationBlockCompletion:^{

        PNLog(PNLogGeneralLevel, self, @"RESTORED SUBSCRIPTION ON CHANNELS (STATE: %@)", [self humanReadableStateFrom:self.state]);

        if ([self shouldNotifyAboutEvent]) {

            // Check whether delegate can handle subscription restore on channels or not
            if ([self.delegate respondsToSelector:@selector(pubnubClient:didRestoreSubscriptionOnChannels:)]) {

                [self.delegate performSelector:@selector(pubnubClient:didRestoreSubscriptionOnChannels:)
                                    withObject:self
                                    withObject:channels];
            }
            PNLog(PNLogDelegateLevel, self, @" PubNub client successfully restored subscription on channels: %@",
                  channels);


            [self sendNotification:kPNClientSubscriptionDidRestoreNotification withObject:channels];
        }
    }
                                shouldStartNext:YES];
}

- (void)  messagingChannel:(PNMessagingChannel *)channel
didFailSubscribeOnChannels:(NSArray *)channels
                 withError:(PNError *)error {
    
    error.associatedObject = channels;
    [self notifyDelegateAboutSubscriptionFailWithError:error];
}

- (void)messagingChannel:(PNMessagingChannel *)messagingChannel willUnsubscribeFromChannels:(NSArray *)channels {

    PNLog(PNLogGeneralLevel, self, @"WILL UNSUBSCRIBE FROM: %@", channels);

    if ([self isConnected]) {

        self.asyncLockingOperationInProgress = YES;
        PNLog(PNLogGeneralLevel, self, @">>>>>> {LOCK}{#17} TURN ON (%s)", __PRETTY_FUNCTION__);
    }
}

- (void)messagingChannel:(PNMessagingChannel *)channel didUnsubscribeFromChannels:(NSArray *)channels {

    PNLog(PNLogGeneralLevel, self, @">>>>>> {LOCK}{#47} TURN OFF (%s)", __PRETTY_FUNCTION__);
    [self handleLockingOperationBlockCompletion:^{

        PNLog(PNLogGeneralLevel, self, @"UNSUBSCRIBED FROM CHANNELS (STATE: %@)", [self humanReadableStateFrom:self.state]);

        if ([self shouldNotifyAboutEvent]) {

            // Check whether delegate can handle unsubscription event or not
            if ([self.delegate respondsToSelector:@selector(pubnubClient:didUnsubscribeOnChannels:)]) {

                [self.delegate performSelector:@selector(pubnubClient:didUnsubscribeOnChannels:)
                                    withObject:self
                                    withObject:channels];
            }
            PNLog(PNLogDelegateLevel, self, @" PubNub client successfully unsubscribed from channels: %@", channels);


            [self sendNotification:kPNClientUnsubscriptionDidCompleteNotification withObject:channels];
        }
    }
                                shouldStartNext:YES];
}

- (void)    messagingChannel:(PNMessagingChannel *)channel
didFailUnsubscribeOnChannels:(NSArray *)channels
                   withError:(PNError *)error {
    
    error.associatedObject = channels;
    [self notifyDelegateAboutUnsubscriptionFailWithError:error];
}

- (void)messagingChannel:(PNMessagingChannel *)messagingChannel willEnablePresenceObservationOnChannels:(NSArray *)channels {

    PNLog(PNLogGeneralLevel, self, @"WILL ENABLE PRESENCE ON: %@", channels);

    if ([self isConnected]) {

        self.asyncLockingOperationInProgress = YES;
        PNLog(PNLogGeneralLevel, self, @">>>>>> {LOCK}{#18} TURN ON (%s)", __PRETTY_FUNCTION__);
    }
}

- (void)messagingChannel:(PNMessagingChannel *)messagingChannel didEnablePresenceObservationOnChannels:(NSArray *)channels {

    PNLog(PNLogGeneralLevel, self, @">>>>>> {LOCK}{#44} TURN OFF (%s)", __PRETTY_FUNCTION__);
    [self handleLockingOperationBlockCompletion:^{

        PNLog(PNLogGeneralLevel, self, @"DID ENABLE PRESENCE ON CHANNELS (STATE: %@)", [self humanReadableStateFrom:self.state]);
        
        if ([self shouldNotifyAboutEvent]) {
            
            // Check whether delegate can handle new message arrival or not
            if ([self.delegate respondsToSelector:@selector(pubnubClient:didEnablePresenceObservationOnChannels:)]) {
                
                [self.delegate performSelector:@selector(pubnubClient:didEnablePresenceObservationOnChannels:)
                                    withObject:self
                                    withObject:channels];
            }
            PNLog(PNLogDelegateLevel, self, @" PubNub client successfully enabled presence observation on channels: "
                    "%@", channels);


            [self sendNotification:kPNClientPresenceEnablingDidCompleteNotification withObject:channels];
        }
    }
                                shouldStartNext:YES];
}

- (void)         messagingChannel:(PNMessagingChannel *)messagingChannel
didFailPresenceEnablingOnChannels:(NSArray *)channels
                        withError:(PNError *)error {
    
    error.associatedObject = channels;
    [self notifyDelegateAboutPresenceEnablingFailWithError:error];
}

- (void)messagingChannel:(PNMessagingChannel *)messagingChannel willDisablePresenceObservationOnChannels:(NSArray *)channels {

    PNLog(PNLogGeneralLevel, self, @"WILL DISABLE PRESENCE ON: %@", channels);

    if ([self isConnected]) {

        self.asyncLockingOperationInProgress = YES;
		PNLog(PNLogGeneralLevel, self, @">>>>>> {LOCK}{#19} TURN ON (%s)", __PRETTY_FUNCTION__);
    }
}

- (void)messagingChannel:(PNMessagingChannel *)messagingChannel didDisablePresenceObservationOnChannels:(NSArray *)channels {

    PNLog(PNLogGeneralLevel, self, @">>>>>> {LOCK}{#43} TURN OFF (%s)", __PRETTY_FUNCTION__);
    [self handleLockingOperationBlockCompletion:^{

        PNLog(PNLogGeneralLevel, self, @"DID DISABLE PRESENCE ON CHANNELS (STATE: %@)", [self humanReadableStateFrom:self.state]);
        
        if ([self shouldNotifyAboutEvent]) {
            
            // Check whether delegate can handle new message arrival or not
            if ([self.delegate respondsToSelector:@selector(pubnubClient:didDisablePresenceObservationOnChannels:)]) {
                
                [self.delegate performSelector:@selector(pubnubClient:didDisablePresenceObservationOnChannels:)
                                    withObject:self
                                    withObject:channels];
            }
            PNLog(PNLogDelegateLevel, self, @" PubNub client successfully disabled presence observation on channels: "
                    "%@", channels);

            
            [self sendNotification:kPNClientPresenceDisablingDidCompleteNotification withObject:channels];
        }
    }
                                shouldStartNext:YES];
}

- (void)          messagingChannel:(PNMessagingChannel *)messagingChannel
didFailPresenceDisablingOnChannels:(NSArray *)channels
                         withError:(PNError *)error {
    
    error.associatedObject = channels;
    [self notifyDelegateAboutPresenceDisablingFailWithError:error];
}

- (void)messagingChannel:(PNMessagingChannel *)messagingChannel didReceiveMessage:(PNMessage *)message {

    PNLog(PNLogGeneralLevel, self, @"RECEIVED MESSAGE (STATE: %@)", [self humanReadableStateFrom:self.state]);
    
    if ([self shouldNotifyAboutEvent]) {
        
        // Check whether delegate can handle new message arrival or not
        if ([self.delegate respondsToSelector:@selector(pubnubClient:didReceiveMessage:)]) {
            
            [self.delegate performSelector:@selector(pubnubClient:didReceiveMessage:)
                                withObject:self
                                withObject:message];
        }
        PNLog(PNLogDelegateLevel, self, @" PubNub client received message: %@", message);

        
        [self sendNotification:kPNClientDidReceiveMessageNotification withObject:message];
    }
}

- (void)messagingChannel:(PNMessagingChannel *)messagingChannel didReceiveEvent:(PNPresenceEvent *)event {
    
    // Try to update cached channel data
    PNChannel *channel = event.channel;
    if (channel) {
        
        [channel updateWithEvent:event];
    }

    PNLog(PNLogGeneralLevel, self, @"RECEIVED EVENT (STATE: %@)", [self humanReadableStateFrom:self.state]);
    
    if ([self shouldNotifyAboutEvent]) {
        
        // Check whether delegate can handle presence event arrival or not
        if ([self.delegate respondsToSelector:@selector(pubnubClient:didReceivePresenceEvent:)]) {
            
            [self.delegate performSelector:@selector(pubnubClient:didReceivePresenceEvent:)
                                withObject:self
                                withObject:event];
        }
        PNLog(PNLogDelegateLevel, self, @" PubNub client received presence event: %@", event);

        
        [self sendNotification:kPNClientDidReceivePresenceEventNotification withObject:event];
    }
}


#pragma mark - Service channel delegate methods

- (void)serviceChannel:(PNServiceChannel *)channel didReceiveTimeToken:(NSNumber *)timeToken {

    PNLog(PNLogGeneralLevel, self, @">>>>>> {LOCK}{#66} TURN OFF (%s)", __PRETTY_FUNCTION__);
    [self handleLockingOperationBlockCompletion:^{

        PNLog(PNLogGeneralLevel, self, @"RECEIVED TIME TOKEN (STATE: %@)", [self humanReadableStateFrom:self.state]);
        
        if ([self shouldNotifyAboutEvent]) {
            
            // Check whether delegate can handle time token retrieval or not
            if ([self.delegate respondsToSelector:@selector(pubnubClient:didReceiveTimeToken:)]) {
                
                [self.delegate performSelector:@selector(pubnubClient:didReceiveTimeToken:)
                                    withObject:self
                                    withObject:timeToken];
            }
            PNLog(PNLogDelegateLevel, self, @"PubNub client recieved time token: %@", timeToken);
            
            
            [self sendNotification:kPNClientDidReceiveTimeTokenNotification withObject:timeToken];
        }
    }
                                shouldStartNext:YES];
}

- (void)serviceChannel:(PNServiceChannel *)channel receiveTimeTokenDidFailWithError:(PNError *)error {
    
    [self notifyDelegateAboutTimeTokenRetrievalFailWithError:error];
}

- (void)serviceChannel:(PNServiceChannel *)channel didEnablePushNotificationsOnChannels:(NSArray *)channels {

    PNLog(PNLogGeneralLevel, self, @">>>>>> {LOCK}{#62} TURN OFF (%s)", __PRETTY_FUNCTION__);
    [self handleLockingOperationBlockCompletion:^{

        PNLog(PNLogGeneralLevel, self, @"ENABLED PUSH NOTIFICATIONS ON CHANNELS (STATE: %@)", [self humanReadableStateFrom:self.state]);
        
        if ([self shouldNotifyAboutEvent]) {
            
            // Check whether delegate is able to handle push notification enabled event or not
            SEL selector = @selector(pubnubClient:didEnablePushNotificationsOnChannels:);
            if ([self.delegate respondsToSelector:selector]) {

                #pragma clang diagnostic push
                #pragma clang diagnostic ignored "-Warc-performSelector-leaks"
                [self.delegate performSelector:selector withObject:self withObject:channels];
                #pragma clang diagnostic pop
            }
            PNLog(PNLogDelegateLevel, self, @" PubNub client enabled push notifications on channels: %@", channels);

            
            [self sendNotification:kPNClientPushNotificationEnableDidCompleteNotification withObject:channels];
        }
    }
                                shouldStartNext:YES];
}

- (void)                  serviceChannel:(PNServiceChannel *)channel
didFailPushNotificationEnableForChannels:(NSArray *)channels
                               withError:(PNError *)error {
    
    error.associatedObject = channels;
    [self notifyDelegateAboutPushNotificationsEnableFailedWithError:error];
}

- (void)serviceChannel:(PNServiceChannel *)channel didDisablePushNotificationsOnChannels:(NSArray *)channels {

    PNLog(PNLogGeneralLevel, self, @">>>>>> {LOCK}{#61} TURN OFF (%s)", __PRETTY_FUNCTION__);
    [self handleLockingOperationBlockCompletion:^{

        PNLog(PNLogGeneralLevel, self, @"DISABLED PUSH NOTIFICATIONS ON CHANNELS (STATE: %@)", [self humanReadableStateFrom:self.state]);
        
        if ([self shouldNotifyAboutEvent]) {
            
            // Check whether delegate is able to handle push notification disable event or not
            SEL selector = @selector(pubnubClient:didDisablePushNotificationsOnChannels:);
            if ([self.delegate respondsToSelector:selector]) {

                #pragma clang diagnostic push
                #pragma clang diagnostic ignored "-Warc-performSelector-leaks"
                [self.delegate performSelector:selector withObject:self withObject:channels];
                #pragma clang diagnostic pop
            }
            PNLog(PNLogDelegateLevel, self, @" PubNub client disabled push notifications on channels: %@", channels);

            
            [self sendNotification:kPNClientPushNotificationDisableDidCompleteNotification withObject:channels];
        }
    }
                                shouldStartNext:YES];
}

- (void)                   serviceChannel:(PNServiceChannel *)channel
didFailPushNotificationDisableForChannels:(NSArray *)channels
                                withError:(PNError *)error {
    
    error.associatedObject = channels;
    [self notifyDelegateAboutPushNotificationsDisableFailedWithError:error];
}

- (void)serviceChannelDidRemovePushNotifications:(PNServiceChannel *)channel {

    PNLog(PNLogGeneralLevel, self, @">>>>>> {LOCK}{#68} TURN OFF (%s)", __PRETTY_FUNCTION__);
    [self handleLockingOperationBlockCompletion:^{

        PNLog(PNLogGeneralLevel, self, @"REMOVED PUSH NOTIFICATIONS FROM ALL CHANNELS (STATE: %@)", [self humanReadableStateFrom:self.state]);
        
        if ([self shouldNotifyAboutEvent]) {
            
            // Check wheter delegate is able to handle successful push notification removal from
            // all channels or not
            SEL selector = @selector(pubnubClientDidRemovePushNotifications:);
            if ([self.delegate respondsToSelector:selector]) {

                #pragma clang diagnostic push
                #pragma clang diagnostic ignored "-Warc-performSelector-leaks"
                [self.delegate performSelector:selector withObject:self];
                #pragma clang diagnostic pop
            }
            PNLog(PNLogDelegateLevel, self, @" PubNub client removed push notifications from all channels");


            [self sendNotification:kPNClientPushNotificationRemoveDidCompleteNotification withObject:nil];
        }
    }
                                shouldStartNext:YES];
}

- (void)serviceChannel:(PNServiceChannel *)channel didFailPushNotificationsRemoveWithError:(PNError *)error {
    
    [self notifyDelegateAboutPushNotificationsRemoveFailedWithError:error];
}

- (void)serviceChannel:(PNServiceChannel *)channel didReceivePushNotificationsEnabledChannels:(NSArray *)channels {

    PNLog(PNLogGeneralLevel, self, @">>>>>> {LOCK}{#65} TURN OFF (%s)", __PRETTY_FUNCTION__);
    [self handleLockingOperationBlockCompletion:^{

        PNLog(PNLogGeneralLevel, self, @"DID RECEIVE PUSH NOTIFICATINO ENABLED CHANNELS (STATE: %@)", [self humanReadableStateFrom:self.state]);
        
        if ([self shouldNotifyAboutEvent]) {
            
            // Check whether delegate is able to handle push notification enabled
            // channels retrieval or not
            SEL selector = @selector(pubnubClient:didReceivePushNotificationEnabledChannels:);
            if ([self.delegate respondsToSelector:selector]) {

                #pragma clang diagnostic push
                #pragma clang diagnostic ignored "-Warc-performSelector-leaks"
                [self.delegate performSelector:selector withObject:self withObject:channels];
                #pragma clang diagnostic pop
            }
            PNLog(PNLogDelegateLevel, self, @" PubNub client received push notificatino enabled channels: %@",
                  channels);

            
            [self sendNotification:kPNClientPushNotificationChannelsRetrieveDidCompleteNotification withObject:channels];
        }
    }
                                shouldStartNext:YES];
}

- (void)serviceChannel:(PNServiceChannel *)channel didFailPushNotificationEnabledChannelsReceiveWithError:(PNError *)error {
    
    [self notifyDelegateAboutPushNotificationsEnabledChannelsFailedWithError:error];
}

- (void)  serviceChannel:(PNServiceChannel *)channel
didReceiveNetworkLatency:(double)latency
     andNetworkBandwidth:(double)bandwidth {
    
    // TODO: NOTIFY NETWORK METER INSTANCE ABOUT ARRIVED DATA
}

- (void)serviceChannel:(PNServiceChannel *)channel willSendMessage:(PNMessage *)message {

    PNLog(PNLogGeneralLevel, self, @"WILL SEND MESSAGE (STATE: %@)", [self humanReadableStateFrom:self.state]);
    
    if ([self shouldNotifyAboutEvent]) {
        
        // Check whether delegate can handle message sending event or not
        if ([self.delegate respondsToSelector:@selector(pubnubClient:willSendMessage:)]) {
            
            [self.delegate performSelector:@selector(pubnubClient:willSendMessage:)
                                withObject:self
                                withObject:message];
        }
        PNLog(PNLogDelegateLevel, self, @" PubNub client is about to send message: %@", message);

        
        [self sendNotification:kPNClientWillSendMessageNotification withObject:message];
    }
}

- (void)serviceChannel:(PNServiceChannel *)channel didSendMessage:(PNMessage *)message {

    PNLog(PNLogGeneralLevel, self, @">>>>>> {LOCK}{#67} TURN OFF (%s)", __PRETTY_FUNCTION__);
    [self handleLockingOperationBlockCompletion:^{

        PNLog(PNLogGeneralLevel, self, @"DID SEND MESSAGE (STATE: %@)", [self humanReadableStateFrom:self.state]);
        
        if ([self shouldNotifyAboutEvent]) {
            
            // Check whether delegate can handle message sent event or not
            if ([self.delegate respondsToSelector:@selector(pubnubClient:didSendMessage:)]) {
                
                [self.delegate performSelector:@selector(pubnubClient:didSendMessage:)
                                    withObject:self
                                    withObject:message];
            }
            PNLog(PNLogDelegateLevel, self, @" PubNub client sent message: %@", message);

            
            [self sendNotification:kPNClientDidSendMessageNotification withObject:message];
        }
    }
                                shouldStartNext:YES];
}

- (void)serviceChannel:(PNServiceChannel *)channel
    didFailMessageSend:(PNMessage *)message
             withError:(PNError *)error {
    
    error.associatedObject = message;
    [self notifyDelegateAboutMessageSendingFailedWithError:error];
}

- (void)serviceChannel:(PNServiceChannel *)serviceChannel didReceiveMessagesHistory:(PNMessagesHistory *)history {

    PNLog(PNLogGeneralLevel, self, @">>>>>> {LOCK}{#63} TURN OFF (%s)", __PRETTY_FUNCTION__);
    [self handleLockingOperationBlockCompletion:^{

        PNLog(PNLogGeneralLevel, self, @"DID RECEIVE HISTORY ON CHANNEL (STATE: %@)", [self humanReadableStateFrom:self.state]);
        
        if ([self shouldNotifyAboutEvent]) {
            
            // Check whether delegate can response on history download event or not
            if ([self.delegate respondsToSelector:@selector(pubnubClient:didReceiveMessageHistory:forChannel:startingFrom:to:)]) {
                
                [self.delegate pubnubClient:self
                   didReceiveMessageHistory:history.messages
                                 forChannel:history.channel
                               startingFrom:history.startDate
                                         to:history.endDate];
            }
            PNLog(PNLogDelegateLevel, self, @" PubNub client received history for %@ starting from %@ to %@: %@",
                  history.channel, history.startDate, history.endDate, history.messages);

            
            [self sendNotification:kPNClientDidReceiveMessagesHistoryNotification withObject:history];
        }
    }
                                shouldStartNext:YES];
}

- (void)           serviceChannel:(PNServiceChannel *)serviceChannel
  didFailHisoryDownloadForChannel:(PNChannel *)channel
                        withError:(PNError *)error {
    
    error.associatedObject = channel;
    [self notifyDelegateAboutHistoryDownloadFailedWithError:error];
}

- (void)serviceChannel:(PNServiceChannel *)serviceChannel didReceiveParticipantsList:(PNHereNow *)participants {

    PNLog(PNLogGeneralLevel, self, @">>>>>> {LOCK}{#64} TURN OFF (%s)", __PRETTY_FUNCTION__);
    [self handleLockingOperationBlockCompletion:^{
        PNLog(PNLogGeneralLevel, self, @"DID RECEIVE PARTICIPANTS LIST (STATE: %@)", [self humanReadableStateFrom:self.state]);
        
        if ([self shouldNotifyAboutEvent]) {
            
            // Check whether delegate can response on participants list download event or not
            if ([self.delegate respondsToSelector:@selector(pubnubClient:didReceiveParticipantsList:forChannel:)]) {
                
                [self.delegate pubnubClient:self
                 didReceiveParticipantsList:participants.participants
                                 forChannel:participants.channel];
            }
            PNLog(PNLogDelegateLevel, self, @" PubNub client received participants list for channel %@: %@",
                  participants.participants, participants.channel);

            
            [self sendNotification:kPNClientDidReceiveParticipantsListNotification withObject:participants];
        }
    }
                                shouldStartNext:YES];
}

- (void)               serviceChannel:(PNServiceChannel *)serviceChannel
didFailParticipantsListLoadForChannel:(PNChannel *)channel
                            withError:(PNError *)error {
    
    error.associatedObject = channel;
    [self notifyDelegateAboutParticipantsListDownloadFailedWithError:error];
    
}


#pragma mark - Memory management

- (void)dealloc {
    
    PNLog(PNLogGeneralLevel, self, @"Destroyed");
}

#pragma mark -


@end<|MERGE_RESOLUTION|>--- conflicted
+++ resolved
@@ -36,16 +36,9 @@
 
 #pragma mark Static
 
-<<<<<<< HEAD
 static NSString * const kPNLibraryVersion = @"3.5.1b";
-static NSString * const kPNCodebaseBranch = @"106.101.119.127";
-static NSString * const kPNCodeCommitIdentifier = @"493d7852af99f93db7ac92972e9969fae735592c";
-=======
-static NSString * const kPNLibraryVersion = @"3.5.0";
-static NSString * const kPNCodebaseBranch = @"hotfix-t106";
-static NSString * const kPNCodeCommitIdentifier = @"a4d12d0ff0c9e08275ff3d41e97af9ed78268df9";
-
->>>>>>> bd52ec46
+static NSString * const kPNCodebaseBranch = @"106a.t106b.101.116.119.127";
+static NSString * const kPNCodeCommitIdentifier = @"4fa33f2a1e66b3820f66d36e5c9df610f753a3fc";
 
 // Stores reference on singleton PubNub instance
 static PubNub *_sharedInstance = nil;
