--- conflicted
+++ resolved
@@ -36,16 +36,9 @@
 
 #pragma mark Static
 
-<<<<<<< HEAD
 static NSString * const kPNLibraryVersion = @"3.5.1b";
-static NSString * const kPNCodebaseBranch = @"106.101.119";
+static NSString * const kPNCodebaseBranch = @"106.101.119.127";
 static NSString * const kPNCodeCommitIdentifier = @"493d7852af99f93db7ac92972e9969fae735592c";
-=======
-static NSString * const kPNLibraryVersion = @"3.5.0";
-static NSString * const kPNCodebaseBranch = @"hotfix-t127";
-static NSString * const kPNCodeCommitIdentifier = @"7f8dd6b1de811e90cfe156af454a7477f874d2c3";
-
->>>>>>> c6b0a49e
 
 // Stores reference on singleton PubNub instance
 static PubNub *_sharedInstance = nil;
