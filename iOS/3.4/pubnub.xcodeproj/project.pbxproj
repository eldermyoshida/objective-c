--- conflicted
+++ resolved
@@ -110,10 +110,7 @@
 		9645C117174FDA7D00F82D09 /* PNBaseRequestTest.m in Sources */ = {isa = PBXBuildFile; fileRef = 9645C0FC174FDA7D00F82D09 /* PNBaseRequestTest.m */; };
 		9645C118174FDA7D00F82D09 /* PNHereNowRequestTest.m in Sources */ = {isa = PBXBuildFile; fileRef = 9645C0FE174FDA7D00F82D09 /* PNHereNowRequestTest.m */; };
 		9645C119174FDA7D00F82D09 /* PNLatencyMeasureRequestTest.m in Sources */ = {isa = PBXBuildFile; fileRef = 9645C100174FDA7D00F82D09 /* PNLatencyMeasureRequestTest.m */; };
-<<<<<<< HEAD
-=======
 		9645C11A174FDA7D00F82D09 /* PNLeaveRequestU0010Test.m in Sources */ = {isa = PBXBuildFile; fileRef = 9645C102174FDA7D00F82D09 /* PNLeaveRequestU0010Test.m */; };
->>>>>>> 2488a9f0
 		9645C11B174FDA7D00F82D09 /* PNLeaveRequestTest.m in Sources */ = {isa = PBXBuildFile; fileRef = 9645C104174FDA7D00F82D09 /* PNLeaveRequestTest.m */; };
 		9645C11C174FDA7D00F82D09 /* PNMessageHistoryRequestTest.m in Sources */ = {isa = PBXBuildFile; fileRef = 9645C106174FDA7D00F82D09 /* PNMessageHistoryRequestTest.m */; };
 		9645C11D174FDA7D00F82D09 /* PNMessagePostRequestTest.m in Sources */ = {isa = PBXBuildFile; fileRef = 9645C108174FDA7D00F82D09 /* PNMessagePostRequestTest.m */; };
@@ -337,11 +334,8 @@
 		9645C0FE174FDA7D00F82D09 /* PNHereNowRequestTest.m */ = {isa = PBXFileReference; fileEncoding = 4; lastKnownFileType = sourcecode.c.objc; path = PNHereNowRequestTest.m; sourceTree = "<group>"; };
 		9645C0FF174FDA7D00F82D09 /* PNLatencyMeasureRequestTest.h */ = {isa = PBXFileReference; fileEncoding = 4; lastKnownFileType = sourcecode.c.h; path = PNLatencyMeasureRequestTest.h; sourceTree = "<group>"; };
 		9645C100174FDA7D00F82D09 /* PNLatencyMeasureRequestTest.m */ = {isa = PBXFileReference; fileEncoding = 4; lastKnownFileType = sourcecode.c.objc; path = PNLatencyMeasureRequestTest.m; sourceTree = "<group>"; };
-<<<<<<< HEAD
-=======
 		9645C101174FDA7D00F82D09 /* PNLeaveRequestU0010Test.h */ = {isa = PBXFileReference; fileEncoding = 4; lastKnownFileType = sourcecode.c.h; path = PNLeaveRequestU0010Test.h; sourceTree = "<group>"; };
 		9645C102174FDA7D00F82D09 /* PNLeaveRequestU0010Test.m */ = {isa = PBXFileReference; fileEncoding = 4; lastKnownFileType = sourcecode.c.objc; path = PNLeaveRequestU0010Test.m; sourceTree = "<group>"; };
->>>>>>> 2488a9f0
 		9645C103174FDA7D00F82D09 /* PNLeaveRequestTest.h */ = {isa = PBXFileReference; fileEncoding = 4; lastKnownFileType = sourcecode.c.h; path = PNLeaveRequestTest.h; sourceTree = "<group>"; };
 		9645C104174FDA7D00F82D09 /* PNLeaveRequestTest.m */ = {isa = PBXFileReference; fileEncoding = 4; lastKnownFileType = sourcecode.c.objc; path = PNLeaveRequestTest.m; sourceTree = "<group>"; };
 		9645C105174FDA7D00F82D09 /* PNMessageHistoryRequestTest.h */ = {isa = PBXFileReference; fileEncoding = 4; lastKnownFileType = sourcecode.c.h; path = PNMessageHistoryRequestTest.h; sourceTree = "<group>"; };
@@ -970,11 +964,8 @@
 				9645C0FE174FDA7D00F82D09 /* PNHereNowRequestTest.m */,
 				9645C0FF174FDA7D00F82D09 /* PNLatencyMeasureRequestTest.h */,
 				9645C100174FDA7D00F82D09 /* PNLatencyMeasureRequestTest.m */,
-<<<<<<< HEAD
-=======
 				9645C101174FDA7D00F82D09 /* PNLeaveRequestU0010Test.h */,
 				9645C102174FDA7D00F82D09 /* PNLeaveRequestU0010Test.m */,
->>>>>>> 2488a9f0
 				9645C103174FDA7D00F82D09 /* PNLeaveRequestTest.h */,
 				9645C104174FDA7D00F82D09 /* PNLeaveRequestTest.m */,
 				9645C105174FDA7D00F82D09 /* PNMessageHistoryRequestTest.h */,
@@ -1300,10 +1291,7 @@
 				9645C117174FDA7D00F82D09 /* PNBaseRequestTest.m in Sources */,
 				9645C118174FDA7D00F82D09 /* PNHereNowRequestTest.m in Sources */,
 				9645C119174FDA7D00F82D09 /* PNLatencyMeasureRequestTest.m in Sources */,
-<<<<<<< HEAD
-=======
 				9645C11A174FDA7D00F82D09 /* PNLeaveRequestU0010Test.m in Sources */,
->>>>>>> 2488a9f0
 				9645C11B174FDA7D00F82D09 /* PNLeaveRequestTest.m in Sources */,
 				9645C11C174FDA7D00F82D09 /* PNMessageHistoryRequestTest.m in Sources */,
 				9645C11D174FDA7D00F82D09 /* PNMessagePostRequestTest.m in Sources */,
