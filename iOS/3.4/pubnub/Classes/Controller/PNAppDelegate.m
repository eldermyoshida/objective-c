//
//  PNAppDelegate.m
//  pubnub
//
//  Created by Sergey Mamontov on 12/4/12.
//
//

#import "PNAppDelegate.h"
#import "PNIdentificationViewController.h"
#import "PNPresenceEvent.h"
#import "PNMessage.h"


#pragma mark Private interface methods

@interface PNAppDelegate ()


#pragma mark - Properties

// Stores whether client disconnected on network error
// or not
@property(nonatomic, assign, getter = isDisconnectedOnNetworkError) BOOL disconnectedOnNetworkError;


#pragma mark - Instance methods

- (void)initializePubNubClient;


@end


#pragma mark - Public interface methods

@implementation PNAppDelegate


#pragma mark - Instance methods

- (void)initializePubNubClient {

    [PubNub setDelegate:self];


    // Subscribe for client connection state change
    // (observe when client will be disconnected)
    [[PNObservationCenter defaultCenter] addClientConnectionStateObserver:self
                                                        withCallbackBlock:^(NSString *origin,
                                                                BOOL connected,
                                                                PNError *error) {

                                                            if (!connected && error) {

                                                                PNLog(PNLogGeneralLevel, self, @"#2 PubNub client was unable to connect because of error: %@",
                                                                        [error localizedDescription],
                                                                        [error localizedFailureReason]);
                                                            }
                                                        }];


    // Subscribe application delegate on subscription updates
    // (events when client subscribe on some channel)
    [[PNObservationCenter defaultCenter] addClientChannelSubscriptionStateObserver:self
                                                                 withCallbackBlock:^(PNSubscriptionProcessState state,
                                                                         NSArray *channels,
                                                                         PNError *subscriptionError) {

                                                                     switch (state) {

                                                                         case PNSubscriptionProcessNotSubscribedState:

                                                                             PNLog(PNLogGeneralLevel, self,
                                                                                     @"{BLOCK-P} PubNub client subscription failed with error: %@",
                                                                                     subscriptionError);
                                                                             break;

                                                                         case PNSubscriptionProcessSubscribedState:

                                                                             PNLog(PNLogGeneralLevel, self,
                                                                                     @"{BLOCK-P} PubNub client subscribed on channels: %@",
                                                                                     channels);
                                                                             break;

                                                                         case PNSubscriptionProcessWillRestoreState:

                                                                             PNLog(PNLogGeneralLevel, self,
                                                                                     @"{BLOCK-P} PubNub client will restore subscribed on channels: %@",
                                                                                     channels);
                                                                             break;

                                                                         case PNSubscriptionProcessRestoredState:

                                                                             PNLog(PNLogGeneralLevel, self,
                                                                                     @"{BLOCK-P} PubNub client restores subscribed on channels: %@",
                                                                                     channels);
                                                                             break;
                                                                     }
                                                                 }];

    // Subscribe on message arrival events with block
    [[PNObservationCenter defaultCenter] addMessageReceiveObserver:self
                                                         withBlock:^(PNMessage *message) {

                                                             PNLog(PNLogGeneralLevel, self, @"{BLOCK-P} PubNubc client received new message: %@",
                                                                     message);
                                                         }];

    // Subscribe on presence event arrival events with block
    [[PNObservationCenter defaultCenter] addPresenceEventObserver:self
                                                        withBlock:^(PNPresenceEvent *presenceEvent) {

                                                            PNLog(PNLogGeneralLevel, self, @"{BLOCK-P} PubNubc client received new event: %@",
                                                                    presenceEvent);
                                                        }];

}


#pragma mark - UIApplication delegate methods

- (BOOL)application:(UIApplication *)application didFinishLaunchingWithOptions:(NSDictionary *)launchOptions {

    // Configure application window and its content
    self.window = [[UIWindow alloc] initWithFrame:[[UIScreen mainScreen] bounds]];
    self.window.rootViewController = [PNIdentificationViewController new];
    [self.window makeKeyAndVisible];

    [self initializePubNubClient];


    return YES;
}


#pragma mark - PubNub client delegate methods

- (void)pubnubClient:(PubNub *)client error:(PNError *)error {

    PNLog(PNLogGeneralLevel, self, @"PubNub client report that error occurred: %@", error);
}

- (void)pubnubClient:(PubNub *)client willConnectToOrigin:(NSString *)origin {


    if (self.isDisconnectedOnNetworkError) {

        PNLog(PNLogGeneralLevel, self, @"PubNub client trying to restore connection to PubNub origin at: %@", origin);
    }
    else {

        PNLog(PNLogGeneralLevel, self, @"PubNub client is about to connect to PubNub origin at: %@", origin);
    }
}

- (void)pubnubClient:(PubNub *)client didConnectToOrigin:(NSString *)origin {

    if (self.isDisconnectedOnNetworkError) {

        PNLog(PNLogGeneralLevel, self, @"PubNub client restored connection to PubNub origin at: %@", origin);
    }
    else {

        PNLog(PNLogGeneralLevel, self, @"PubNub client successfully connected to PubNub origin at: %@", origin);
    }


    self.disconnectedOnNetworkError = NO;
}

- (void)pubnubClient:(PubNub *)client connectionDidFailWithError:(PNError *)error {

    PNLog(PNLogGeneralLevel, self, @"#1 PubNub client was unable to connect because of error: %@", error);

    self.disconnectedOnNetworkError = error.code == kPNClientConnectionFailedOnInternetFailureError;
}

- (void)pubnubClient:(PubNub *)client willDisconnectWithError:(PNError *)error {

    PNLog(PNLogGeneralLevel, self, @"PubNub clinet will close connection because of error: %@", error);
}

- (void)pubnubClient:(PubNub *)client didDisconnectFromOrigin:(NSString *)origin withError:(PNError *)error {

    PNLog(PNLogGeneralLevel, self, @"PubNub client closed connection because of error: %@", error);

    self.disconnectedOnNetworkError = error.code == kPNClientConnectionClosedOnInternetFailureError;
}

- (void)pubnubClient:(PubNub *)client didDisconnectFromOrigin:(NSString *)origin {

    PNLog(PNLogGeneralLevel, self, @"PubNub client disconnected from PubNub origin at: %@", origin);
}

- (void)pubnubClient:(PubNub *)client didSubscribeOnChannels:(NSArray *)channels {

    PNLog(PNLogGeneralLevel, self, @"PubNub client successfully subscribed on channels: %@", channels);
}

- (void)pubnubClient:(PubNub *)client willRestoreSubscriptionOnChannels:(NSArray *)channels {

    PNLog(PNLogGeneralLevel, self, @"PubNub client resuming subscription on: %@", channels);
}

- (void)pubnubClient:(PubNub *)client didRestoreSubscriptionOnChannels:(NSArray *)channels {

    PNLog(PNLogGeneralLevel, self, @"PubNub client successfully restored subscription on channels: %@", channels);
}

- (void)pubnubClient:(PubNub *)client subscriptionDidFailWithError:(NSError *)error {

    PNLog(PNLogGeneralLevel, self, @"PubNub client failed to subscribe because of error: %@", error);
}

- (void)pubnubClient:(PubNub *)client didUnsubscribeOnChannels:(NSArray *)channels {

    PNLog(PNLogGeneralLevel, self, @"PubNub client successfully unsubscribed from channels: %@", channels);
}

- (void)pubnubClient:(PubNub *)client unsubscriptionDidFailWithError:(PNError *)error {

    PNLog(PNLogGeneralLevel, self, @"PubNub client failed to unsubscribe because of error: %@", error);
}

- (void)pubnubClient:(PubNub *)client didReceiveTimeToken:(NSNumber *)timeToken {

    PNLog(PNLogGeneralLevel, self, @"PubNub client recieved time token: %@", timeToken);
}

- (void)pubnubClient:(PubNub *)client timeTokenReceiveDidFailWithError:(PNError *)error {

    PNLog(PNLogGeneralLevel, self, @"PubNub client failed to receive time token because of error: %@", error);
}

- (void)pubnubClient:(PubNub *)client willSendMessage:(PNMessage *)message {

    PNLog(PNLogGeneralLevel, self, @"PubNub client is about to send message: %@", message);
}

- (void)pubnubClient:(PubNub *)client didFailMessageSend:(PNMessage *)message withError:(PNError *)error {

    PNLog(PNLogGeneralLevel, self, @"PubNub client failed to send message '%@' because of error: %@", message, error);
}

- (void)pubnubClient:(PubNub *)client didSendMessage:(PNMessage *)message {

    PNLog(PNLogGeneralLevel, self, @"PubNub client sent message: %@", message);
}

- (void)pubnubClient:(PubNub *)client didReceiveMessage:(PNMessage *)message {

    PNLog(PNLogGeneralLevel, self, @"PubNub client received message: %@", message);
}

- (void)pubnubClient:(PubNub *)client didReceivePresenceEvent:(PNPresenceEvent *)event {

    PNLog(PNLogGeneralLevel, self, @"PubNub client received presence event: %@", event);
}

- (void)    pubnubClient:(PubNub *)client
didReceiveMessageHistory:(NSArray *)messages
              forChannel:(PNChannel *)channel
<<<<<<< HEAD
            startingFrom:(NSDate *)startDate
                      to:(NSDate *)endDate {
=======
            startingFrom:(PNDate *)startDate
                      to:(PNDate *)endDate {
>>>>>>> 7a375d3f

    PNLog(PNLogGeneralLevel, self, @"PubNub client received history for %@ starting from %@ to %@: %@",
            channel, startDate, endDate, messages);
}

- (void)pubnubClient:(PubNub *)client didFailHistoryDownloadForChannel:(PNChannel *)channel withError:(PNError *)error {

    PNLog(PNLogGeneralLevel, self, @"PubNub client failed to download history for %@ because of error: %@",
            channel, error);
}

- (void)      pubnubClient:(PubNub *)client
didReceiveParticipantsLits:(NSArray *)participantsList
                forChannel:(PNChannel *)channel {

    PNLog(PNLogGeneralLevel, self, @"PubNub client received participants list for channel %@: %@",
            participantsList, channel);
}

- (void)                     pubnubClient:(PubNub *)client
didFailParticipantsListDownloadForChannel:(PNChannel *)channel
                                withError:(PNError *)error {

    PNLog(PNLogGeneralLevel, self, @"PubNub client failed to download participants list for channel %@ because of error: %@",
            channel, error);
}

- (NSNumber *)shouldResubscribeOnConnectionRestore {

    NSNumber *shouldResubscribeOnConnectionRestore = @(YES);

    PNLog(PNLogGeneralLevel, self, @"PubNub client should restore subscription? %@", [shouldResubscribeOnConnectionRestore boolValue] ? @"YES" : @"NO");


    return shouldResubscribeOnConnectionRestore;
}

- (NSNumber *)shouldRestoreSubscriptionFromLastTimeToken {

    NSNumber *shouldRestoreSubscriptionFromLastTimeToken = @(NO);
    NSString *lastTimeToken = @"0";

    if ([[PubNub subscribedChannels] count] > 0) {

        lastTimeToken = [[[PubNub subscribedChannels] lastObject] updateTimeToken];
    }

    PNLog(PNLogGeneralLevel, self, @"PubNub client should restore subscription from last time token? %@ (last time token: %@)",
            [shouldRestoreSubscriptionFromLastTimeToken boolValue]?@"YES":@"NO", lastTimeToken);


    return shouldRestoreSubscriptionFromLastTimeToken;
}

#pragma mark -


@end<|MERGE_RESOLUTION|>--- conflicted
+++ resolved
@@ -261,13 +261,8 @@
 - (void)    pubnubClient:(PubNub *)client
 didReceiveMessageHistory:(NSArray *)messages
               forChannel:(PNChannel *)channel
-<<<<<<< HEAD
-            startingFrom:(NSDate *)startDate
-                      to:(NSDate *)endDate {
-=======
             startingFrom:(PNDate *)startDate
                       to:(PNDate *)endDate {
->>>>>>> 7a375d3f
 
     PNLog(PNLogGeneralLevel, self, @"PubNub client received history for %@ starting from %@ to %@: %@",
             channel, startDate, endDate, messages);
