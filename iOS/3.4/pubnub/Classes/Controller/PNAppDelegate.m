//
//  PNAppDelegate.m
//  pubnub
//
//  Created by Sergey Mamontov on 12/4/12.
//
//

#import "PNAppDelegate.h"
#import "PNIdentificationViewController.h"
#import "PNPresenceEvent.h"
#import "PNMessage.h"


#pragma mark Private interface methods

@interface PNAppDelegate ()


#pragma mark - Properties

// Stores whether client disconnected on network error
// or not
@property (nonatomic, assign, getter = isDisconnectedOnNetworkError) BOOL disconnectedOnNetworkError;


#pragma mark - Instance methods

- (void)initializePubNubClient;


@end


#pragma mark - Public interface methods

@implementation PNAppDelegate


#pragma mark - Instance methods

- (void)initializePubNubClient {

    [PubNub setDelegate:self];


    // Subscribe for client connection state change
    // (observe when client will be disconnected)
    [[PNObservationCenter defaultCenter] addClientConnectionStateObserver:self
                                                        withCallbackBlock:^(NSString *origin,
                                                                            BOOL connected,
                                                                            PNError *error) {

                if (!connected && error) {

                    PNLog(PNLogGeneralLevel, self, @"#2 PubNub client was unable to connect because of error: %@",
                          [error localizedDescription],
                          [error localizedFailureReason]);
                }
            }];


    // Subscribe application delegate on subscription updates
    // (events when client subscribe on some channel)
    __pn_desired_weak typeof(self) weakSelf = self;
    [[PNObservationCenter defaultCenter] addClientChannelSubscriptionStateObserver:weakSelf
                                                                 withCallbackBlock:^(PNSubscriptionProcessState state,
                                                                                     NSArray *channels,
                                                                                     PNError *subscriptionError) {

                                            switch (state) {

                                                case PNSubscriptionProcessNotSubscribedState:

<<<<<<< HEAD
                                                                             PNLog(PNLogGeneralLevel, weakSelf,
                                                                                     @"{BLOCK-P} PubNub client subscription failed with error: %@",
                                                                                     subscriptionError);
                                                                             break;
=======
                                                    PNLog(PNLogGeneralLevel, self,
                                                          @"{BLOCK-P} PubNub client subscription failed with error: %@",
                                                          subscriptionError);
                                                    break;
>>>>>>> 423559c1

                                                case PNSubscriptionProcessSubscribedState:

<<<<<<< HEAD
                                                                             PNLog(PNLogGeneralLevel, weakSelf,
                                                                                     @"{BLOCK-P} PubNub client subscribed on channels: %@",
                                                                                     channels);
                                                                             break;
=======
                                                    PNLog(PNLogGeneralLevel, self,
                                                          @"{BLOCK-P} PubNub client subscribed on channels: %@",
                                                          channels);
                                                    break;
>>>>>>> 423559c1

                                                case PNSubscriptionProcessWillRestoreState:

<<<<<<< HEAD
                                                                             PNLog(PNLogGeneralLevel, weakSelf,
                                                                                     @"{BLOCK-P} PubNub client will restore subscribed on channels: %@",
                                                                                     channels);
                                                                             break;
=======
                                                    PNLog(PNLogGeneralLevel, self,
                                                          @"{BLOCK-P} PubNub client will restore subscribed on channels: %@",
                                                          channels);
                                                    break;
>>>>>>> 423559c1

                                                case PNSubscriptionProcessRestoredState:

<<<<<<< HEAD
                                                                             PNLog(PNLogGeneralLevel, weakSelf,
                                                                                     @"{BLOCK-P} PubNub client restores subscribed on channels: %@",
                                                                                     channels);
                                                                             break;
                                                                     }
                                                                 }];
=======
                                                    PNLog(PNLogGeneralLevel, self,
                                                          @"{BLOCK-P} PubNub client restores subscribed on channels: %@",
                                                          channels);
                                                    break;
                                            }
                                        }];
>>>>>>> 423559c1

    // Subscribe on message arrival events with block
    [[PNObservationCenter defaultCenter] addMessageReceiveObserver:self
                                                         withBlock:^(PNMessage *message) {

                                     PNLog(PNLogGeneralLevel, self, @"{BLOCK-P} PubNubc client received new message: %@",
                                           message);
                            }];

    // Subscribe on presence event arrival events with block
    [[PNObservationCenter defaultCenter] addPresenceEventObserver:weakSelf
                                                        withBlock:^(PNPresenceEvent *presenceEvent) {

                                                            PNLog(PNLogGeneralLevel, weakSelf, @"{BLOCK-P} PubNubc client received new event: %@",
                                                                    presenceEvent);
                                                        }];
}


#pragma mark - UIApplication delegate methods

- (BOOL)application:(UIApplication *)application didFinishLaunchingWithOptions:(NSDictionary *)launchOptions {

    // Configure application window and its content
    self.window = [[UIWindow alloc] initWithFrame:[[UIScreen mainScreen] bounds]];
    self.window.rootViewController = [PNIdentificationViewController new];
    [self.window makeKeyAndVisible];
    
    [self initializePubNubClient];
    
<<<<<<< HEAD

=======
    
>>>>>>> 423559c1
    return YES;
}


#pragma mark - PubNub client delegate methods

- (void)pubnubClient:(PubNub *)client error:(PNError *)error {

    PNLog(PNLogGeneralLevel, self, @"PubNub client report that error occurred: %@", error);
}

- (void)pubnubClient:(PubNub *)client willConnectToOrigin:(NSString *)origin {


    if (self.isDisconnectedOnNetworkError) {

        PNLog(PNLogGeneralLevel, self, @"PubNub client trying to restore connection to PubNub origin at: %@", origin);
    }
    else {

        PNLog(PNLogGeneralLevel, self, @"PubNub client is about to connect to PubNub origin at: %@", origin);
    }
}

- (void)pubnubClient:(PubNub *)client didConnectToOrigin:(NSString *)origin {

    if (self.isDisconnectedOnNetworkError) {

        PNLog(PNLogGeneralLevel, self, @"PubNub client restored connection to PubNub origin at: %@", origin);
    }
    else {

        PNLog(PNLogGeneralLevel, self, @"PubNub client successfully connected to PubNub origin at: %@", origin);
    }


    self.disconnectedOnNetworkError = NO;
}

- (void)pubnubClient:(PubNub *)client connectionDidFailWithError:(PNError *)error {
    
    PNLog(PNLogGeneralLevel, self, @"#1 PubNub client was unable to connect because of error: %@", error);

    self.disconnectedOnNetworkError = error.code == kPNClientConnectionFailedOnInternetFailureError;
}

- (void)pubnubClient:(PubNub *)client willDisconnectWithError:(PNError *)error {
    
    PNLog(PNLogGeneralLevel, self, @"PubNub clinet will close connection because of error: %@", error);
}

- (void)pubnubClient:(PubNub *)client didDisconnectFromOrigin:(NSString *)origin withError:(PNError *)error {

    PNLog(PNLogGeneralLevel, self, @"PubNub client closed connection because of error: %@", error);

    self.disconnectedOnNetworkError = error.code == kPNClientConnectionClosedOnInternetFailureError;
}

- (void)pubnubClient:(PubNub *)client didDisconnectFromOrigin:(NSString *)origin {
    
    PNLog(PNLogGeneralLevel, self, @"PubNub client disconnected from PubNub origin at: %@", origin);
}

- (void)pubnubClient:(PubNub *)client didSubscribeOnChannels:(NSArray *)channels {

    PNLog(PNLogGeneralLevel, self, @"PubNub client successfully subscribed on channels: %@", channels);
}

- (void)pubnubClient:(PubNub *)client willRestoreSubscriptionOnChannels:(NSArray *)channels {

    PNLog(PNLogGeneralLevel, self, @"PubNub client resuming subscription on: %@", channels);
}

- (void)pubnubClient:(PubNub *)client didRestoreSubscriptionOnChannels:(NSArray *)channels {

    PNLog(PNLogGeneralLevel, self, @"PubNub client successfully restored subscription on channels: %@", channels);
}

- (void)pubnubClient:(PubNub *)client subscriptionDidFailWithError:(NSError *)error {
    
    PNLog(PNLogGeneralLevel, self, @"PubNub client failed to subscribe because of error: %@", error);
}

- (void)pubnubClient:(PubNub *)client didUnsubscribeOnChannels:(NSArray *)channels {

    PNLog(PNLogGeneralLevel, self, @"PubNub client successfully unsubscribed from channels: %@", channels);
}

- (void)pubnubClient:(PubNub *)client unsubscriptionDidFailWithError:(PNError *)error {

    PNLog(PNLogGeneralLevel, self, @"PubNub client failed to unsubscribe because of error: %@", error);
}

- (void)pubnubClient:(PubNub *)client didReceiveTimeToken:(NSNumber *)timeToken {

    PNLog(PNLogGeneralLevel, self, @"PubNub client recieved time token: %@", timeToken);
}

- (void)pubnubClient:(PubNub *)client timeTokenReceiveDidFailWithError:(PNError *)error {

    PNLog(PNLogGeneralLevel, self, @"PubNub client failed to receive time token because of error: %@", error);
}

- (void)pubnubClient:(PubNub *)client willSendMessage:(PNMessage *)message {

    PNLog(PNLogGeneralLevel, self, @"PubNub client is about to send message: %@", message);
}

- (void)pubnubClient:(PubNub *)client didFailMessageSend:(PNMessage *)message withError:(PNError *)error {

    PNLog(PNLogGeneralLevel, self, @"PubNub client failed to send message '%@' because of error: %@", message, error);
}

- (void)pubnubClient:(PubNub *)client didSendMessage:(PNMessage *)message {

    PNLog(PNLogGeneralLevel, self, @"PubNub client sent message: %@", message);
}

- (void)pubnubClient:(PubNub *)client didReceiveMessage:(PNMessage *)message {

    PNLog(PNLogGeneralLevel, self, @"PubNub client received message: %@", message);
}

- (void)pubnubClient:(PubNub *)client didReceivePresenceEvent:(PNPresenceEvent *)event {

    PNLog(PNLogGeneralLevel, self, @"PubNub client received presence event: %@", event);
}

- (void)    pubnubClient:(PubNub *)client
didReceiveMessageHistory:(NSArray *)messages
              forChannel:(PNChannel *)channel
            startingFrom:(PNDate *)startDate
                      to:(PNDate *)endDate {

    PNLog(PNLogGeneralLevel, self, @"PubNub client received history for %@ starting from %@ to %@: %@",
          channel, startDate, endDate, messages);
}

- (void)pubnubClient:(PubNub *)client didFailHistoryDownloadForChannel:(PNChannel *)channel withError:(PNError *)error {

    PNLog(PNLogGeneralLevel, self, @"PubNub client failed to download history for %@ because of error: %@",
          channel, error);
}

- (void)      pubnubClient:(PubNub *)client
didReceiveParticipantsLits:(NSArray *)participantsList
                forChannel:(PNChannel *)channel {

    PNLog(PNLogGeneralLevel, self, @"PubNub client received participants list for channel %@: %@",
          participantsList, channel);
}

- (void)                     pubnubClient:(PubNub *)client
didFailParticipantsListDownloadForChannel:(PNChannel *)channel
                                withError:(PNError *)error {

    PNLog(PNLogGeneralLevel, self, @"PubNub client failed to download participants list for channel %@ because of error: %@",
          channel, error);
}

- (NSNumber *)shouldResubscribeOnConnectionRestore {

    NSNumber *shouldResubscribeOnConnectionRestore = @(YES);

    PNLog(PNLogGeneralLevel, self, @"PubNub client should restore subscription? %@", [shouldResubscribeOnConnectionRestore boolValue] ? @"YES" : @"NO");


    return shouldResubscribeOnConnectionRestore;
}

- (NSNumber *)shouldRestoreSubscriptionFromLastTimeToken {

    NSNumber *shouldRestoreSubscriptionFromLastTimeToken = @(NO);
    NSString *lastTimeToken = @"0";

    if ([[PubNub subscribedChannels] count] > 0) {

        lastTimeToken = [[[PubNub subscribedChannels] lastObject] updateTimeToken];
    }

    PNLog(PNLogGeneralLevel, self, @"PubNub client should restore subscription from last time token? %@ (last time token: %@)",
            [shouldRestoreSubscriptionFromLastTimeToken boolValue]?@"YES":@"NO", lastTimeToken);


    return shouldRestoreSubscriptionFromLastTimeToken;
}

#pragma mark -


@end<|MERGE_RESOLUTION|>--- conflicted
+++ resolved
@@ -72,69 +72,39 @@
 
                                                 case PNSubscriptionProcessNotSubscribedState:
 
-<<<<<<< HEAD
-                                                                             PNLog(PNLogGeneralLevel, weakSelf,
-                                                                                     @"{BLOCK-P} PubNub client subscription failed with error: %@",
-                                                                                     subscriptionError);
-                                                                             break;
-=======
-                                                    PNLog(PNLogGeneralLevel, self,
+                                                    PNLog(PNLogGeneralLevel, weakSelf,
                                                           @"{BLOCK-P} PubNub client subscription failed with error: %@",
                                                           subscriptionError);
                                                     break;
->>>>>>> 423559c1
 
                                                 case PNSubscriptionProcessSubscribedState:
 
-<<<<<<< HEAD
-                                                                             PNLog(PNLogGeneralLevel, weakSelf,
-                                                                                     @"{BLOCK-P} PubNub client subscribed on channels: %@",
-                                                                                     channels);
-                                                                             break;
-=======
-                                                    PNLog(PNLogGeneralLevel, self,
-                                                          @"{BLOCK-P} PubNub client subscribed on channels: %@",
-                                                          channels);
+                                                     PNLog(PNLogGeneralLevel, weakSelf,
+                                                           @"{BLOCK-P} PubNub client subscribed on channels: %@",
+                                                           channels);
                                                     break;
->>>>>>> 423559c1
 
                                                 case PNSubscriptionProcessWillRestoreState:
 
-<<<<<<< HEAD
-                                                                             PNLog(PNLogGeneralLevel, weakSelf,
-                                                                                     @"{BLOCK-P} PubNub client will restore subscribed on channels: %@",
-                                                                                     channels);
-                                                                             break;
-=======
-                                                    PNLog(PNLogGeneralLevel, self,
+                                                    PNLog(PNLogGeneralLevel, weakSelf,
                                                           @"{BLOCK-P} PubNub client will restore subscribed on channels: %@",
                                                           channels);
                                                     break;
->>>>>>> 423559c1
 
                                                 case PNSubscriptionProcessRestoredState:
 
-<<<<<<< HEAD
-                                                                             PNLog(PNLogGeneralLevel, weakSelf,
-                                                                                     @"{BLOCK-P} PubNub client restores subscribed on channels: %@",
-                                                                                     channels);
-                                                                             break;
-                                                                     }
-                                                                 }];
-=======
-                                                    PNLog(PNLogGeneralLevel, self,
+                                                    PNLog(PNLogGeneralLevel, weakSelf,
                                                           @"{BLOCK-P} PubNub client restores subscribed on channels: %@",
                                                           channels);
                                                     break;
                                             }
                                         }];
->>>>>>> 423559c1
 
     // Subscribe on message arrival events with block
-    [[PNObservationCenter defaultCenter] addMessageReceiveObserver:self
+    [[PNObservationCenter defaultCenter] addMessageReceiveObserver:weakSelf
                                                          withBlock:^(PNMessage *message) {
 
-                                     PNLog(PNLogGeneralLevel, self, @"{BLOCK-P} PubNubc client received new message: %@",
+                                     PNLog(PNLogGeneralLevel, weakSelf, @"{BLOCK-P} PubNubc client received new message: %@",
                                            message);
                             }];
 
@@ -159,11 +129,7 @@
     
     [self initializePubNubClient];
     
-<<<<<<< HEAD
-
-=======
-    
->>>>>>> 423559c1
+
     return YES;
 }
 
@@ -204,14 +170,14 @@
 }
 
 - (void)pubnubClient:(PubNub *)client connectionDidFailWithError:(PNError *)error {
-    
+
     PNLog(PNLogGeneralLevel, self, @"#1 PubNub client was unable to connect because of error: %@", error);
 
     self.disconnectedOnNetworkError = error.code == kPNClientConnectionFailedOnInternetFailureError;
 }
 
 - (void)pubnubClient:(PubNub *)client willDisconnectWithError:(PNError *)error {
-    
+
     PNLog(PNLogGeneralLevel, self, @"PubNub clinet will close connection because of error: %@", error);
 }
 
@@ -223,7 +189,7 @@
 }
 
 - (void)pubnubClient:(PubNub *)client didDisconnectFromOrigin:(NSString *)origin {
-    
+
     PNLog(PNLogGeneralLevel, self, @"PubNub client disconnected from PubNub origin at: %@", origin);
 }
 
@@ -243,7 +209,7 @@
 }
 
 - (void)pubnubClient:(PubNub *)client subscriptionDidFailWithError:(NSError *)error {
-    
+
     PNLog(PNLogGeneralLevel, self, @"PubNub client failed to subscribe because of error: %@", error);
 }
 
