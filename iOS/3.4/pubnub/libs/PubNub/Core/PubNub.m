--- conflicted
+++ resolved
@@ -99,17 +99,14 @@
 @property (nonatomic, assign, getter = isAsyncLockingOperationInProgress) BOOL asyncLockingOperationInProgress;
 
 
-<<<<<<< HEAD
-+ (void)disconnectByUser:(BOOL)isDisconnectedByUser;
-=======
 #pragma mark - Class methods
 
 #pragma mark - Client connection management methods
 
 + (void)postponeConnectWithSuccessBlock:(PNClientConnectionSuccessBlock)success
                              errorBlock:(PNClientConnectionFailureBlock)failure;
-+ (void)postponeDisconnect;
->>>>>>> 423559c1
++ (void)disconnectByUser:(BOOL)isDisconnectedByUser;
++ (void)postponeDisconnectByUser:(BOOL)isDisconnectedByUser;
 + (void)disconnectForConfigurationChange;
 + (void)postponeDisconnectForConfigurationChange;
 
@@ -151,8 +148,8 @@
 #pragma mark - History methods
 
 + (void)postponeRequestHistoryForChannel:(PNChannel *)channel
-                                    from:(NSDate *)startDate
-                                      to:(NSDate *)endDate
+                                    from:(PNDate *)startDate
+                                      to:(PNDate *)endDate
                                    limit:(NSUInteger)limit
                           reverseHistory:(BOOL)shouldReverseMessageHistory
                      withCompletionBlock:(PNClientHistoryLoadHandlingBlock)handleBlock;
@@ -386,6 +383,7 @@
     [_sharedInstance.reachability stopServiceReachabilityMonitoring];
     _sharedInstance.reachability = nil;
 
+    pendingInvocations = nil;
     _sharedInstance = nil;
 }
 
@@ -539,7 +537,8 @@
         if (shouldAddStateObservation) {
 
             // Subscribe and wait for client connection state change notification
-            [[self sharedInstance] setClientConnectionObservationWithSuccessBlock:success failureBlock:failure];
+            [[self sharedInstance] setClientConnectionObservationWithSuccessBlock:(success?[success copy]:nil)
+                                                                     failureBlock:(failure?[failure copy]:nil)];
         }
     }
 }
@@ -550,38 +549,28 @@
     [[self sharedInstance] postponeSelector:@selector(connectWithSuccessBlock:errorBlock:)
                                   forObject:self
                              withParameters:@[PNNillIfNotSet(success), PNNillIfNotSet(failure)]
-                                 outOfOrder:NO];
+                                 outOfOrder:[self sharedInstance].isRestoringConnection];
 }
 
 + (void)disconnect {
-<<<<<<< HEAD
-
-    [self disconnectByUser:YES];
+
+	[self disconnectByUser:YES];
 }
 
 + (void)disconnectByUser:(BOOL)isDisconnectedByUser {
 
-    // Remove PubNub client from list which help to observe various events
-    [[PNObservationCenter defaultCenter] removeClientConnectionStateObserver:self oneTimeEvent:YES];
-    if ([self sharedInstance].state != PNPubNubClientStateDisconnectingOnConfigurationChange) {
-
-        [[PNObservationCenter defaultCenter] removeClientAsParticipantsListDownloadObserver];
-        [[PNObservationCenter defaultCenter] removeClientAsTimeTokenReceivingObserver];
-        [[PNObservationCenter defaultCenter] removeClientAsMessageProcessingObserver];
-        [[PNObservationCenter defaultCenter] removeClientAsHistoryDownloadObserver];
-        [[PNObservationCenter defaultCenter] removeClientAsSubscriptionObserver];
-        [[PNObservationCenter defaultCenter] removeClientAsUnsubscribeObserver];
-=======
-
     [self performAsyncLockingBlock:^{
->>>>>>> 423559c1
+
+        BOOL isDisconnectForConfigurationChange = [self sharedInstance].state == PNPubNubClientStateDisconnectingOnConfigurationChange;
 
         // Remove PubNub client from list which help to observe various events
         [[PNObservationCenter defaultCenter] removeClientConnectionStateObserver:self oneTimeEvent:YES];
         if ([self sharedInstance].state != PNPubNubClientStateDisconnectingOnConfigurationChange) {
 
+            [[PNObservationCenter defaultCenter] removeClientAsParticipantsListDownloadObserver];
             [[PNObservationCenter defaultCenter] removeClientAsTimeTokenReceivingObserver];
             [[PNObservationCenter defaultCenter] removeClientAsMessageProcessingObserver];
+            [[PNObservationCenter defaultCenter] removeClientAsHistoryDownloadObserver];
             [[PNObservationCenter defaultCenter] removeClientAsSubscriptionObserver];
             [[PNObservationCenter defaultCenter] removeClientAsUnsubscribeObserver];
 
@@ -605,58 +594,73 @@
         [self sharedInstance].restoringConnection = NO;
 
 
-        // Empty connection pool after connection will
-        // be closed
-        [PNConnection closeAllConnections];
-
-
-        // Destroy communication channels
-        [self sharedInstance].messagingChannel = nil;
-        [self sharedInstance].serviceChannel = nil;
+        void(^connectionsTerminationBlock)(void) = ^{
+
+            [_sharedInstance.messagingChannel terminate];
+            [_sharedInstance.serviceChannel terminate];
+            _sharedInstance.messagingChannel = nil;
+            _sharedInstance.serviceChannel = nil;
+        };
+
+        if (isDisconnectedByUser) {
+
+            [PNConnection resetConnectionsPool];
+
+            connectionsTerminationBlock();
+
+            // Mark that client completely disconnected from origin server
+            // (synchronous disconnection was made to prevebt asynchrnonous disconnect event
+            // from overlaping on connection event)
+            [self sharedInstance].state = PNPubNubClientStateDisconnected;
+
+            [[self sharedInstance] connectionChannel:nil didDisconnectFromOrigin:[self sharedInstance].configuration.origin];
+        }
+        else {
+
+            // Empty connection pool after connection will
+            // be closed
+            [PNConnection closeAllConnections];
+
+            connectionsTerminationBlock();
+        }
+
+
+
+        if (isDisconnectForConfigurationChange) {
+
+            // Delay connection restore to give some time internal
+            // components to complete their tasks
+            int64_t delayInSeconds = 1;
+            dispatch_time_t popTime = dispatch_time(DISPATCH_TIME_NOW, delayInSeconds * NSEC_PER_SEC);
+            dispatch_after(popTime, dispatch_get_main_queue(), ^(void) {
+
+                [self sharedInstance].asyncLockingOperationInProgress = NO;
+
+                [self sharedInstance].state = PNPubNubClientStateCreated;
+                [self sharedInstance].configuration =  [self sharedInstance].temporaryConfiguration;
+                [self sharedInstance].temporaryConfiguration = nil;
+
+                [[self sharedInstance] prepareCryptoHelper];
+
+
+                // Restore connection which will use new configuration
+                [self connect];
+            });
+        }
     }
            postponedExecutionBlock:^{
 
-               [self postponeDisconnect];
+               [self postponeDisconnectByUser:isDisconnectedByUser];
            }];
 }
 
-+ (void)postponeDisconnect {
-
-<<<<<<< HEAD
-    if (isDisconnectedByUser) {
-
-        [PNConnection resetConnectionsPool];
-
-        [_sharedInstance.messagingChannel terminate];
-        [_sharedInstance.serviceChannel terminate];
-        _sharedInstance.messagingChannel = nil;
-        _sharedInstance.serviceChannel = nil;
-
-        // Mark that client completely disconnected from origin server
-        // (synchronous disconnection was made to prevebt asynchrnonous disconnect event
-        // from overlaping on connection event)
-        [self sharedInstance].state = PNPubNubClientStateDisconnected;
-
-        [[self sharedInstance] connectionChannel:nil didDisconnectFromOrigin:[self sharedInstance].configuration.origin];
-    }
-    else {
-
-        // Empty connection pool after connection will
-        // be closed
-        [PNConnection closeAllConnections];
-    }
-
-
-    // Destroy communication channels
-    [[self sharedInstance].messagingChannel terminate];
-    [self sharedInstance].messagingChannel = nil;
-    [[self sharedInstance].serviceChannel terminate];
-    [self sharedInstance].serviceChannel = nil;
-=======
-    BOOL outOfOrder = [self sharedInstance].state == PNPubNubClientStateDisconnectingOnConfigurationChange;
-
-    [[self sharedInstance] postponeSelector:@selector(disconnect) forObject:self withParameters:nil outOfOrder:outOfOrder];
->>>>>>> 423559c1
++ (void)postponeDisconnectByUser:(BOOL)isDisconnectedByUser {
+
+	BOOL outOfOrder = [self sharedInstance].state == PNPubNubClientStateDisconnectingOnConfigurationChange;
+
+    [[self sharedInstance] postponeSelector:@selector(disconnectByUser:)
+                                  forObject:self withParameters:@[@(isDisconnectedByUser)]
+                                 outOfOrder:outOfOrder];
 }
 
 + (void)disconnectForConfigurationChange {
@@ -916,13 +920,8 @@
 
             if (handlerBlock != nil) {
 
-<<<<<<< HEAD
-            [[PNObservationCenter defaultCenter] addClientAsSubscriptionObserverWithBlock:[handlerBlock copy]];
-        }
-=======
-                [[PNObservationCenter defaultCenter] addClientAsSubscriptionObserverWithBlock:handlerBlock];
-            }
->>>>>>> 423559c1
+                [[PNObservationCenter defaultCenter] addClientAsSubscriptionObserverWithBlock:[handlerBlock copy]];
+            }
 
 
             [[self sharedInstance].messagingChannel subscribeOnChannels:channels withPresenceEvent:withPresenceEvent];
@@ -946,7 +945,7 @@
 
                [self postponeSubscribeOnChannels:channels
                                withPresenceEvent:withPresenceEvent
-                      andCompletionHandlingBlock:handlerBlock];
+                      andCompletionHandlingBlock:(handlerBlock ? [handlerBlock copy] : nil)];
            }];
 }
 
@@ -956,9 +955,7 @@
 
     [[self sharedInstance] postponeSelector:@selector(subscribeOnChannels:withPresenceEvent:andCompletionHandlingBlock:)
                                   forObject:self
-                             withParameters:@[PNNillIfNotSet(channels),
-                                              [NSNumber numberWithBool:withPresenceEvent],
-                                              PNNillIfNotSet(handlerBlock)]
+                             withParameters:@[PNNillIfNotSet(channels), @(withPresenceEvent), PNNillIfNotSet(handlerBlock)]
                                  outOfOrder:NO];
 }
 
@@ -1018,13 +1015,8 @@
 
             if (handlerBlock) {
 
-<<<<<<< HEAD
-            [[PNObservationCenter defaultCenter] addClientAsUnsubscribeObserverWithBlock:[handlerBlock copy]];
-        }
-=======
-                [[PNObservationCenter defaultCenter] addClientAsUnsubscribeObserverWithBlock:handlerBlock];
-            }
->>>>>>> 423559c1
+                [[PNObservationCenter defaultCenter] addClientAsUnsubscribeObserverWithBlock:[handlerBlock copy]];
+            }
 
 
             [[self sharedInstance].messagingChannel unsubscribeFromChannels:channels withPresenceEvent:withPresenceEvent];
@@ -1046,7 +1038,9 @@
     }
            postponedExecutionBlock:^{
 
-               [self postponeUnsubscribeFromChannels:channels withPresenceEvent:withPresenceEvent andCompletionHandlingBlock:handlerBlock];
+               [self postponeUnsubscribeFromChannels:channels
+                                   withPresenceEvent:withPresenceEvent
+                          andCompletionHandlingBlock:(handlerBlock ? [handlerBlock copy] : nil)];
            }];
 }
 
@@ -1056,9 +1050,7 @@
 
     [[self sharedInstance] postponeSelector:@selector(unsubscribeFromChannels:withPresenceEvent:andCompletionHandlingBlock:)
                                   forObject:self
-                             withParameters:@[PNNillIfNotSet(channels),
-                                             [NSNumber numberWithBool:withPresenceEvent],
-                                             PNNillIfNotSet(handlerBlock)]
+                             withParameters:@[PNNillIfNotSet(channels), @(withPresenceEvent), PNNillIfNotSet(handlerBlock)]
                                  outOfOrder:NO];
 }
 
@@ -1175,21 +1167,15 @@
 + (void)requestServerTimeTokenWithCompletionBlock:(PNClientTimeTokenReceivingCompleteBlock)success {
 
     [self performAsyncLockingBlock:^{
+
         // Check whether client is able to send request or not
         NSInteger statusCode = [[self sharedInstance] requestExecutionPossibilityStatusCode];
         if (statusCode == 0) {
 
-<<<<<<< HEAD
-        [[PNObservationCenter defaultCenter] removeClientAsTimeTokenReceivingObserver];
-        if (success) {
-            [[PNObservationCenter defaultCenter] addClientAsTimeTokenReceivingObserverWithCallbackBlock:[success copy]];
-        }
-=======
             [[PNObservationCenter defaultCenter] removeClientAsTimeTokenReceivingObserver];
             if (success) {
-                [[PNObservationCenter defaultCenter] addClientAsTimeTokenReceivingObserverWithCallbackBlock:success];
-            }
->>>>>>> 423559c1
+                [[PNObservationCenter defaultCenter] addClientAsTimeTokenReceivingObserverWithCallbackBlock:[success copy]];
+            }
 
 
             [[self sharedInstance] sendRequest:[PNTimeTokenRequest new] shouldObserveProcessing:YES];
@@ -1210,7 +1196,7 @@
     }
            postponedExecutionBlock:^{
 
-               [self postponeRequestServerTimeTokenWithCompletionBlock:success];
+               [self postponeRequestServerTimeTokenWithCompletionBlock:(success ? [success copy] : nil)];
            }];
 }
 
@@ -1244,15 +1230,10 @@
         NSInteger statusCode = [[self sharedInstance] requestExecutionPossibilityStatusCode];
         if (statusCode == 0) {
 
-<<<<<<< HEAD
-            [[PNObservationCenter defaultCenter] addClientAsMessageProcessingObserverWithBlock:[success copy]];
-        }
-=======
             [[PNObservationCenter defaultCenter] removeClientAsMessageProcessingObserver];
             if (success) {
->>>>>>> 423559c1
-
-                [[PNObservationCenter defaultCenter] addClientAsMessageProcessingObserverWithBlock:success];
+
+                [[PNObservationCenter defaultCenter] addClientAsMessageProcessingObserverWithBlock:[success copy]];
             }
 
             [[self sharedInstance].serviceChannel sendMessage:messageObject];
@@ -1274,7 +1255,7 @@
     }
            postponedExecutionBlock:^{
 
-               [self postponeSendMessage:message toChannel:channel withCompletionBlock:success];
+               [self postponeSendMessage:message toChannel:channel withCompletionBlock:(success ? [success copy] : nil)];
            }];
 
 
@@ -1380,19 +1361,15 @@
             [[PNObservationCenter defaultCenter] removeClientAsHistoryDownloadObserver];
             if (handleBlock) {
 
-                [[PNObservationCenter defaultCenter] addClientAsHistoryDownloadObserverWithBlock:handleBlock];
-            }
-
-<<<<<<< HEAD
-            [[PNObservationCenter defaultCenter] addClientAsHistoryDownloadObserverWithBlock:[handleBlock copy]];
-=======
+                [[PNObservationCenter defaultCenter] addClientAsHistoryDownloadObserverWithBlock:[handleBlock copy]];
+            }
+
             PNMessageHistoryRequest *request = [PNMessageHistoryRequest messageHistoryRequestForChannel:channel
                                                                                                    from:startDate
                                                                                                      to:endDate
                                                                                                   limit:limit
                                                                                          reverseHistory:shouldReverseMessageHistory];
             [[self sharedInstance] sendRequest:request shouldObserveProcessing:YES];
->>>>>>> 423559c1
         }
                 // Looks like client can't send request because of some reasons
         else {
@@ -1410,7 +1387,7 @@
                                                    to:endDate
                                                 limit:limit
                                        reverseHistory:shouldReverseMessageHistory
-                                  withCompletionBlock:handleBlock];
+                                  withCompletionBlock:(handleBlock ? [handleBlock copy] : nil)];
            }];
 }
 
@@ -1426,8 +1403,8 @@
                              withParameters:@[PNNillIfNotSet(channel),
                                               PNNillIfNotSet(startDate),
                                               PNNillIfNotSet(endDate),
-                                              [NSNumber numberWithUnsignedInteger:limit],
-                                              [NSNumber numberWithBool:shouldReverseMessageHistory],
+                                              @(limit),
+                                              @(shouldReverseMessageHistory),
                                               PNNillIfNotSet(handleBlock)]
                                  outOfOrder:NO];
 }
@@ -1452,12 +1429,9 @@
             [[PNObservationCenter defaultCenter] removeClientAsParticipantsListDownloadObserver];
             if (handleBlock) {
 
-                [[PNObservationCenter defaultCenter] addClientAsParticipantsListDownloadObserverWithBlock:handleBlock];
-            }
-
-<<<<<<< HEAD
-            [[PNObservationCenter defaultCenter] addClientAsParticipantsListDownloadObserverWithBlock:[handleBlock copy]];
-=======
+                [[PNObservationCenter defaultCenter] addClientAsParticipantsListDownloadObserverWithBlock:[handleBlock copy]];
+            }
+
 
             PNHereNowRequest *request = [PNHereNowRequest whoNowRequestForChannel:channel];
             [[self sharedInstance] sendRequest:request shouldObserveProcessing:YES];
@@ -1469,12 +1443,12 @@
             sendingError.associatedObject = channel;
 
             [[self sharedInstance] notifyDelegateAboutParticipantsListDownloadFailedWithError:sendingError];
->>>>>>> 423559c1
         }
     }
            postponedExecutionBlock:^{
 
-               [self postponeRequestParticipantsListForChannel:channel withCompletionBlock:handleBlock];
+               [self postponeRequestParticipantsListForChannel:channel
+                                           withCompletionBlock:(handleBlock ? [handleBlock copy] : nil)];
            }];
 }
 
@@ -1723,7 +1697,6 @@
     }
 }
 
-<<<<<<< HEAD
 - (void)connectionChannel:(PNConnectionChannel *)channel didReconnectOnErrorToHost:(NSString *)host {
 
     // Check whether received event from same host on which client
@@ -1741,14 +1714,9 @@
     }
 }
 
-- (void)connectionChannel:(PNConnectionChannel *)channel
-     connectionDidFailToOrigin:(NSString *)host
-                withError:(PNError *)error {
-=======
 - (void)  connectionChannel:(PNConnectionChannel *)channel
   connectionDidFailToOrigin:(NSString *)host
                   withError:(PNError *)error {
->>>>>>> 423559c1
     
     // Check whether client in corresponding state and all
     // communication channels not connected to the server
@@ -1759,16 +1727,7 @@
         
         // Send notification to all who is interested in it
         // (observation center will track it as well)
-<<<<<<< HEAD
         [self notifyDelegateClientConnectionFailedWithError:error];
-=======
-        [[NSNotificationCenter defaultCenter] postNotificationName:kPNClientConnectionDidFailWithErrorNotification
-                                                            object:self
-                                                          userInfo:(id)error];
-
-        [self handleLockingOperationComplete:YES];
-
->>>>>>> 423559c1
     }
 }
 
@@ -1781,9 +1740,8 @@
         
         host = self.configuration.origin;
     }
-
-
-
+    
+    
     // Check whether received event from same host on which client
     // is configured or not and all communication channels are closed
     if([self.configuration.origin isEqualToString:host] &&
@@ -1798,7 +1756,7 @@
             PNError *connectionError;
             PNPubNubClientState state = PNPubNubClientStateDisconnected;
             if (self.state == PNPubNubClientStateDisconnectingOnNetworkError) {
-                
+
                 state = PNPubNubClientStateDisconnectedOnNetworkError;
                 connectionError = [PNError errorWithCode:kPNClientConnectionClosedOnInternetFailureError];
             }
@@ -1841,6 +1799,7 @@
                         // Check whether should restore connection or not
                         if ([self shouldRestoreConnection]) {
 
+                            self.asyncLockingOperationInProgress = NO;
                             self.restoringConnection = YES;
 
                             // Try to restore connection to remote PubNub services
@@ -1870,6 +1829,7 @@
                     }
 
                     [weakSelf sendNotification:kPNClientDidDisconnectFromOriginNotification withObject:host];
+                    [self handleLockingOperationComplete:YES];
                 };
                 if (channel == nil) {
 
@@ -1890,6 +1850,7 @@
                 }
 
                 [self sendNotification:kPNClientConnectionDidFailWithErrorNotification withObject:connectionError];
+                [self handleLockingOperationComplete:YES];
             }
         }
         // Check whether server unexpectedly closed connection
@@ -1899,6 +1860,9 @@
             self.state = PNPubNubClientStateDisconnected;
             
             if([self shouldRestoreConnection]) {
+
+                self.asyncLockingOperationInProgress = NO;
+                self.restoringConnection = YES;
                 
                 // Try to restore connection to remote PubNub services
                 [[self class] connect];
@@ -1907,27 +1871,11 @@
         // Check whether connection has been closed because
         // PubNub client updates it's configuration
         else if (self.state == PNPubNubClientStateDisconnectingOnConfigurationChange) {
+
+            self.asyncLockingOperationInProgress = NO;
             
             // Close connection to PubNub services
             [[self class] disconnectByUser:NO];
-            
-            
-            // Delay connection restore to give some time internal
-            // components to complete their tasks
-            int64_t delayInSeconds = 1;
-            dispatch_time_t popTime = dispatch_time(DISPATCH_TIME_NOW, delayInSeconds * NSEC_PER_SEC);
-            dispatch_after(popTime, dispatch_get_main_queue(), ^(void) {
-                
-                self.state = PNPubNubClientStateCreated;
-                self.configuration = self.temporaryConfiguration;
-                self.temporaryConfiguration = nil;
-                
-                [self prepareCryptoHelper];
-                
-                
-                // Restore connection which will use new configuration
-                [[self class] connect];
-            });
         }
     }
 }
@@ -1969,48 +1917,29 @@
     if (self.state == PNPubNubClientStateConnecting) {
 
         PNError *networkError = [PNError errorWithCode:kPNClientConnectionFailedOnInternetFailureError];
-<<<<<<< HEAD
         [self notifyDelegateClientConnectionFailedWithError:networkError];
-=======
-
-        // Notify delegate about connection error if delegate
-        // implemented error handling delegate method
-        if ([self.delegate respondsToSelector:@selector(pubnubClient:connectionDidFailWithError:)]) {
-
-            [self.delegate performSelector:@selector(pubnubClient:connectionDidFailWithError:)
-                                withObject:self
-                                withObject:networkError];
-        }
-
-        [self sendNotification:kPNClientConnectionDidFailWithErrorNotification withObject:networkError];
-
-        [self handleLockingOperationComplete:YES];
     }
 }
 
 - (void)handleLockingOperationComplete:(BOOL)shouldStartNext {
 
-    if (self.isAsyncLockingOperationInProgress) {
-
-        self.asyncLockingOperationInProgress = NO;
-
-        if (shouldStartNext) {
-
-            NSInvocation *methodInvocation = nil;
-            if ([pendingInvocations count] > 0) {
-
-                // Retrieve reference on invocation instance at the start of the list
-                // (oldest schedculed instance)
-                methodInvocation = [pendingInvocations objectAtIndex:0];
-                [pendingInvocations removeObjectAtIndex:0];
-            }
-
-            if (methodInvocation) {
-
-                [methodInvocation invoke];
-            }
-        }
->>>>>>> 423559c1
+    self.asyncLockingOperationInProgress = NO;
+
+    if (shouldStartNext) {
+
+        NSInvocation *methodInvocation = nil;
+        if ([pendingInvocations count] > 0) {
+
+            // Retrieve reference on invocation instance at the start of the list
+            // (oldest schedculed instance)
+            methodInvocation = [pendingInvocations objectAtIndex:0];
+            [pendingInvocations removeObjectAtIndex:0];
+        }
+
+        if (methodInvocation) {
+
+            [methodInvocation invoke];
+        }
     }
 }
 
@@ -2107,94 +2036,112 @@
 
 - (void)notifyDelegateAboutSubscriptionFailWithError:(PNError *)error {
 
-    // Check whether delegate is able to handle subscription error
-    // or not
-    if ([self.delegate respondsToSelector:@selector(pubnubClient:subscriptionDidFailWithError:)]) {
-
-        [self.delegate performSelector:@selector(pubnubClient:subscriptionDidFailWithError:)
-                            withObject:self
-                            withObject:(id)error];
-    }
-
-    [self sendNotification:kPNClientSubscriptionDidFailNotification withObject:error];
+    if ([self shouldNotifyAboutEvent]) {
+
+        // Check whether delegate is able to handle subscription error
+        // or not
+        if ([self.delegate respondsToSelector:@selector(pubnubClient:subscriptionDidFailWithError:)]) {
+
+            [self.delegate performSelector:@selector(pubnubClient:subscriptionDidFailWithError:)
+                                withObject:self
+                                withObject:(id) error];
+        }
+
+        [self sendNotification:kPNClientSubscriptionDidFailNotification withObject:error];
+    }
 
     [self handleLockingOperationComplete:YES];
 }
 
 - (void)notifyDelegateAboutUnsubscriptionFailWithError:(PNError *)error {
 
-    // Check whether delegate is able to handle unsubscription error
-    // or not
-    if ([self.delegate respondsToSelector:@selector(pubnubClient:unsubscriptionDidFailWithError:)]) {
-
-        [self.delegate performSelector:@selector(pubnubClient:unsubscriptionDidFailWithError:)
-                            withObject:self
-                            withObject:(id)error];
-    }
-
-    [self sendNotification:kPNClientUnsubscriptionDidFailNotification withObject:error];
+    if ([self shouldNotifyAboutEvent]) {
+
+        // Check whether delegate is able to handle unsubscription error
+        // or not
+        if ([self.delegate respondsToSelector:@selector(pubnubClient:unsubscriptionDidFailWithError:)]) {
+
+            [self.delegate performSelector:@selector(pubnubClient:unsubscriptionDidFailWithError:)
+                                withObject:self
+                                withObject:(id) error];
+        }
+
+        [self sendNotification:kPNClientUnsubscriptionDidFailNotification withObject:error];
+    }
 
     [self handleLockingOperationComplete:YES];
 }
 
 - (void)notifyDelegateAboutTimeTokenRetrievalFailWithError:(PNError *)error {
 
-    // Check whether delegate is able to handle time token retriaval
-    // error or not
-    if([self.delegate respondsToSelector:@selector(pubnubClient:timeTokenReceiveDidFailWithError:)]) {
-
-        [self.delegate performSelector:@selector(pubnubClient:timeTokenReceiveDidFailWithError:)
-                            withObject:self
-                            withObject:error];
-    }
-
-    [self sendNotification:kPNClientDidFailTimeTokenReceiveNotification withObject:error];
+    if ([self shouldNotifyAboutEvent]) {
+
+        // Check whether delegate is able to handle time token retriaval
+        // error or not
+        if ([self.delegate respondsToSelector:@selector(pubnubClient:timeTokenReceiveDidFailWithError:)]) {
+
+            [self.delegate performSelector:@selector(pubnubClient:timeTokenReceiveDidFailWithError:)
+                                withObject:self
+                                withObject:error];
+        }
+
+        [self sendNotification:kPNClientDidFailTimeTokenReceiveNotification withObject:error];
+    }
 
     [self handleLockingOperationComplete:YES];
 }
 
 - (void)notifyDelegateAboutMessageSendingFailedWithError:(PNError *)error {
 
-    // Check whether delegate is able to handle message sendinf error
-    // or not
-    if ([self.delegate respondsToSelector:@selector(pubnubClient:didFailMessageSend:withError:)]) {
-
-        [self.delegate pubnubClient:self didFailMessageSend:error.associatedObject withError:error];
-    }
-
-    [self sendNotification:kPNClientMessageSendingDidFailNotification withObject:error];
+    if ([self shouldNotifyAboutEvent]) {
+
+        // Check whether delegate is able to handle message sendinf error
+        // or not
+        if ([self.delegate respondsToSelector:@selector(pubnubClient:didFailMessageSend:withError:)]) {
+
+            [self.delegate pubnubClient:self didFailMessageSend:error.associatedObject withError:error];
+        }
+
+        [self sendNotification:kPNClientMessageSendingDidFailNotification withObject:error];
+    }
 
     [self handleLockingOperationComplete:YES];
 }
 
 - (void)notifyDelegateAboutHistoryDownloadFailedWithError:(PNError *)error {
 
-    // Check whether delegate us able to handle message history download error
-    // or not
-    if ([self.delegate respondsToSelector:@selector(pubnubClient:didFailHistoryDownloadForChannel:withError:)]) {
-
-        [self.delegate pubnubClient:self
-   didFailHistoryDownloadForChannel:error.associatedObject
-                          withError:error];
-    }
-
-    [self sendNotification:kPNClientHistoryDownloadFailedWithErrorNotification withObject:error];
+    if ([self shouldNotifyAboutEvent]) {
+
+        // Check whether delegate us able to handle message history download error
+        // or not
+        if ([self.delegate respondsToSelector:@selector(pubnubClient:didFailHistoryDownloadForChannel:withError:)]) {
+
+            [self.delegate pubnubClient:self
+       didFailHistoryDownloadForChannel:error.associatedObject
+                              withError:error];
+        }
+
+        [self sendNotification:kPNClientHistoryDownloadFailedWithErrorNotification withObject:error];
+    }
 
     [self handleLockingOperationComplete:YES];
 }
 
 - (void)notifyDelegateAboutParticipantsListDownloadFailedWithError:(PNError *)error {
 
-    // Check whether delegate us able to handle participants list
-    // download error or not
-    if ([self.delegate respondsToSelector:@selector(pubnubClient:didFailParticipantsListDownloadForChannel:withError:)]) {
-
-        [self.delegate       pubnubClient:self
+    if ([self shouldNotifyAboutEvent]) {
+
+        // Check whether delegate us able to handle participants list
+        // download error or not
+        if ([self.delegate respondsToSelector:@selector(pubnubClient:didFailParticipantsListDownloadForChannel:withError:)]) {
+
+            [self.delegate   pubnubClient:self
 didFailParticipantsListDownloadForChannel:error.associatedObject
                                 withError:error];
-    }
-
-    [self sendNotification:kPNClientParticipantsListDownloadFailedWithErrorNotification withObject:error];
+        }
+
+        [self sendNotification:kPNClientParticipantsListDownloadFailedWithErrorNotification withObject:error];
+    }
 
     [self handleLockingOperationComplete:YES];
 }
@@ -2233,6 +2180,8 @@
     }
 
     [self sendNotification:kPNClientConnectionDidFailWithErrorNotification withObject:error];
+
+	[self handleLockingOperationComplete:YES];
 }
 
 - (void)sendNotification:(NSString *)notificationName withObject:(id)object {
@@ -2361,15 +2310,10 @@
                                 withObject:channels];
         }
 
-
-<<<<<<< HEAD
-        [self sendNotification:kPNClientSubscriptionDidCompleteNotification withObject:channels];
-    }
-=======
-    [self sendNotification:kPNClientSubscriptionDidCompleteNotification withObject:channels];
+    	[self sendNotification:kPNClientSubscriptionDidCompleteNotification withObject:channels];
+	}
 
     [self handleLockingOperationComplete:YES];
->>>>>>> 423559c1
 }
 
 - (void)messagingChannel:(PNMessagingChannel *)messagingChannel didRestoreSubscriptionOnChannels:(NSArray *)channels {
@@ -2384,15 +2328,11 @@
                                 withObject:channels];
         }
 
-<<<<<<< HEAD
 
         [self sendNotification:kPNClientSubscriptionDidRestoreNotification withObject:channels];
     }
-=======
-    [self sendNotification:kPNClientSubscriptionDidRestoreNotification withObject:channels];
-
-    [self handleLockingOperationComplete:YES];
->>>>>>> 423559c1
+
+	[self handleLockingOperationComplete:YES];
 }
 
 - (void)messagingChannelDidReconnect:(PNMessagingChannel *)messagingChannel {
@@ -2424,7 +2364,6 @@
         // Check whether delegate can handle unsubscription event or not
         if ([self.delegate respondsToSelector:@selector(pubnubClient:didUnsubscribeOnChannels:)]) {
 
-<<<<<<< HEAD
             [self.delegate performSelector:@selector(pubnubClient:didUnsubscribeOnChannels:)
                                 withObject:self
                                 withObject:channels];
@@ -2432,11 +2371,8 @@
 
         [self sendNotification:kPNClientUnsubscriptionDidCompleteNotification withObject:channels];
     }
-=======
-    [self sendNotification:kPNClientUnsubscriptionDidCompleteNotification withObject:channels];
-
-    [self handleLockingOperationComplete:YES];
->>>>>>> 423559c1
+
+	[self handleLockingOperationComplete:YES];
 }
 
 - (void)    messagingChannel:(PNMessagingChannel *)channel
@@ -2501,15 +2437,11 @@
                                 withObject:timeToken];
         }
 
-<<<<<<< HEAD
 
         [self sendNotification:kPNClientDidReceiveTimeTokenNotification withObject:timeToken];
     }
-=======
-    [self sendNotification:kPNClientDidReceiveTimeTokenNotification withObject:timeToken];
-
-    [self handleLockingOperationComplete:YES];
->>>>>>> 423559c1
+
+	[self handleLockingOperationComplete:YES];
 }
 
 - (void)serviceChannel:(PNServiceChannel *)channel receiveTimeTokenDidFailWithError:(PNError *)error {
@@ -2552,14 +2484,10 @@
                                 withObject:message];
         }
 
-<<<<<<< HEAD
         [self sendNotification:kPNClientDidSendMessageNotification withObject:message];
     }
-=======
-    [self sendNotification:kPNClientDidSendMessageNotification withObject:message];
-
-    [self handleLockingOperationComplete:YES];
->>>>>>> 423559c1
+	
+	[self handleLockingOperationComplete:YES];
 }
 
 - (void)serviceChannel:(PNServiceChannel *)channel
@@ -2584,14 +2512,10 @@
                                      to:history.endDate];
         }
 
-<<<<<<< HEAD
         [self sendNotification:kPNClientDidReceiveMessagesHistoryNotification withObject:history];
     }
-=======
-    [self sendNotification:kPNClientDidReceiveMessagesHistoryNotification withObject:history];
-
-    [self handleLockingOperationComplete:YES];
->>>>>>> 423559c1
+
+	[self handleLockingOperationComplete:YES];
 }
 
 - (void)           serviceChannel:(PNServiceChannel *)serviceChannel
@@ -2614,14 +2538,10 @@
                              forChannel:participants.channel];
         }
 
-<<<<<<< HEAD
         [self sendNotification:kPNClientDidReceiveParticipantsListNotification withObject:participants];
     }
-=======
-    [self sendNotification:kPNClientDidReceiveParticipantsListNotification withObject:participants];
-
-    [self handleLockingOperationComplete:YES];
->>>>>>> 423559c1
+
+	[self handleLockingOperationComplete:YES];
 }
 
 - (void)               serviceChannel:(PNServiceChannel *)serviceChannel
