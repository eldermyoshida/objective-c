//
//  PubNub.m
//  pubnub
//
//  This is base and main class which is
//  responsible for communication with
//  PubNub services and handle all events
//  and notifications.
//
//
//  Created by Sergey Mamontov.
//
//

#import "PubNub+Protected.h"
#import "PNObservationCenter+Protected.h"
#import "PNConnectionChannelDelegate.h"
#import "PNPresenceEvent+Protected.h"
#import "PNConfiguration+Protected.h"
#import "PNServiceChannelDelegate.h"
#import "PNConnection+Protected.h"
#import "PNHereNow+Protected.h"
#import "PNMessage+Protected.h"
#import "PNChannel+Protected.h"
#import "PNMessagingChannel.h"
#import "PNError+Protected.h"
#import "PNServiceChannel.h"
#import "PNRequestsImport.h"
#import "PNHereNowRequest.h"
#import "PNCryptoHelper.h"
#import "PNConnectionChannel+Protected.h"


#pragma mark Static

// Stores reference on singleton PubNub instance
static PubNub *_sharedInstance = nil;
static dispatch_once_t onceToken;

// Stores reference on list of invocation instances which is used to
// support synchronous library methods call (connect/disconnect/subscribe/unsubscribe)
static NSMutableArray *pendingInvocations = nil;


#pragma mark - Private interface methods

@interface PubNub () <PNConnectionChannelDelegate, PNMessageChannelDelegate, PNServiceChannelDelegate>


#pragma mark - Properties

// Stores reference on flag which specufy whether client
// identifier was passed by user or generated on demand
@property (nonatomic, assign, getter = isUserProvidedClientIdentifier) BOOL userProvidedClientIdentifier;

// Stores whether client should connect as soon as services
// will be checked for reachability
@property (nonatomic, assign, getter = shouldConnectOnServiceReachabilityCheck) BOOL connectOnServiceReachabilityCheck;

// Stores whether client should perform initial connection
// (connection which is initialized after client configuration)
@property (nonatomic, assign, getter = shouldConnectOnServiceReachability) BOOL connectOnServiceReachability;

// Stores whether client is restoring connection after
// network failure or not
@property (nonatomic, assign, getter = isRestoringConnection) BOOL restoringConnection;

// Stores reference on configuration which was used to
// perform initial PubNub client initialization
@property (nonatomic, strong) PNConfiguration *temporaryConfiguration;

// Reference on channels which is used to communicate
// with PubNub service
@property (nonatomic, strong) PNMessagingChannel *messagingChannel;

// Reference on channels which is used to send service
// messages to PubNub service
@property (nonatomic, strong) PNServiceChannel *serviceChannel;

// Stores reference on client delegate
@property (nonatomic, pn_desired_weak) id<PNDelegate> delegate;

// Stores unique client initialization session identifier
// (created each time when PubNub stack is configured
// after application launch)
@property (nonatomic, strong) NSString *launchSessionIdentifier;
// Stores reference on configuration which was used to
// perform initial PubNub client initialization
@property (nonatomic, strong) PNConfiguration *configuration;

// Stores reference on service reachability monitoring
// instance
@property (nonatomic, strong) PNReachability *reachability;

// Stores reference on current client identifier
@property (nonatomic, strong) NSString *clientIdentifier;

// Stores current client state
@property (nonatomic, assign) PNPubNubClientState state;

// Stores whether library is performing one of async locking
// methods or not (if yes, other calls will be placed into pending set)
@property (nonatomic, assign, getter = isAsyncLockingOperationInProgress) BOOL asyncLockingOperationInProgress;


#pragma mark - Class methods

#pragma mark - Client connection management methods

+ (void)postponeConnectWithSuccessBlock:(PNClientConnectionSuccessBlock)success
                             errorBlock:(PNClientConnectionFailureBlock)failure;
+ (void)disconnectByUser:(BOOL)isDisconnectedByUser;
+ (void)postponeDisconnectByUser:(BOOL)isDisconnectedByUser;
+ (void)disconnectForConfigurationChange;
+ (void)postponeDisconnectForConfigurationChange;


#pragma mark - Client identification

+ (void)postponeSetClientIdentifier:(NSString *)identifier;


#pragma mark - Channels subscription management

+ (void)postponeSubscribeOnChannels:(NSArray *)channels
                  withPresenceEvent:(BOOL)withPresenceEvent
         andCompletionHandlingBlock:(PNClientChannelSubscriptionHandlerBlock)handlerBlock;

+ (void)postponeUnsubscribeFromChannels:(NSArray *)channels
                      withPresenceEvent:(BOOL)withPresenceEvent
             andCompletionHandlingBlock:(PNClientChannelUnsubscriptionHandlerBlock)handlerBlock;


#pragma mark - APNS management

+ (void)postponeEnablePushNotificationsOnChannels:(NSArray *)channels
                              withDevicePushToken:(NSData *)pushToken
                       andCompletionHandlingBlock:(PNClientPushNotificationsEnableHandlingBlock)handlerBlock;

+ (void)postponeDisablePushNotificationsOnChannels:(NSArray *)channels
                               withDevicePushToken:(NSData *)pushToken
                        andCompletionHandlingBlock:(PNClientPushNotificationsDisableHandlingBlock)handlerBlock;

+ (void)postponeRemoveAllPushNotificationsForDevicePushToken:(NSData *)pushToken
                                 withCompletionHandlingBlock:(PNClientPushNotificationsRemoveHandlingBlock)handlerBlock;

+ (void)postponeRequestPushNotificationEnabledChannelsForDevicePushToken:(NSData *)pushToken
                                             withCompletionHandlingBlock:(PNClientPushNotificationsEnabledChannelsHandlingBlock)handlerBlock;

#pragma mark - Presence management

+ (void)postponeEnablePresenceObservationForChannels:(NSArray *)channels withCompletionHandlingBlock:(PNClientPresenceEnableHandlingBlock)handlerBlock;
+ (void)postponeDisablePresenceObservationForChannels:(NSArray *)channels withCompletionHandlingBlock:(PNClientPresenceDisableHandlingBlock)handlerBlock;


#pragma mark - Time token

+ (void)postponeRequestServerTimeTokenWithCompletionBlock:(PNClientTimeTokenReceivingCompleteBlock)success;


#pragma mark - Messages processing methods

+ (void)postponeSendMessage:(id)message
                  toChannel:(PNChannel *)channel
        withCompletionBlock:(PNClientMessageProcessingBlock)success;


#pragma mark - History methods

+ (void)postponeRequestHistoryForChannel:(PNChannel *)channel
                                    from:(PNDate *)startDate
                                      to:(PNDate *)endDate
                                   limit:(NSUInteger)limit
                          reverseHistory:(BOOL)shouldReverseMessageHistory
                     withCompletionBlock:(PNClientHistoryLoadHandlingBlock)handleBlock;


#pragma mark - Participant methods

+ (void)postponeRequestParticipantsListForChannel:(PNChannel *)channel
                              withCompletionBlock:(PNClientParticipantsHandlingBlock)handleBlock;


#pragma mark - Misc methods

/**
 * Allow to perform code which should lock asynchronous methods
 * execution till it ends and in case if code itself should be
 * postponed, corresponding block is passed.
 */
+ (void)performAsyncLockingBlock:(void(^)(void))codeBlock postponedExecutionBlock:(void(^)(void))postponedCodeBlock;


#pragma mark - Instance methods

#pragma mark - Client connection management methods

/**
 * Configure client connection state observer with
 * handling blocks
 */
- (void)setClientConnectionObservationWithSuccessBlock:(PNClientConnectionSuccessBlock)success
                                          failureBlock:(PNClientConnectionFailureBlock)failure;

/**
 * This method allow to schedule initial requests on
 * connections to tell server that we are really
 * interested in persistent connection
 */
- (void)warmUpConnections;
- (void)warmUpConnection:(PNConnectionChannel *)connectionChannel;


#pragma mark - Requests management methods

/**
 * Sends message over corresponding communication
 * channel
 */
- (void)sendRequest:(PNBaseRequest *)request shouldObserveProcessing:(BOOL)shouldObserveProcessing;;

/**
 * Send message over specified communication channel
 */
- (void)    sendRequest:(PNBaseRequest *)request
              onChannel:(PNConnectionChannel *)channel
shouldObserveProcessing:(BOOL)shouldObserveProcessing;


#pragma mark - Message channel delegate methods

- (void)postponeMessagingChannelIdleTimeout:(PNMessagingChannel *)messagingChannel;

- (void)postponeMessagingChannelDidReconnect:(PNMessagingChannel *)messagingChannel;


#pragma mark - Handler methods

/**
 * Handling error which occurred while PubNub client
 * tried establish connection and lost internet connection
 */
- (void)handleConnectionErrorOnNetworkFailure;

/**
 * Handle locking operation completion and pop new one from
 * pending invocations list.
 */
- (void)handleLockingOperationComplete:(BOOL)shouldStartNext;
- (void)handleLockingOperationBlockCompletion:(void(^)(void))operationPostBlock shouldStartNext:(BOOL)shouldStartNext;


#pragma mark - Misc methods

/**
 * Will prepare crypto helper it is possible
 */
- (void)prepareCryptoHelper;

/**
 * Check whether whether call to specific method should be postponed
 * or not. This will allot to perform synchronous call on specific
 * library methods.
 */
- (BOOL)shouldPostponeMethodCall;

/**
 * Place selector into list of postponed calls with corresponding parameters
 * If 'placeOutOfOrder' is specified, selectore will be placed first in FIFO
 * queue and will be executed as soon as it will be possible.
 */
- (void)postponeSelector:(SEL)calledMethodSelector
               forObject:(id)object
          withParameters:(NSArray *)parameters
              outOfOrder:(BOOL)placeOutOfOrder;

/**
 * This method will notify delegate about that
 * connection to the PubNub service is established
 * and send notification about it
 */
- (void)notifyDelegateAboutConnectionToOrigin:(NSString *)originHostName;

/**
 * This method will notify delegate about that
 * subscription failed with error
 */
- (void)notifyDelegateAboutSubscriptionFailWithError:(PNError *)error;

/**
 * This method will notify delegate about that
 * unsubscription failed with error
 */
- (void)notifyDelegateAboutUnsubscriptionFailWithError:(PNError *)error;

/**
 * This method will notify delegate about that
 * presence enabling failed with error
 */
- (void)notifyDelegateAboutPresenceEnablingFailWithError:(PNError *)error;

/**
 * This method will notify delegate about that
 * presence disabling failed with error
 */
- (void)notifyDelegateAboutPresenceDisablingFailWithError:(PNError *)error;

/**
 * This method will notify delegate about that push notification enabling failed with error
 */
- (void)notifyDelegateAboutPushNotificationsEnableFailedWithError:(PNError *)error;

/**
 * This method will notify delegate about that push notification disabling failed with error
 */
- (void)notifyDelegateAboutPushNotificationsDisableFailedWithError:(PNError *)error;

/**
 * This method will notify delegate about that push notification removal from all channels
 * failed because of error
 */
- (void)notifyDelegateAboutPushNotificationsRemoveFailedWithError:(PNError *)error;

/**
 * This method will notify delegate about that push notification enabled channels list
 * retrieval request failed with error
 */
- (void)notifyDelegateAboutPushNotificationsEnabledChannelsFailedWithError:(PNError *)error;

/**
 * This method will notify delegate about that
 * time token retrieval failed because of error
 */
- (void)notifyDelegateAboutTimeTokenRetrievalFailWithError:(PNError *)error;

/**
 * This method will notify delegate about that
 * message sending failed because of error
 */
- (void)notifyDelegateAboutMessageSendingFailedWithError:(PNError *)error;

/**
 * This method will notify delegate about that
 * history loading error occurred
 */
- (void)notifyDelegateAboutHistoryDownloadFailedWithError:(PNError *)error;

/**
 * This method will notify delegate about that
 * participants list download error occurred
 */
- (void)notifyDelegateAboutParticipantsListDownloadFailedWithError:(PNError *)error;

/**
 * This method allow to ensure that delegate can
 * process errors and will send error to the
 * delegate
 */
- (void)notifyDelegateAboutError:(PNError *)error;

/**
 * This method allow notify delegate that client is about to close
 * connection because of speficied error
 */
- (void)notifyDelegateClientWillDisconnectWithError:(PNError *)error;
- (void)notifyDelegateClientConnectionFailedWithError:(PNError *)error;

- (void)sendNotification:(NSString *)notificationName withObject:(id)object;

/**
 * Check whether client should restore connection after
 * network went down and restored now
 */
- (BOOL)shouldRestoreConnection;

/**
 * Check whether delegate should be notified about some runtime event
 * (errors will be notified w/o regard to this flag)
 */
- (BOOL)shouldNotifyAboutEvent;

/**
 * Check whether client should restore subscription to previous
 * channels or not
 */
- (BOOL)shouldRestoreSubscription;

/**
 * Check whether client should restore subscription with last time token
 * or not
 */
- (BOOL)shouldRestoreSubscriptionWithLastTimeToken;

/**
 * Retrieve request execution possibility code.
 * If everything is fine, than 0 will be returned, in
 * other case it will be treated as error and mean
 * that request execution is impossible
 */
- (NSInteger)requestExecutionPossibilityStatusCode;


@end


#pragma mark - Public interface methods

@implementation PubNub


#pragma mark - Class methods

+ (PubNub *)sharedInstance {
    
    dispatch_once(&onceToken, ^{
        
        _sharedInstance = [[[self class] alloc] init];
    });
    
    
    return _sharedInstance;
}

+ (void)resetClient {
    
    // Mark that client is in resetting state, so it won't be affected by
    // callbacks from transport classes
    _sharedInstance.state = PNPubNubClientStateReset;
    
    onceToken = 0;
    [PNObservationCenter resetCenter];
    [PNConnection resetConnectionsPool];
    [PNChannel purgeChannelsCache];
    [PNCryptoHelper resetHelper];
    
    [_sharedInstance.messagingChannel terminate];
    [_sharedInstance.serviceChannel terminate];
    _sharedInstance.messagingChannel = nil;
    _sharedInstance.serviceChannel = nil;
    [_sharedInstance.reachability stopServiceReachabilityMonitoring];
    _sharedInstance.reachability = nil;
    
    pendingInvocations = nil;
    _sharedInstance = nil;
}


#pragma mark - Client connection management methods

+ (void)connect {
    
    [self connectWithSuccessBlock:nil errorBlock:nil];
}

+ (void)connectWithSuccessBlock:(PNClientConnectionSuccessBlock)success
                     errorBlock:(PNClientConnectionFailureBlock)failure {
<<<<<<< HEAD

    [self performAsyncLockingBlock:^{

        __block BOOL shouldAddStateObservation = NO;

        // Check whether instance already connected or not
        if ([self sharedInstance].state == PNPubNubClientStateConnected ||
            [self sharedInstance].state == PNPubNubClientStateConnecting) {

            PNError *connectionError = [PNError errorWithCode:kPNClientTriedConnectWhileConnectedError];
            [[self sharedInstance] notifyDelegateClientConnectionFailedWithError:connectionError];

            if (failure) {

=======
    
    __block BOOL shouldAddStateObservation = NO;
    __block BOOL methodCallPostponed = NO;
    
    // Check whether instance already connected or not
    if ([self sharedInstance].state == PNPubNubClientStateConnected ||
        [self sharedInstance].state == PNPubNubClientStateConnecting) {
        
        PNError *connectionError = [PNError errorWithCode:kPNClientTriedConnectWhileConnectedError];
        [[self sharedInstance] notifyDelegateClientConnectionFailedWithError:connectionError];
        
        if (failure) {
            
            failure(connectionError);
        }
    }
    else {
        
        // Check whether client configuration was provided
        // or not
        if ([self sharedInstance].configuration == nil) {
            
            PNError *connectionError = [PNError errorWithCode:kPNClientConfigurationError];
            [[self sharedInstance] notifyDelegateAboutError:connectionError];
            
            
            if(failure) {
                
>>>>>>> 2048a379
                failure(connectionError);
            }
        }
        else {

            // Check whether client configuration was provided
            // or not
            if ([self sharedInstance].configuration == nil) {

                PNError *connectionError = [PNError errorWithCode:kPNClientConfigurationError];
                [[self sharedInstance] notifyDelegateAboutError:connectionError];


                if (failure) {

                    failure(connectionError);
                }
            }
<<<<<<< HEAD
            else {

                // Check whether user identifier was provided by
                // user or not
                if (![self sharedInstance].isUserProvidedClientIdentifier) {

                    // Change user identifier before connect to the
                    // PubNub services
                    [self sharedInstance].clientIdentifier = PNUniqueIdentifier();
                }


                [self sharedInstance].connectOnServiceReachabilityCheck = NO;


                // Check whether services are available or not
                if ([[self sharedInstance].reachability isServiceReachabilityChecked]) {

                    // Checking whether remote PubNub services is reachable or not
                    // (if they are not reachable, this mean that probably there is no
                    // connection)
                    if ([[self sharedInstance].reachability isServiceAvailable]) {

=======
            
            // Check whether services are available or not
            if ([[self sharedInstance].reachability isServiceReachabilityChecked]) {
                
                // Checking whether remote PubNub services is reachable or not
                // (if they are not reachable, this mean that probably there is no
                // connection)
                if ([[self sharedInstance].reachability isServiceAvailable]) {
                    
                    [self performAsyncLockingBlock:^{
                        
>>>>>>> 2048a379
                        // Notify PubNub delegate about that it will try to
                        // establish connection with remote PubNub origin
                        // (notify if delegate implements this method)
                        if ([[self sharedInstance].delegate respondsToSelector:@selector(pubnubClient:willConnectToOrigin:)]) {
                            
                            [[self sharedInstance].delegate performSelector:@selector(pubnubClient:willConnectToOrigin:)
                                                                 withObject:[self sharedInstance]
                                                                 withObject:[self sharedInstance].configuration.origin];
                        }
                        
                        [[self sharedInstance] sendNotification:kPNClientWillConnectToOriginNotification
                                                     withObject:[self sharedInstance].configuration.origin];
                        
                        
                        // Check whether PubNub client was just created and there
                        // is no resources for reuse or not
                        if ([self sharedInstance].state == PNPubNubClientStateCreated ||
<<<<<<< HEAD
                                [self sharedInstance].state == PNPubNubClientStateDisconnected) {

=======
                            [self sharedInstance].state == PNPubNubClientStateDisconnected) {
                            
>>>>>>> 2048a379
                            [self sharedInstance].state = PNPubNubClientStateConnecting;
                            
                            // Initialize communication channels
                            [self sharedInstance].messagingChannel = [PNMessagingChannel messageChannelWithDelegate:[self sharedInstance]];
                            [self sharedInstance].messagingChannel.messagingDelegate = [self sharedInstance];
                            [self sharedInstance].serviceChannel = [PNServiceChannel serviceChannelWithDelegate:[self sharedInstance]];
                            [self sharedInstance].serviceChannel.serviceDelegate = [self sharedInstance];
                        }
                        else {
                            
                            [self sharedInstance].state = PNPubNubClientStateConnecting;
                            
                            
                            // Reuse existing communication channels and reconnect
                            // them to remote origin server
                            [[self sharedInstance].messagingChannel connect];
                            [[self sharedInstance].serviceChannel connect];
                        }
                        
                        shouldAddStateObservation = YES;
                    }
<<<<<<< HEAD
                    else {

                        // Mark that client should try to connect when network will be available
                        // again
                        [self sharedInstance].connectOnServiceReachabilityCheck = YES;
                        [self sharedInstance].asyncLockingOperationInProgress = YES;

                        [[self sharedInstance] handleConnectionErrorOnNetworkFailure];


                        if (failure) {

                            failure([PNError errorWithCode:kPNClientConnectionFailedOnInternetFailureError]);
                        }
                    }
=======
                           postponedExecutionBlock:^{
                               
                               [self postponeConnectWithSuccessBlock:success errorBlock:failure];
                               methodCallPostponed = YES;
                           }];
>>>>>>> 2048a379
                }
                        // Looks like reachability manager was unable to check services reachability
                        // (user still not configured client or just not enough time to check passed
                        // since client configuration)
                else {
<<<<<<< HEAD

                    [self sharedInstance].asyncLockingOperationInProgress = YES;
                    [self sharedInstance].connectOnServiceReachabilityCheck = YES;

                    shouldAddStateObservation = YES;
                }
            }
        }

        // Remove PubNub client from connection state observers list
        [[PNObservationCenter defaultCenter] removeClientConnectionStateObserver:self oneTimeEvent:YES];


=======
                    
                    // Mark that client should try to connect when network will be available
                    // again
                    [self sharedInstance].connectOnServiceReachabilityCheck = YES;
                    [self sharedInstance].connectOnServiceReachability = YES;
                    
                    [[self sharedInstance] handleConnectionErrorOnNetworkFailure];
                    [self sharedInstance].asyncLockingOperationInProgress = YES;
                    
                    if (![[PNObservationCenter defaultCenter] isSubscribedOnClientStateChange:[self sharedInstance]]) {
                        
                        if(failure) {
                            
                            failure([PNError errorWithCode:kPNClientConnectionFailedOnInternetFailureError]);
                        }
                    }
                    
                    shouldAddStateObservation = YES;
                }
            }
            // Looks like reachability manager was unable to check services reachability
            // (user still not configured client or just not enough time to check passed
            // since client configuration)
            else {
                
                [self sharedInstance].asyncLockingOperationInProgress = YES;
                [self sharedInstance].connectOnServiceReachabilityCheck = YES;
                [self sharedInstance].connectOnServiceReachability = NO;
                
                shouldAddStateObservation = YES;
            }
        }
    }
    
    if (!methodCallPostponed) {
        
        if (![self sharedInstance].shouldConnectOnServiceReachabilityCheck || ![self sharedInstance].shouldConnectOnServiceReachability) {
            
            // Remove PubNub client from connection state observers list
            [[PNObservationCenter defaultCenter] removeClientConnectionStateObserver:self oneTimeEvent:YES];
        }
        
        
>>>>>>> 2048a379
        if (shouldAddStateObservation) {
            
            // Subscribe and wait for client connection state change notification
            [[self sharedInstance] setClientConnectionObservationWithSuccessBlock:(success ? [success copy] : nil)
                                                                     failureBlock:(failure ? [failure copy] : nil)];
        }
    }
           postponedExecutionBlock:^{

               [self postponeConnectWithSuccessBlock:success errorBlock:failure];
           }];
}

+ (void)postponeConnectWithSuccessBlock:(PNClientConnectionSuccessBlock)success
                             errorBlock:(PNClientConnectionFailureBlock)failure {
    
    [[self sharedInstance] postponeSelector:@selector(connectWithSuccessBlock:errorBlock:)
                                  forObject:self
                             withParameters:@[PNNillIfNotSet(success), PNNillIfNotSet(failure)]
                                 outOfOrder:[self sharedInstance].isRestoringConnection];
}

+ (void)disconnect {
    
	[self disconnectByUser:YES];
}

+ (void)disconnectByUser:(BOOL)isDisconnectedByUser {
    
    [self performAsyncLockingBlock:^{
        
        BOOL isDisconnectForConfigurationChange = [self sharedInstance].state == PNPubNubClientStateDisconnectingOnConfigurationChange;
        
        // Remove PubNub client from list which help to observe various events
        [[PNObservationCenter defaultCenter] removeClientConnectionStateObserver:self oneTimeEvent:YES];
        if ([self sharedInstance].state != PNPubNubClientStateDisconnectingOnConfigurationChange) {
            
            [[PNObservationCenter defaultCenter] removeClientAsParticipantsListDownloadObserver];
            [[PNObservationCenter defaultCenter] removeClientAsTimeTokenReceivingObserver];
            [[PNObservationCenter defaultCenter] removeClientAsMessageProcessingObserver];
            [[PNObservationCenter defaultCenter] removeClientAsHistoryDownloadObserver];
            [[PNObservationCenter defaultCenter] removeClientAsSubscriptionObserver];
            [[PNObservationCenter defaultCenter] removeClientAsUnsubscribeObserver];
            
            [[self sharedInstance].configuration shouldKillDNSCache:NO];
        }
        
        // Check whether client disconnected at this moment (maybe previously was
        // disconnected because connection loss)
        BOOL isDisconnected = ![[self sharedInstance] isConnected];
        
        // Check whether should update state to 'disconnecting'
        if (!isDisconnected) {
            
            // Mark that client is disconnecting from remote PubNub services on
            // user request (or by internal client request when updating configuration)
            [self sharedInstance].state = PNPubNubClientStateDisconnecting;
        }
        
        // Reset client runtime flags and properties
        [self sharedInstance].connectOnServiceReachabilityCheck = NO;
        [self sharedInstance].connectOnServiceReachability = NO;
        [self sharedInstance].restoringConnection = NO;
        
        
        void(^connectionsTerminationBlock)(void) = ^{
            
            [_sharedInstance.messagingChannel terminate];
            [_sharedInstance.serviceChannel terminate];
            _sharedInstance.messagingChannel = nil;
            _sharedInstance.serviceChannel = nil;
        };
        
        if (isDisconnectedByUser) {
            
            [PNConnection resetConnectionsPool];
            
            connectionsTerminationBlock();
            
            // Mark that client completely disconnected from origin server
            // (synchronous disconnection was made to prevent asynchronous disconnect event
            // from overlapping on connection event)
            [self sharedInstance].state = PNPubNubClientStateDisconnected;
            
            [[self sharedInstance] connectionChannel:nil didDisconnectFromOrigin:[self sharedInstance].configuration.origin];
        }
        else {
            
            // Empty connection pool after connection will
            // be closed
            [PNConnection closeAllConnections];
            
            connectionsTerminationBlock();
        }
        
        
        
        if (isDisconnectForConfigurationChange) {
            
            // Delay connection restore to give some time internal
            // components to complete their tasks
            int64_t delayInSeconds = 1;
            dispatch_time_t popTime = dispatch_time(DISPATCH_TIME_NOW, delayInSeconds * NSEC_PER_SEC);
            dispatch_after(popTime, dispatch_get_main_queue(), ^(void) {
                
                [self sharedInstance].asyncLockingOperationInProgress = NO;
                
                [self sharedInstance].state = PNPubNubClientStateCreated;
                [self sharedInstance].configuration =  [self sharedInstance].temporaryConfiguration;
                [self sharedInstance].temporaryConfiguration = nil;
                
                [[self sharedInstance] prepareCryptoHelper];
                
                
                // Restore connection which will use new configuration
                [self connect];
            });
        }
    }
           postponedExecutionBlock:^{
               
               [self postponeDisconnectByUser:isDisconnectedByUser];
           }];
}

+ (void)postponeDisconnectByUser:(BOOL)isDisconnectedByUser {
    
	BOOL outOfOrder = [self sharedInstance].state == PNPubNubClientStateDisconnectingOnConfigurationChange;
    
    [[self sharedInstance] postponeSelector:@selector(disconnectByUser:)
                                  forObject:self withParameters:@[@(isDisconnectedByUser)]
                                 outOfOrder:outOfOrder];
}

+ (void)disconnectForConfigurationChange {
    
    [self performAsyncLockingBlock:^{
        
        // Mark that client is closing connection because of settings update
        [self sharedInstance].state = PNPubNubClientStateDisconnectingOnConfigurationChange;
        
        
        // Empty connection pool after connection will
        // be closed
        [PNConnection closeAllConnections];
    }
           postponedExecutionBlock:^{
               
               [self postponeDisconnectForConfigurationChange];
           }];
}

+ (void)postponeDisconnectForConfigurationChange {
    
    [[self sharedInstance] postponeSelector:@selector(disconnectForConfigurationChange)
                                  forObject:self
                             withParameters:nil
                                 outOfOrder:NO];
}


#pragma mark - Client configuration methods

+ (void)setConfiguration:(PNConfiguration *)configuration {
    
    [self setupWithConfiguration:configuration andDelegate:[self sharedInstance].delegate];
}

+ (void)setupWithConfiguration:(PNConfiguration *)configuration andDelegate:(id<PNDelegate>)delegate {
    
    // Ensure that configuration is valid before update/set
    // client configuration to it
    if ([configuration isValid]) {
        
        [self setDelegate:delegate];
        
        
        BOOL canUpdateConfiguration = YES;
        
        // Check whether PubNub client is connected to remote
        // PubNub services or not
        if ([[self sharedInstance] isConnected]) {
            
            // Check whether new configuration changed critical properties
            // of client configuration or not
            if([[self sharedInstance].configuration requiresConnectionResetWithConfiguration:configuration]) {
                
                canUpdateConfiguration = NO;
                
                // Store new configuration while client is disconnecting
                [self sharedInstance].temporaryConfiguration = configuration;
                
                
                // Disconnect before client configuration update
                [self disconnectForConfigurationChange];
            }
        }
        
        if (canUpdateConfiguration) {
            
            [self sharedInstance].configuration = configuration;
            
            [[self sharedInstance] prepareCryptoHelper];
        }
        
        
        // Restart reachability monitor
        [[self sharedInstance].reachability startServiceReachabilityMonitoring];
    }
    else {
        
        // Notify delegate about client configuration error
        [[self sharedInstance] notifyDelegateAboutError:[PNError errorWithCode:kPNClientConfigurationError]];
    }
}

+ (void)setDelegate:(id<PNDelegate>)delegate {
    
    [self sharedInstance].delegate = delegate;
}


#pragma mark - Client identification methods

+ (void)setClientIdentifier:(NSString *)identifier {
    // Check whether identifier has been changed since last
    // method call or not
    if ([[self sharedInstance] isConnected]) {
        
        // Checking whether new identifier was provided or not
        NSString *clientIdentifier = [self sharedInstance].clientIdentifier;
        if (![clientIdentifier isEqualToString:identifier]) {
            
            [self performAsyncLockingBlock:^{
                
                [self sharedInstance].userProvidedClientIdentifier = identifier != nil;
                
                
                NSArray *allChannels = [[self sharedInstance].messagingChannel fullSubscribedChannelsList];
                [self unsubscribeFromChannels:allChannels
                            withPresenceEvent:YES
                   andCompletionHandlingBlock:^(NSArray *leavedChannels, PNError *leaveError) {
                       
                       if (leaveError == nil) {
                           
                           // Check whether user identifier was provided by
                           // user or not
                           if (identifier == nil) {
                               
                               // Change user identifier before connect to the
                               // PubNub services
                               [self sharedInstance].clientIdentifier = PNUniqueIdentifier();
                           }
                           else {
                               
                               [self sharedInstance].clientIdentifier = identifier;
                           }
                           
                           [self sharedInstance].asyncLockingOperationInProgress = NO;
                           [self subscribeOnChannels:allChannels
                                   withPresenceEvent:YES
                          andCompletionHandlingBlock:^(PNSubscriptionProcessState state,
                                                       NSArray *subscribedChannels,
                                                       PNError *subscribeError) {
                              
                              [[self sharedInstance] handleLockingOperationComplete:YES];
                          }];
                       }
                       else {
                           
                           [self sharedInstance].asyncLockingOperationInProgress = NO;
                           [self subscribeOnChannels:allChannels withPresenceEvent:NO];
                       }
                   }];
            }
                   postponedExecutionBlock:^{
                       
                       [self postponeSetClientIdentifier:identifier];
                   }];
        }
    }
    else {
        
        [self sharedInstance].clientIdentifier = identifier;
        [self sharedInstance].userProvidedClientIdentifier = identifier != nil;
    }
}

+ (void)postponeSetClientIdentifier:(NSString *)identifier {
    
    [[self sharedInstance] postponeSelector:@selector(setClientIdentifier:)
                                  forObject:self
                             withParameters:@[PNNillIfNotSet(identifier)]
                                 outOfOrder:NO];
}

+ (NSString *)clientIdentifier {
    
    NSString *identifier = [self sharedInstance].clientIdentifier;
    if (identifier == nil) {
        
        [self sharedInstance].userProvidedClientIdentifier = NO;
    }
    
    
    return [self sharedInstance].clientIdentifier;
}

+ (NSString *)escapedClientIdentifier {
    
    return [[self clientIdentifier] stringByAddingPercentEscapesUsingEncoding:NSUTF8StringEncoding];
}


#pragma mark - Channels subscription management

+ (NSArray *)subscribedChannels {
    
    return [[self sharedInstance].messagingChannel subscribedChannels];
}

+ (BOOL)isSubscribedOnChannel:(PNChannel *)channel {
    
    BOOL isSubscribed = NO;
    
    // Ensure that PubNub client currently connected to
    // remote PubNub services
    if([[self sharedInstance] isConnected]) {
        
        isSubscribed = [[self sharedInstance].messagingChannel isSubscribedForChannel:channel];
    }
    
    
    return isSubscribed;
}

+ (void)subscribeOnChannel:(PNChannel *)channel {
    
    [self subscribeOnChannels:@[channel]];
}

+ (void) subscribeOnChannel:(PNChannel *)channel
withCompletionHandlingBlock:(PNClientChannelSubscriptionHandlerBlock)handlerBlock {
    
    [self subscribeOnChannels:@[channel] withCompletionHandlingBlock:handlerBlock];
}

+ (void)subscribeOnChannel:(PNChannel *)channel withPresenceEvent:(BOOL)withPresenceEvent {
    
    [self subscribeOnChannels:@[channel] withPresenceEvent:withPresenceEvent];
}

+ (void)subscribeOnChannel:(PNChannel *)channel
         withPresenceEvent:(BOOL)withPresenceEvent
andCompletionHandlingBlock:(PNClientChannelSubscriptionHandlerBlock)handlerBlock {
    
    [self subscribeOnChannels:@[channel] withPresenceEvent:withPresenceEvent andCompletionHandlingBlock:handlerBlock];
}

+ (void)subscribeOnChannels:(NSArray *)channels {
    
    [self subscribeOnChannels:channels withCompletionHandlingBlock:nil];
}

+ (void)subscribeOnChannels:(NSArray *)channels
withCompletionHandlingBlock:(PNClientChannelSubscriptionHandlerBlock)handlerBlock {
    
    [self subscribeOnChannels:channels withPresenceEvent:YES andCompletionHandlingBlock:handlerBlock];
}

+ (void)subscribeOnChannels:(NSArray *)channels withPresenceEvent:(BOOL)withPresenceEvent {
    
    [self subscribeOnChannels:channels withPresenceEvent:withPresenceEvent andCompletionHandlingBlock:nil];
}

+ (void)subscribeOnChannels:(NSArray *)channels
          withPresenceEvent:(BOOL)withPresenceEvent
 andCompletionHandlingBlock:(PNClientChannelSubscriptionHandlerBlock)handlerBlock {
    
    [self performAsyncLockingBlock:^{
        
        [[PNObservationCenter defaultCenter] removeClientAsSubscriptionObserver];
        [[PNObservationCenter defaultCenter] removeClientAsUnsubscribeObserver];
        
        // Check whether client is able to send request or not
        NSInteger statusCode = [[self sharedInstance] requestExecutionPossibilityStatusCode];
        if (statusCode == 0) {
            
            if (handlerBlock != nil) {
                
                [[PNObservationCenter defaultCenter] addClientAsSubscriptionObserverWithBlock:[handlerBlock copy]];
            }
            
            
            [[self sharedInstance].messagingChannel subscribeOnChannels:channels withPresenceEvent:withPresenceEvent];
        }
        // Looks like client can't send request because of some reasons
        else {
            
            PNError *subscriptionError = [PNError errorWithCode:statusCode];
            subscriptionError.associatedObject = channels;
            
            [[self sharedInstance] notifyDelegateAboutSubscriptionFailWithError:subscriptionError];
            
            
            if (handlerBlock) {
                
                handlerBlock(PNSubscriptionProcessNotSubscribedState, channels, subscriptionError);
            }
        }
    }
           postponedExecutionBlock:^{
               
               [self postponeSubscribeOnChannels:channels
                               withPresenceEvent:withPresenceEvent
                      andCompletionHandlingBlock:(handlerBlock ? [handlerBlock copy] : nil)];
           }];
}

+ (void)postponeSubscribeOnChannels:(NSArray *)channels
                  withPresenceEvent:(BOOL)withPresenceEvent
         andCompletionHandlingBlock:(PNClientChannelSubscriptionHandlerBlock)handlerBlock {
    
    [[self sharedInstance] postponeSelector:@selector(subscribeOnChannels:withPresenceEvent:andCompletionHandlingBlock:)
                                  forObject:self
                             withParameters:@[PNNillIfNotSet(channels), @(withPresenceEvent), PNNillIfNotSet(handlerBlock)]
                                 outOfOrder:NO];
}

+ (void)unsubscribeFromChannel:(PNChannel *)channel {
    
    [self unsubscribeFromChannels:@[channel]];
}

+ (void)unsubscribeFromChannel:(PNChannel *)channel withPresenceEvent:(BOOL)withPresenceEvent {
    
    [self unsubscribeFromChannel:channel withPresenceEvent:withPresenceEvent andCompletionHandlingBlock:nil];
}

+ (void)unsubscribeFromChannel:(PNChannel *)channel
   withCompletionHandlingBlock:(PNClientChannelUnsubscriptionHandlerBlock)handlerBlock {
    
    [self unsubscribeFromChannel:channel withPresenceEvent:YES andCompletionHandlingBlock:handlerBlock];
}

+ (void)unsubscribeFromChannel:(PNChannel *)channel
             withPresenceEvent:(BOOL)withPresenceEvent
    andCompletionHandlingBlock:(PNClientChannelUnsubscriptionHandlerBlock)handlerBlock {
    
    [self unsubscribeFromChannels:@[channel]
                withPresenceEvent:withPresenceEvent
       andCompletionHandlingBlock:handlerBlock];
}

+ (void)unsubscribeFromChannels:(NSArray *)channels {
    
    [self unsubscribeFromChannels:channels withPresenceEvent:YES];
}

+ (void)unsubscribeFromChannels:(NSArray *)channels withPresenceEvent:(BOOL)withPresenceEvent {
    
    [self unsubscribeFromChannels:channels withPresenceEvent:withPresenceEvent andCompletionHandlingBlock:nil];
}

+ (void)unsubscribeFromChannels:(NSArray *)channels
    withCompletionHandlingBlock:(PNClientChannelUnsubscriptionHandlerBlock)handlerBlock {
    
    [self unsubscribeFromChannels:channels withPresenceEvent:YES andCompletionHandlingBlock:handlerBlock];
}

+ (void)unsubscribeFromChannels:(NSArray *)channels
              withPresenceEvent:(BOOL)withPresenceEvent
     andCompletionHandlingBlock:(PNClientChannelUnsubscriptionHandlerBlock)handlerBlock {
    
    [self performAsyncLockingBlock:^{
        
        [[PNObservationCenter defaultCenter] removeClientAsSubscriptionObserver];
        [[PNObservationCenter defaultCenter] removeClientAsUnsubscribeObserver];
        
        // Check whether client is able to send request or not
        NSInteger statusCode = [[self sharedInstance] requestExecutionPossibilityStatusCode];
        if (statusCode == 0) {
            
            if (handlerBlock) {
                
                [[PNObservationCenter defaultCenter] addClientAsUnsubscribeObserverWithBlock:[handlerBlock copy]];
            }
            
            
            [[self sharedInstance].messagingChannel unsubscribeFromChannels:channels withPresenceEvent:withPresenceEvent];
        }
        // Looks like client can't send request because of some reasons
        else {
            
            PNError *unsubscriptionError = [PNError errorWithCode:statusCode];
            unsubscriptionError.associatedObject = channels;
            
            [[self sharedInstance] notifyDelegateAboutUnsubscriptionFailWithError:unsubscriptionError];
            
            
            if (handlerBlock) {
                
                handlerBlock(channels, unsubscriptionError);
            }
        }
    }
           postponedExecutionBlock:^{
               
               [self postponeUnsubscribeFromChannels:channels
                                   withPresenceEvent:withPresenceEvent
                          andCompletionHandlingBlock:(handlerBlock ? [handlerBlock copy] : nil)];
           }];
}

+ (void)postponeUnsubscribeFromChannels:(NSArray *)channels
                      withPresenceEvent:(BOOL)withPresenceEvent
             andCompletionHandlingBlock:(PNClientChannelUnsubscriptionHandlerBlock)handlerBlock {
    
    [[self sharedInstance] postponeSelector:@selector(unsubscribeFromChannels:withPresenceEvent:andCompletionHandlingBlock:)
                                  forObject:self
                             withParameters:@[PNNillIfNotSet(channels), @(withPresenceEvent), PNNillIfNotSet(handlerBlock)]
                                 outOfOrder:NO];
}


#pragma mark - APNS management

+ (void)enablePushNotificationsOnChannel:(PNChannel *)channel withDevicePushToken:(NSData *)pushToken {
    
    [self enablePushNotificationsOnChannel:channel withDevicePushToken:pushToken andCompletionHandlingBlock:nil];
}

+ (void)enablePushNotificationsOnChannel:(PNChannel *)channel
                     withDevicePushToken:(NSData *)pushToken
              andCompletionHandlingBlock:(PNClientPushNotificationsEnableHandlingBlock)handlerBlock {
    
    [self enablePushNotificationsOnChannels:@[channel] withDevicePushToken:pushToken andCompletionHandlingBlock:handlerBlock];
}

+ (void)enablePushNotificationsOnChannels:(NSArray *)channels withDevicePushToken:(NSData *)pushToken {
    
    [self enablePushNotificationsOnChannels:channels withDevicePushToken:pushToken andCompletionHandlingBlock:nil];
}

+ (void)enablePushNotificationsOnChannels:(NSArray *)channels
                      withDevicePushToken:(NSData *)pushToken
               andCompletionHandlingBlock:(PNClientPushNotificationsEnableHandlingBlock)handlerBlock {
    
    [self performAsyncLockingBlock:^{
        
        [[PNObservationCenter defaultCenter] removeClientAsPushNotificationsEnableObserver];
        [[PNObservationCenter defaultCenter] removeClientAsPushNotificationsDisableObserver];
        
        
        // Check whether client is able to send request or not
        NSInteger statusCode = [[self sharedInstance] requestExecutionPossibilityStatusCode];
        if (statusCode == 0 && pushToken != nil) {
            
            if (handlerBlock) {
                
                [[PNObservationCenter defaultCenter] addClientAsPushNotificationsEnableObserverWithBlock:[handlerBlock copy]];
            }
            
            PNPushNotificationsStateChangeRequest *request;
            request = [PNPushNotificationsStateChangeRequest reqauestWithDevicePushToken:pushToken
                                                                                 toState:PNPushNotificationsState.enable
                                                                             forChannels:channels];
            [[self sharedInstance] sendRequest:request shouldObserveProcessing:YES];
        }
        // Looks like client can't send request because of some reasons
        else {
            
            if (pushToken == nil) {
                
                statusCode = kPNDevicePushTokenIsEmptyError;
            }
            PNError *stateChangeError = [PNError errorWithCode:statusCode];
            stateChangeError.associatedObject = channels;
            
            [[self sharedInstance] notifyDelegateAboutPushNotificationsEnableFailedWithError:stateChangeError];
            
            
            if (handlerBlock) {
                
                handlerBlock(channels, stateChangeError);
            }
        }
    }
           postponedExecutionBlock:^{
               
               [self postponeEnablePushNotificationsOnChannels:channels
                                           withDevicePushToken:pushToken
                                    andCompletionHandlingBlock:(handlerBlock ? [handlerBlock copy] : nil)];
           }];
}

+ (void)postponeEnablePushNotificationsOnChannels:(NSArray *)channels
                              withDevicePushToken:(NSData *)pushToken
                       andCompletionHandlingBlock:(PNClientPushNotificationsEnableHandlingBlock)handlerBlock {
    
    SEL selector = @selector(enablePushNotificationsOnChannels:withDevicePushToken:andCompletionHandlingBlock:);
    [[self sharedInstance] postponeSelector:selector
                                  forObject:self
                             withParameters:@[channels, PNNillIfNotSet(pushToken), PNNillIfNotSet(handlerBlock)]
                                 outOfOrder:NO];
}

+ (void)disablePushNotificationsOnChannel:(PNChannel *)channel withDevicePushToken:(NSData *)pushToken {
    
    [self disablePushNotificationsOnChannel:channel withDevicePushToken:pushToken andCompletionHandlingBlock:nil];
}

+ (void)disablePushNotificationsOnChannel:(PNChannel *)channel
                      withDevicePushToken:(NSData *)pushToken
               andCompletionHandlingBlock:(PNClientPushNotificationsDisableHandlingBlock)handlerBlock {
    
    [self disablePushNotificationsOnChannels:@[channel] withDevicePushToken:pushToken andCompletionHandlingBlock:handlerBlock];
}

+ (void)disablePushNotificationsOnChannels:(NSArray *)channels withDevicePushToken:(NSData *)pushToken {
    
    [self disablePushNotificationsOnChannels:channels withDevicePushToken:pushToken andCompletionHandlingBlock:nil];
}

+ (void)disablePushNotificationsOnChannels:(NSArray *)channels
                       withDevicePushToken:(NSData *)pushToken
                andCompletionHandlingBlock:(PNClientPushNotificationsDisableHandlingBlock)handlerBlock {
    
    [self performAsyncLockingBlock:^{
        
        [[PNObservationCenter defaultCenter] removeClientAsPushNotificationsEnableObserver];
        [[PNObservationCenter defaultCenter] removeClientAsPushNotificationsDisableObserver];
        
        
        // Check whether client is able to send request or not
        NSInteger statusCode = [[self sharedInstance] requestExecutionPossibilityStatusCode];
        if (statusCode == 0) {
            
            if (handlerBlock) {
                
                [[PNObservationCenter defaultCenter] addClientAsPushNotificationsDisableObserverWithBlock:[handlerBlock copy]];
            }
            
            PNPushNotificationsStateChangeRequest *request;
            request = [PNPushNotificationsStateChangeRequest reqauestWithDevicePushToken:pushToken
                                                                                 toState:PNPushNotificationsState.disable
                                                                             forChannels:channels];
            [[self sharedInstance] sendRequest:request shouldObserveProcessing:YES];
        }
        // Looks like client can't send request because of some reasons
        else {
            
            PNError *stateChangeError = [PNError errorWithCode:statusCode];
            stateChangeError.associatedObject = channels;
            
            [[self sharedInstance] notifyDelegateAboutPushNotificationsDisableFailedWithError:stateChangeError];
            
            
            if (handlerBlock) {
                
                handlerBlock(channels, stateChangeError);
            }
        }
    }
           postponedExecutionBlock:^{
               
               [self postponeDisablePushNotificationsOnChannels:channels
                                            withDevicePushToken:pushToken
                                     andCompletionHandlingBlock:(handlerBlock ? [handlerBlock copy] : nil)];
           }];
}

+ (void)postponeDisablePushNotificationsOnChannels:(NSArray *)channels
                               withDevicePushToken:(NSData *)pushToken
                        andCompletionHandlingBlock:(PNClientPushNotificationsDisableHandlingBlock)handlerBlock {
    
    SEL selector = @selector(disablePushNotificationsOnChannels:withDevicePushToken:andCompletionHandlingBlock:);
    [[self sharedInstance] postponeSelector:selector
                                  forObject:self
                             withParameters:@[channels, pushToken, PNNillIfNotSet(handlerBlock)]
                                 outOfOrder:NO];
}

+ (void)removeAllPushNotificationsForDevicePushToken:(NSData *)pushToken
                         withCompletionHandlingBlock:(PNClientPushNotificationsRemoveHandlingBlock)handlerBlock {
    
    [self performAsyncLockingBlock:^{
        
        [[PNObservationCenter defaultCenter] removeClientAsPushNotificationsRemoveObserver];
        
        // Check whether client is able to send request or not
        NSInteger statusCode = [[self sharedInstance] requestExecutionPossibilityStatusCode];
        if (statusCode == 0) {
            
            if (handlerBlock) {
                
                [[PNObservationCenter defaultCenter] addClientAsPushNotificationsRemoveObserverWithBlock:[handlerBlock copy]];
            }
            
            [[self sharedInstance] sendRequest:[PNPushNotificationsRemoveRequest requestWithDevicePushToken:pushToken]
                       shouldObserveProcessing:YES];
        }
        // Looks like client can't send request because of some reasons
        else {
            
            PNError *removalError = [PNError errorWithCode:statusCode];
            [[self sharedInstance] notifyDelegateAboutPushNotificationsRemoveFailedWithError:removalError];
            
            
            if (handlerBlock) {
                
                handlerBlock(removalError);
            }
        }
    }
           postponedExecutionBlock:^{
               
               [self postponeRemoveAllPushNotificationsForDevicePushToken:pushToken
                                              withCompletionHandlingBlock:(handlerBlock ? [handlerBlock copy] : nil)];
           }];
}

+ (void)postponeRemoveAllPushNotificationsForDevicePushToken:(NSData *)pushToken
                                 withCompletionHandlingBlock:(PNClientPushNotificationsRemoveHandlingBlock)handlerBlock {
    
    SEL selector = @selector(removeAllPushNotificationsForDevicePushToken:withCompletionHandlingBlock:);
    [[self sharedInstance] postponeSelector:selector
                                  forObject:self
                             withParameters:@[pushToken, PNNillIfNotSet(handlerBlock)]
                                 outOfOrder:NO];
}

+ (void)requestPushNotificationEnabledChannelsForDevicePushToken:(NSData *)pushToken
                                     withCompletionHandlingBlock:(PNClientPushNotificationsEnabledChannelsHandlingBlock)handlerBlock {
    
    [self performAsyncLockingBlock:^{
        
        [[PNObservationCenter defaultCenter] removeClientAsPushNotificationsEnabledChannelsObserver];
        
        
        // Check whether client is able to send request or not
        NSInteger statusCode = [[self sharedInstance] requestExecutionPossibilityStatusCode];
        if (statusCode == 0) {
            
            if (handlerBlock) {
                
                [[PNObservationCenter defaultCenter] addClientAsPushNotificationsEnabledChannelsObserverWithBlock:[handlerBlock copy]];
            }
            
            [[self sharedInstance] sendRequest:[PNPushNotificationsEnabledChannelsRequest requestWithDevicePushToken:pushToken]
                       shouldObserveProcessing:YES];
        }
        // Looks like client can't send request because of some reasons
        else {
            
            PNError *listRetrieveError = [PNError errorWithCode:statusCode];
            
            [[self sharedInstance] notifyDelegateAboutPushNotificationsEnabledChannelsFailedWithError:listRetrieveError];
            
            
            if (handlerBlock) {
                
                handlerBlock(nil, listRetrieveError);
            }
        }
    }
           postponedExecutionBlock:^{
               
               [self postponeRequestPushNotificationEnabledChannelsForDevicePushToken:pushToken
                                                          withCompletionHandlingBlock:(handlerBlock ? [handlerBlock copy] : nil)];
           }];
}

+ (void)postponeRequestPushNotificationEnabledChannelsForDevicePushToken:(NSData *)pushToken
                                             withCompletionHandlingBlock:(PNClientPushNotificationsEnabledChannelsHandlingBlock)handlerBlock {
    
    SEL selector = @selector(requestPushNotificationEnabledChannelsForDevicePushToken:withCompletionHandlingBlock:);
    [[self sharedInstance] postponeSelector:selector
                                  forObject:self
                             withParameters:@[pushToken, PNNillIfNotSet(handlerBlock)]
                                 outOfOrder:NO];
}


#pragma mark - Presence management

+ (BOOL)isPresenceObservationEnabledForChannel:(PNChannel *)channel {
    
    BOOL observingPresence = NO;
    
    // Ensure that PubNub client currently connected to
    // remote PubNub services
    if ([[self sharedInstance] isConnected]) {
        
        observingPresence = [[self sharedInstance].messagingChannel isPresenceObservationEnabledForChannel:channel];
    }
    
    
    return observingPresence;
}

+ (void)enablePresenceObservationForChannel:(PNChannel *)channel {
    
    [self enablePresenceObservationForChannel:channel withCompletionHandlingBlock:nil];
}

+ (void)enablePresenceObservationForChannel:(PNChannel *)channel
                withCompletionHandlingBlock:(PNClientPresenceEnableHandlingBlock)handlerBlock {
    
    [self enablePresenceObservationForChannels:@[channel] withCompletionHandlingBlock:handlerBlock];
}

+ (void)enablePresenceObservationForChannels:(NSArray *)channels {
    
    [self enablePresenceObservationForChannels:channels withCompletionHandlingBlock:nil];
}

+ (void)enablePresenceObservationForChannels:(NSArray *)channels
                 withCompletionHandlingBlock:(PNClientPresenceEnableHandlingBlock)handlerBlock {
    
    [self performAsyncLockingBlock:^{
        
        [[PNObservationCenter defaultCenter] removeClientAsPresenceEnabling];
        [[PNObservationCenter defaultCenter] removeClientAsPresenceDisabling];
        
        // Check whether client is able to send request or not
        NSInteger statusCode = [[self sharedInstance] requestExecutionPossibilityStatusCode];
        if (statusCode == 0) {
            
            if (handlerBlock != nil) {
                
                [[PNObservationCenter defaultCenter] addClientAsPresenceEnablingObserverWithBlock:[handlerBlock copy]];
            }
            
            // Enumerate over the list of channels and mark that it should observe for presence
            [channels enumerateObjectsUsingBlock:^(PNChannel *channel, NSUInteger channelIdx, BOOL *channelEnumeratorStop) {
                
                channel.observePresence = YES;
                channel.userDefinedPresenceObservation = YES;
            }];
            
            [[self sharedInstance].messagingChannel enablePresenceObservationForChannels:channels];
        }
        else {
            
            PNError *presenceEnableError = [PNError errorWithCode:statusCode];
            presenceEnableError.associatedObject = channels;
            PNLog(PNLogGeneralLevel, self, @" Presence enabling failed because of error: %@", presenceEnableError);
            
            
            [[self sharedInstance] notifyDelegateAboutPresenceEnablingFailWithError:presenceEnableError];
            
            if (handlerBlock != nil) {
                
                handlerBlock(channels, presenceEnableError);
            }
        }
        
    }
           postponedExecutionBlock:^{
               
               [self postponeEnablePresenceObservationForChannels:channels
                                      withCompletionHandlingBlock:(handlerBlock ? [handlerBlock copy] : nil)];
           }];
}

+ (void)postponeEnablePresenceObservationForChannels:(NSArray *)channels
                         withCompletionHandlingBlock:(PNClientPresenceEnableHandlingBlock)handlerBlock {
    
    [[self sharedInstance] postponeSelector:@selector(enablePresenceObservationForChannels:withCompletionHandlingBlock:)
                                  forObject:self
                             withParameters:@[PNNillIfNotSet(channels), PNNillIfNotSet(handlerBlock)]
                                 outOfOrder:NO];
}

+ (void)disablePresenceObservationForChannel:(PNChannel *)channel {
    
    [self disablePresenceObservationForChannel:channel withCompletionHandlingBlock:nil];
}

+ (void)disablePresenceObservationForChannel:(PNChannel *)channel
                 withCompletionHandlingBlock:(PNClientPresenceDisableHandlingBlock)handlerBlock {
    
    [self disablePresenceObservationForChannels:@[channel] withCompletionHandlingBlock:handlerBlock];
}

+ (void)disablePresenceObservationForChannels:(NSArray *)channels {
    
    [self disablePresenceObservationForChannels:channels withCompletionHandlingBlock:nil];
}

+ (void)disablePresenceObservationForChannels:(NSArray *)channels
                  withCompletionHandlingBlock:(PNClientPresenceDisableHandlingBlock)handlerBlock {
    
    [self performAsyncLockingBlock:^{
        
        [[PNObservationCenter defaultCenter] removeClientAsPresenceEnabling];
        [[PNObservationCenter defaultCenter] removeClientAsPresenceDisabling];
        
        // Check whether client is able to send request or not
        NSInteger statusCode = [[self sharedInstance] requestExecutionPossibilityStatusCode];
        if (statusCode == 0) {
            
            if (handlerBlock != nil) {
                
                [[PNObservationCenter defaultCenter] addClientAsPresenceDisablingObserverWithBlock:[handlerBlock copy]];
            }
            
            [[self sharedInstance].messagingChannel disablePresenceObservationForChannels:channels];
        }
        else {
            
            PNError *presencedisableError = [PNError errorWithCode:statusCode];
            presencedisableError.associatedObject = channels;
            PNLog(PNLogGeneralLevel, self, @" Presence disabling failed because of error: %@", presencedisableError);
            
            
            [[self sharedInstance] notifyDelegateAboutPresenceDisablingFailWithError:presencedisableError];
            
            if (handlerBlock != nil) {
                
                handlerBlock(channels, presencedisableError);
            }
        }
    }
           postponedExecutionBlock:^{
               
               [self postponeDisablePresenceObservationForChannels:channels
                                       withCompletionHandlingBlock:(handlerBlock ? [handlerBlock copy] : nil)];
           }];
}

+ (void)postponeDisablePresenceObservationForChannels:(NSArray *)channels
                          withCompletionHandlingBlock:(PNClientPresenceDisableHandlingBlock)handlerBlock {
    
    [[self sharedInstance] postponeSelector:@selector(disablePresenceObservationForChannels:withCompletionHandlingBlock:)
                                  forObject:self
                             withParameters:@[PNNillIfNotSet(channels), PNNillIfNotSet(handlerBlock)]
                                 outOfOrder:NO];
}


#pragma mark - Time token

+ (void)requestServerTimeToken {
    
    [self requestServerTimeTokenWithCompletionBlock:nil];
}

+ (void)requestServerTimeTokenWithCompletionBlock:(PNClientTimeTokenReceivingCompleteBlock)success {
    
    [self performAsyncLockingBlock:^{
        
        // Check whether client is able to send request or not
        NSInteger statusCode = [[self sharedInstance] requestExecutionPossibilityStatusCode];
        if (statusCode == 0) {
            
            [[PNObservationCenter defaultCenter] removeClientAsTimeTokenReceivingObserver];
            if (success) {
                [[PNObservationCenter defaultCenter] addClientAsTimeTokenReceivingObserverWithCallbackBlock:[success copy]];
            }
            
            
            [[self sharedInstance] sendRequest:[PNTimeTokenRequest new] shouldObserveProcessing:YES];
        }
        // Looks like client can't send request because of some reasons
        else {
            
            PNError *timeTokenError = [PNError errorWithCode:statusCode];
            
            [[self sharedInstance] notifyDelegateAboutTimeTokenRetrievalFailWithError:timeTokenError];
            
            
            if (success) {
                
                success(nil, timeTokenError);
            }
        }
    }
           postponedExecutionBlock:^{
               
               [self postponeRequestServerTimeTokenWithCompletionBlock:(success ? [success copy] : nil)];
           }];
}

+ (void)postponeRequestServerTimeTokenWithCompletionBlock:(PNClientTimeTokenReceivingCompleteBlock)success {
    
    [[self sharedInstance] postponeSelector:@selector(requestServerTimeTokenWithCompletionBlock:)
                                  forObject:self
                             withParameters:@[PNNillIfNotSet(success)]
                                 outOfOrder:NO];
}


#pragma mark - Messages processing methods

+ (PNMessage *)sendMessage:(id)message toChannel:(PNChannel *)channel {
    
    return [self sendMessage:message toChannel:channel withCompletionBlock:nil];
}

+ (PNMessage *)sendMessage:(id)message
                 toChannel:(PNChannel *)channel
       withCompletionBlock:(PNClientMessageProcessingBlock)success {
    
    // Create object instance
    PNError *error = nil;
    PNMessage *messageObject = [PNMessage messageWithObject:message forChannel:channel error:&error];
    
    [self performAsyncLockingBlock:^{
        
        // Check whether client is able to send request or not
        NSInteger statusCode = [[self sharedInstance] requestExecutionPossibilityStatusCode];
        if (statusCode == 0 && error == nil) {
            
            [[PNObservationCenter defaultCenter] removeClientAsMessageProcessingObserver];
            if (success) {
                
                [[PNObservationCenter defaultCenter] addClientAsMessageProcessingObserverWithBlock:[success copy]];
            }
            
            [[self sharedInstance].serviceChannel sendMessage:messageObject];
        }
        // Looks like client can't send request because of some reasons
        else {
            
            PNError *sendingError = error?error:[PNError errorWithCode:statusCode];
            sendingError.associatedObject = messageObject;
            
            [[self sharedInstance] notifyDelegateAboutMessageSendingFailedWithError:sendingError];
            
            
            if (success) {
                
                success(PNMessageSendingError, sendingError);
            }
        }
    }
           postponedExecutionBlock:^{
               
               [self postponeSendMessage:message toChannel:channel withCompletionBlock:(success ? [success copy] : nil)];
           }];
    
    
    return messageObject;
}

+ (void)postponeSendMessage:(id)message
                  toChannel:(PNChannel *)channel
        withCompletionBlock:(PNClientMessageProcessingBlock)success {
    
    [[self sharedInstance] postponeSelector:@selector(sendMessage:toChannel:withCompletionBlock:)
                                  forObject:self
                             withParameters:@[PNNillIfNotSet(message), PNNillIfNotSet(channel), PNNillIfNotSet((id)success)]
                                 outOfOrder:NO];
}

+ (void)sendMessage:(PNMessage *)message {
    
    [self sendMessage:message withCompletionBlock:nil];
}

+ (void)sendMessage:(PNMessage *)message withCompletionBlock:(PNClientMessageProcessingBlock)success {
    
    [self sendMessage:message.message toChannel:message.channel withCompletionBlock:success];
}


#pragma mark - History methods

+ (void)requestFullHistoryForChannel:(PNChannel *)channel {
    
    [self requestFullHistoryForChannel:channel withCompletionBlock:nil];
}

+ (void)requestFullHistoryForChannel:(PNChannel *)channel
                 withCompletionBlock:(PNClientHistoryLoadHandlingBlock)handleBlock {
    
    [self requestHistoryForChannel:channel from:nil to:nil withCompletionBlock:handleBlock];
}

+ (void)requestHistoryForChannel:(PNChannel *)channel from:(PNDate *)startDate {
    
    [self requestHistoryForChannel:channel from:startDate to:nil];
}

+ (void)requestHistoryForChannel:(PNChannel *)channel from:(PNDate *)startDate to:(PNDate *)endDate {
    
    [self requestHistoryForChannel:channel from:startDate to:endDate withCompletionBlock:nil];
}

+ (void)requestHistoryForChannel:(PNChannel *)channel
                            from:(PNDate *)startDate
             withCompletionBlock:(PNClientHistoryLoadHandlingBlock)handleBlock {
    
    [self requestHistoryForChannel:channel from:startDate to:nil withCompletionBlock:handleBlock];
}

+ (void)requestHistoryForChannel:(PNChannel *)channel
                            from:(PNDate *)startDate
                              to:(PNDate *)endDate
             withCompletionBlock:(PNClientHistoryLoadHandlingBlock)handleBlock {
    
    [self requestHistoryForChannel:channel from:startDate to:endDate limit:0 withCompletionBlock:handleBlock];
}

+ (void)requestHistoryForChannel:(PNChannel *)channel
                            from:(PNDate *)startDate
                           limit:(NSUInteger)limit {
    
    [self requestHistoryForChannel:channel from:startDate to:nil limit:limit];
}

+ (void)requestHistoryForChannel:(PNChannel *)channel
                            from:(PNDate *)startDate
                              to:(PNDate *)endDate
                           limit:(NSUInteger)limit {
    
    [self requestHistoryForChannel:channel from:startDate to:endDate limit:limit withCompletionBlock:nil];
}

+ (void)requestHistoryForChannel:(PNChannel *)channel
                            from:(PNDate *)startDate
                           limit:(NSUInteger)limit
             withCompletionBlock:(PNClientHistoryLoadHandlingBlock)handleBlock {
    
    [self requestHistoryForChannel:channel from:startDate to:nil limit:limit withCompletionBlock:handleBlock];
}

+ (void)requestHistoryForChannel:(PNChannel *)channel
                            from:(PNDate *)startDate
                              to:(PNDate *)endDate
                           limit:(NSUInteger)limit
             withCompletionBlock:(PNClientHistoryLoadHandlingBlock)handleBlock {
    
    [self requestHistoryForChannel:channel
                              from:startDate
                                to:endDate
                             limit:limit
                    reverseHistory:NO
               withCompletionBlock:handleBlock];
}

+ (void)requestHistoryForChannel:(PNChannel *)channel
                            from:(PNDate *)startDate
                           limit:(NSUInteger)limit
                  reverseHistory:(BOOL)shouldReverseMessageHistory {
    
    [self requestHistoryForChannel:channel from:startDate to:nil limit:limit reverseHistory:shouldReverseMessageHistory];
}

+ (void)requestHistoryForChannel:(PNChannel *)channel
                            from:(PNDate *)startDate
                              to:(PNDate *)endDate
                           limit:(NSUInteger)limit
                  reverseHistory:(BOOL)shouldReverseMessageHistory {
    
    [self requestHistoryForChannel:channel
                              from:startDate
                                to:endDate
                             limit:limit
                    reverseHistory:shouldReverseMessageHistory
               withCompletionBlock:nil];
}

+ (void)requestHistoryForChannel:(PNChannel *)channel
                            from:(PNDate *)startDate
                           limit:(NSUInteger)limit
                  reverseHistory:(BOOL)shouldReverseMessageHistory
             withCompletionBlock:(PNClientHistoryLoadHandlingBlock)handleBlock {
    
    [self requestHistoryForChannel:channel
                              from:startDate
                                to:nil
                             limit:limit
                    reverseHistory:shouldReverseMessageHistory
               withCompletionBlock:handleBlock];
}

+ (void)requestHistoryForChannel:(PNChannel *)channel
                            from:(PNDate *)startDate
                              to:(PNDate *)endDate
                           limit:(NSUInteger)limit
                  reverseHistory:(BOOL)shouldReverseMessageHistory
             withCompletionBlock:(PNClientHistoryLoadHandlingBlock)handleBlock {
    
    [self performAsyncLockingBlock:^{
        
        // Check whether client is able to send request or not
        NSInteger statusCode = [[self sharedInstance] requestExecutionPossibilityStatusCode];
        if (statusCode == 0) {
            
            [[PNObservationCenter defaultCenter] removeClientAsHistoryDownloadObserver];
            if (handleBlock) {
                
                [[PNObservationCenter defaultCenter] addClientAsHistoryDownloadObserverWithBlock:[handleBlock copy]];
            }
            
            PNMessageHistoryRequest *request = [PNMessageHistoryRequest messageHistoryRequestForChannel:channel
                                                                                                   from:startDate
                                                                                                     to:endDate
                                                                                                  limit:limit
                                                                                         reverseHistory:shouldReverseMessageHistory];
            [[self sharedInstance] sendRequest:request shouldObserveProcessing:YES];
        }
        // Looks like client can't send request because of some reasons
        else {
            
            PNError *sendingError = [PNError errorWithCode:statusCode];
            sendingError.associatedObject = channel;
            
            [[self sharedInstance] notifyDelegateAboutHistoryDownloadFailedWithError:sendingError];
        }
    }
           postponedExecutionBlock:^{
               
               [self postponeRequestHistoryForChannel:channel
                                                 from:startDate
                                                   to:endDate
                                                limit:limit
                                       reverseHistory:shouldReverseMessageHistory
                                  withCompletionBlock:(handleBlock ? [handleBlock copy] : nil)];
           }];
}

+ (void)postponeRequestHistoryForChannel:(PNChannel *)channel
                                    from:(PNDate *)startDate
                                      to:(PNDate *)endDate
                                   limit:(NSUInteger)limit
                          reverseHistory:(BOOL)shouldReverseMessageHistory
                     withCompletionBlock:(PNClientHistoryLoadHandlingBlock)handleBlock {
    
    [[self sharedInstance] postponeSelector:@selector(requestHistoryForChannel:from:to:limit:reverseHistory:withCompletionBlock:)
                                  forObject:self
                             withParameters:@[PNNillIfNotSet(channel),
                                              PNNillIfNotSet(startDate),
                                              PNNillIfNotSet(endDate),
                                              @(limit),
                                              @(shouldReverseMessageHistory),
                                              PNNillIfNotSet(handleBlock)]
                                 outOfOrder:NO];
}


#pragma mark - Participant methods

+ (void)requestParticipantsListForChannel:(PNChannel *)channel {
    
    [self requestParticipantsListForChannel:channel withCompletionBlock:nil];
}

+ (void)requestParticipantsListForChannel:(PNChannel *)channel
                      withCompletionBlock:(PNClientParticipantsHandlingBlock)handleBlock {
    
    [self performAsyncLockingBlock:^{
        
        // Check whether client is able to send request or not
        NSInteger statusCode = [[self sharedInstance] requestExecutionPossibilityStatusCode];
        if (statusCode == 0) {
            
            [[PNObservationCenter defaultCenter] removeClientAsParticipantsListDownloadObserver];
            if (handleBlock) {
                
                [[PNObservationCenter defaultCenter] addClientAsParticipantsListDownloadObserverWithBlock:[handleBlock copy]];
            }
            
            
            PNHereNowRequest *request = [PNHereNowRequest whoNowRequestForChannel:channel];
            [[self sharedInstance] sendRequest:request shouldObserveProcessing:YES];
        }
        // Looks like client can't send request because of some reasons
        else {
            
            PNError *sendingError = [PNError errorWithCode:statusCode];
            sendingError.associatedObject = channel;
            
            [[self sharedInstance] notifyDelegateAboutParticipantsListDownloadFailedWithError:sendingError];
        }
    }
           postponedExecutionBlock:^{
               
               [self postponeRequestParticipantsListForChannel:channel
                                           withCompletionBlock:(handleBlock ? [handleBlock copy] : nil)];
           }];
}

+ (void)postponeRequestParticipantsListForChannel:(PNChannel *)channel
                              withCompletionBlock:(PNClientParticipantsHandlingBlock)handleBlock {
    
    [[self sharedInstance] postponeSelector:@selector(requestParticipantsListForChannel:withCompletionBlock:)
                                  forObject:self
                             withParameters:@[PNNillIfNotSet(channel), PNNillIfNotSet(handleBlock)]
                                 outOfOrder:NO];
}


#pragma mark - Misc methods

+ (void)performAsyncLockingBlock:(void(^)(void))codeBlock postponedExecutionBlock:(void(^)(void))postponedCodeBlock {
    
    // Checking whether code can be executed right now or should be posponed
    if ([[self sharedInstance] shouldPostponeMethodCall]) {
        
        if (postponedCodeBlock) {
            
            postponedCodeBlock();
        }
    }
    else {
        
        if (codeBlock) {
            
            [self sharedInstance].asyncLockingOperationInProgress = YES;
            
            codeBlock();
        }
    }
}


#pragma mark - Instance methods

- (id)init {
    
    // Check whether initialization successful or not
    if((self = [super init])) {
        
        self.state = PNPubNubClientStateCreated;
        self.launchSessionIdentifier = PNUniqueIdentifier();
        self.reachability = [PNReachability serviceReachability];
        pendingInvocations = [NSMutableArray array];
        
        // Adding PubNub services availability observer
        __block __pn_desired_weak PubNub *weakSelf = self;
        self.reachability.reachabilityChangeHandleBlock = ^(BOOL connected) {
            
            PNLog(PNLogGeneralLevel, weakSelf, @"IS CONNECTED? %@ (STATE: %i)", connected?@"YES":@"NO", weakSelf.state);
            
            if (weakSelf.shouldConnectOnServiceReachabilityCheck) {
                
                weakSelf.connectOnServiceReachabilityCheck = NO;
                if (connected) {
                    
                    weakSelf.asyncLockingOperationInProgress = NO;
                    
                    [[weakSelf class] connect];
                }
                else {
                    
                    weakSelf.connectOnServiceReachability = YES;
                    [weakSelf handleConnectionErrorOnNetworkFailure];
                    weakSelf.asyncLockingOperationInProgress = YES;
                }
            }
            else {
                
                if (connected) {
                    
                    // In case if client is in 'disconnecting on network error' state when connection become available
                    // force client to change it state to "completed" stage of disconnection on network error
                    if (weakSelf.state == PNPubNubClientStateDisconnectingOnNetworkError) {
                        
                        weakSelf.state = PNPubNubClientStateDisconnectedOnNetworkError;
                    }
                    
                    if (weakSelf.state == PNPubNubClientStateDisconnectedOnNetworkError || weakSelf.shouldConnectOnServiceReachability) {
                        
                        // Check whether should restore connection or not
                        if([weakSelf shouldRestoreConnection] || weakSelf.shouldConnectOnServiceReachability) {
                            
                            weakSelf.asyncLockingOperationInProgress = NO;
                            if(!weakSelf.shouldConnectOnServiceReachability){
                                
                                weakSelf.restoringConnection = YES;
                            }
                            
                            [[weakSelf class] connect];
                        }
                    }
                }
                else {
                    
                    // Check whether PubNub client was connected or connecting right now
                    if (weakSelf.state == PNPubNubClientStateConnected || weakSelf.state == PNPubNubClientStateConnecting) {
                        
                        if (weakSelf.state == PNPubNubClientStateConnecting) {
                            
                            [weakSelf handleConnectionErrorOnNetworkFailure];
                        }
                        else {
                            
                            PNError *connectionError = [PNError errorWithCode:kPNClientConnectionClosedOnInternetFailureError];
                            [weakSelf notifyDelegateClientWillDisconnectWithError:connectionError];
                            
                            weakSelf.state = PNPubNubClientStateDisconnectingOnNetworkError;
                            
                            // Disconnect communication channels because of
                            // network issues
                            [weakSelf.messagingChannel disconnectWithReset:NO];
                            [weakSelf.serviceChannel disconnect];
                        }
                    }
                }
            }
        };
    }
    
    
    return self;
}


#pragma mark - Client connection management methods

- (BOOL)isConnected {
    
    return self.state == PNPubNubClientStateConnected;
}

- (void)setClientConnectionObservationWithSuccessBlock:(PNClientConnectionSuccessBlock)success
                                          failureBlock:(PNClientConnectionFailureBlock)failure {
    
    // Check whether at least one of blocks has been provided and whether
    // PubNub client already subscribed on state change event or not
    if(![[PNObservationCenter defaultCenter] isSubscribedOnClientStateChange:self] && (success || failure)) {
        
        // Subscribing PubNub client for connection state observation
        // (as soon as event will occur PubNub client will be removed
        // from observers list)
        __pn_desired_weak __typeof__(self) weakSelf = self;
        [[PNObservationCenter defaultCenter] addClientConnectionStateObserver:weakSelf
                                                                 oneTimeEvent:YES
                                                            withCallbackBlock:[^(NSString *origin,
                                                                                 BOOL connected,
                                                                                 PNError *connectionError) {
            
            // Notify subscriber via blocks
            if (connected && success) {
                
                success(origin);
            }
            else if (!connected && failure){
                
                failure(connectionError);
            }
            
            if (weakSelf.shouldConnectOnServiceReachability) {
                
                [weakSelf setClientConnectionObservationWithSuccessBlock:success failureBlock:failure];
            }
        } copy]];
    }
}

- (void)warmUpConnections {
    
    [self warmUpConnection:self.messagingChannel];
    [self warmUpConnection:self.serviceChannel];
}

- (void)warmUpConnection:(PNConnectionChannel *)connectionChannel {
    
    [self sendRequest:[PNTimeTokenRequest new] onChannel:connectionChannel shouldObserveProcessing:NO];
}

- (void)sendRequest:(PNBaseRequest *)request shouldObserveProcessing:(BOOL)shouldObserveProcessing {
    
    BOOL shouldSendOnMessageChannel = YES;
    
    
    // Checking whether request should be sent on service
    // connection channel or not
    if ([request isKindOfClass:[PNLeaveRequest class]] ||
        [request isKindOfClass:[PNTimeTokenRequest class]] ||
        [request isKindOfClass:[PNMessageHistoryRequest class]] ||
        [request isKindOfClass:[PNHereNowRequest class]] ||
        [request isKindOfClass:[PNLatencyMeasureRequest class]] ||
        [request isKindOfClass:[PNPushNotificationsStateChangeRequest class]] ||
        [request isKindOfClass:[PNPushNotificationsEnabledChannelsRequest class]] ||
        [request isKindOfClass:[PNPushNotificationsRemoveRequest class]]) {
        
        shouldSendOnMessageChannel = NO;
    }
    
    
    [self     sendRequest:request
                onChannel:(shouldSendOnMessageChannel ? self.messagingChannel : self.serviceChannel)
  shouldObserveProcessing:shouldObserveProcessing];
}

- (void)      sendRequest:(PNBaseRequest *)request
                onChannel:(PNConnectionChannel *)channel
  shouldObserveProcessing:(BOOL)shouldObserveProcessing {
    
    [channel scheduleRequest:request shouldObserveProcessing:shouldObserveProcessing];
}


#pragma mark - Connection channel delegate methods

- (void)connectionChannel:(PNConnectionChannel *)channel didConnectToHost:(NSString *)host {
    
    // Check whether all communication channels connected and whether
    // client in corresponding state or not
    if ([self.messagingChannel isConnected] && [self.serviceChannel isConnected] &&
        self.state == PNPubNubClientStateConnecting && [self.configuration.origin isEqualToString:host]) {
        
        self.connectOnServiceReachabilityCheck = NO;
        self.connectOnServiceReachability = NO;
        
        // Mark that PubNub client established connection to PubNub
        // services
        self.state = PNPubNubClientStateConnected;
        
        
        [self warmUpConnections];
        
        [self notifyDelegateAboutConnectionToOrigin:host];
        
        if (self.isRestoringConnection) {
            
            NSArray *channels = [self.messagingChannel subscribedChannels];
            
            if ([channels count] > 0) {
                
                // Notify delegate that client is about to restore subscription
                // on previously subscribed channels
                if ([self.delegate respondsToSelector:@selector(pubnubClient:willRestoreSubscriptionOnChannels:)]) {
                    
                    [self.delegate performSelector:@selector(pubnubClient:willRestoreSubscriptionOnChannels:)
                                        withObject:self
                                        withObject:channels];
                }
                
                [self sendNotification:kPNClientSubscriptionWillRestoreNotification withObject:channels];
            }
            
            
            // Check whethr user want to resubscribe on previously subscribed channels or not
            if ([self shouldRestoreSubscription]) {
                
                [self.messagingChannel restoreSubscription:[self shouldRestoreSubscriptionWithLastTimeToken]];
            }
            // Looks like developer doesn't want to restore subscription on previously
            // subscribed channels, flush channels
            else {
                
                [self.messagingChannel unsubscribeFromChannelsWithPresenceEvent:NO];
            }
        }
        else {
            
            [self handleLockingOperationComplete:YES];
        }
        
        self.restoringConnection = NO;
    }
}

- (void)connectionChannel:(PNConnectionChannel *)channel didReconnectOnErrorToHost:(NSString *)host {
    
    // Check whether received event from same host on which client
    // is configured or not and client connected at this moment
    if ([self.configuration.origin isEqualToString:host] && self.state == PNPubNubClientStateConnected) {
        
        [self warmUpConnection:channel];
        
        
        // Checking whether we should use logic for messaging channel reconnection or not
        if ([channel isEqual:self.messagingChannel]) {
            
            self.asyncLockingOperationInProgress = NO;
            [self messagingChannelDidReconnect:(PNMessagingChannel *)channel];
        }
    }
}

- (void)  connectionChannel:(PNConnectionChannel *)channel
  connectionDidFailToOrigin:(NSString *)host
                  withError:(PNError *)error {
    
    // Check whether client in corresponding state and all
    // communication channels not connected to the server
    if(self.state == PNPubNubClientStateConnecting && [self.configuration.origin isEqualToString:host] &&
       ![self.messagingChannel isConnected] && ![self.serviceChannel isConnected]) {
        
        self.connectOnServiceReachabilityCheck = NO;
        self.connectOnServiceReachability = NO;
        
        
        [self.configuration shouldKillDNSCache:YES];
        
        // Send notification to all who is interested in it
        // (observation center will track it as well)
        [self notifyDelegateClientConnectionFailedWithError:error];
    }
}

- (void)connectionChannel:(PNConnectionChannel *)channel didDisconnectFromOrigin:(NSString *)host {
    
    // Check whether host name arrived or not
    // (it may not arrive if event sending instance
    // was dismissed/deallocated)
    if (host == nil) {
        
        host = self.configuration.origin;
    }
    
    
    // Check whether received event from same host on which client
    // is configured or not and all communication channels are closed
    if([self.configuration.origin isEqualToString:host] &&
       ![self.messagingChannel isConnected] && ![self.serviceChannel isConnected]  &&
       self.state != PNPubNubClientStateDisconnected && self.state != PNPubNubClientStateDisconnectedOnNetworkError) {
        
        // Check whether all communication channels disconnected and whether
        // client in corresponding state or not
        if (self.state == PNPubNubClientStateDisconnecting ||
            self.state == PNPubNubClientStateDisconnectingOnNetworkError ||
            channel == nil) {
            
            PNError *connectionError;
            PNPubNubClientState state = PNPubNubClientStateDisconnected;
            if (self.state == PNPubNubClientStateDisconnectingOnNetworkError) {
                
                state = PNPubNubClientStateDisconnectedOnNetworkError;
                connectionError = [PNError errorWithCode:kPNClientConnectionClosedOnInternetFailureError];
            }
            self.state = state;
            
            
            // Check whether error is caused by network error or not
            switch (connectionError.code) {
                case kPNClientConnectionFailedOnInternetFailureError:
                case kPNClientConnectionClosedOnInternetFailureError:
                    
                    // Try to refresh reachability state (there is situation whem reachability state
                    // changed within library to handle sockets timeout/error)
                    [self.reachability refreshReachabilityState];
                    break;
                    
                default:
                    break;
            }
            
            
            if(state == PNPubNubClientStateDisconnected) {
                
                // Clean up cached data
                [PNChannel purgeChannelsCache];
<<<<<<< HEAD

                // Delay disconnection notification to give client ability
                // to perform clean up well
                __block __pn_desired_weak __typeof__(self) weakSelf = self;
                void(^disconnectionNotifyBlock)(void) = ^{

                    if ([weakSelf.delegate respondsToSelector:@selector(pubnubClient:didDisconnectFromOrigin:)]) {

                        [weakSelf.delegate pubnubClient:weakSelf didDisconnectFromOrigin:host];
                    }

                    [weakSelf sendNotification:kPNClientDidDisconnectFromOriginNotification withObject:host];
                    [self handleLockingOperationComplete:YES];
                };
                if (channel == nil) {

                    disconnectionNotifyBlock();
                }
                else {

                    double delayInSeconds = 1.0;
                    dispatch_time_t popTime = dispatch_time(DISPATCH_TIME_NOW, (int64_t) (delayInSeconds * NSEC_PER_SEC));
                    dispatch_after(popTime, dispatch_get_main_queue(), disconnectionNotifyBlock);
                }
            }
            else {

                __block __pn_desired_weak __typeof__ (self) weakSelf = self;
                void(^disconnectionNotifyBlock)(void) = ^{

                    if (state == PNPubNubClientStateDisconnectedOnNetworkError) {

                        [weakSelf handleLockingOperationBlockCompletion:^{

                            if ([weakSelf.delegate respondsToSelector:@selector(pubnubClient:didDisconnectFromOrigin:withError:)]) {

                                [weakSelf.delegate pubnubClient:weakSelf didDisconnectFromOrigin:host withError:connectionError];
                            }

                            [weakSelf sendNotification:kPNClientConnectionDidFailWithErrorNotification withObject:connectionError];
                        }
                                                    shouldStartNext:YES];
                    }
                };

=======
            }
            else {
                
>>>>>>> 2048a379
                // Check whether service is available
                // (this event may arrive after device was unlocked
                // so basically connection is available and only
                // sockets closed by remote server or internal kernel
                // layer)
                if ([self.reachability isServiceReachabilityChecked]) {
                    
                    if ([self.reachability isServiceAvailable]) {
                        
                        // Check whether should restore connection or not
                        if ([self shouldRestoreConnection]) {
                            
                            self.asyncLockingOperationInProgress = NO;
                            self.restoringConnection = YES;
                            
                            // Try to restore connection to remote PubNub services
                            [[self class] connect];
                        }
                        else {

                            disconnectionNotifyBlock();
                        }
                    }
                    // In case if there is no connection check whether clint
                    // should restore connection or not.
                    else if(![self shouldRestoreConnection]) {
                        
                        self.state = PNPubNubClientStateDisconnected;
                        disconnectionNotifyBlock();
                    }
                }
            }
<<<<<<< HEAD
=======
            
            
            if (self.state == PNPubNubClientStateDisconnected) {
                
                // Delay disconnection notification to give client ability
                // to perform clean up well
                __block __pn_desired_weak __typeof__(self) weakSelf = self;
                void(^disconnectionNotifyBlock)(void) = ^{
                    
                    [self handleLockingOperationBlockCompletion:^{
                        
                        if ([weakSelf.delegate respondsToSelector:@selector(pubnubClient:didDisconnectFromOrigin:)]) {
                            
                            [weakSelf.delegate pubnubClient:weakSelf didDisconnectFromOrigin:host];
                        }
                        
                        [weakSelf sendNotification:kPNClientDidDisconnectFromOriginNotification withObject:host];
                    }
                                                shouldStartNext:YES];
                };
                if (channel == nil) {
                    
                    disconnectionNotifyBlock();
                }
                else {
                    
                    double delayInSeconds = 1.0;
                    dispatch_time_t popTime = dispatch_time(DISPATCH_TIME_NOW, (int64_t) (delayInSeconds * NSEC_PER_SEC));
                    dispatch_after(popTime, dispatch_get_main_queue(), disconnectionNotifyBlock);
                }
            }
            else if (state == PNPubNubClientStateDisconnectedOnNetworkError) {
                
                [self handleLockingOperationBlockCompletion:^{
                    
                    if ([self.delegate respondsToSelector:@selector(pubnubClient:didDisconnectFromOrigin:withError:)]) {
                        
                        [self.delegate pubnubClient:self didDisconnectFromOrigin:host withError:connectionError];
                    }
                    
                    [self sendNotification:kPNClientConnectionDidFailWithErrorNotification withObject:connectionError];
                }
                                            shouldStartNext:YES];
            }
>>>>>>> 2048a379
        }
        // Check whether server unexpectedly closed connection
        // while client was active or not
        else if(self.state == PNPubNubClientStateConnected) {
            
            self.state = PNPubNubClientStateDisconnected;
            
            if([self shouldRestoreConnection]) {
                
                self.asyncLockingOperationInProgress = NO;
                self.restoringConnection = YES;
                
                // Try to restore connection to remote PubNub services
                [[self class] connect];
            }
        }
        // Check whether connection has been closed because
        // PubNub client updates it's configuration
        else if (self.state == PNPubNubClientStateDisconnectingOnConfigurationChange) {
            
            self.asyncLockingOperationInProgress = NO;
            
            // Close connection to PubNub services
            [[self class] disconnectByUser:NO];
        }
    }
}

- (void) connectionChannel:(PNConnectionChannel *)channel
  willDisconnectFromOrigin:(NSString *)host
                 withError:(PNError *)error {
    
    if (self.state == PNPubNubClientStateConnected && [self.configuration.origin isEqualToString:host]) {
        
        self.state = PNPubNubClientStateDisconnecting;
        BOOL disconnectedOnNetworkError = ![self.reachability isServiceAvailable];
        if(!disconnectedOnNetworkError) {
            
            disconnectedOnNetworkError = error.code == kPNRequestExecutionFailedOnInternetFailureError;
        }
        if (!disconnectedOnNetworkError) {
            
            disconnectedOnNetworkError = ![self.messagingChannel isConnected] || ![self.serviceChannel isConnected];
        }
        if (disconnectedOnNetworkError) {
            
            self.state = PNPubNubClientStateDisconnectingOnNetworkError;
        }
        
        [self.reachability updateReachabilityFromError:error];
        
        
        [self notifyDelegateClientWillDisconnectWithError:error];
    }
}


#pragma mark - Handler methods

- (void)handleConnectionErrorOnNetworkFailure {
    
    // Check whether client is connecting currently or not
    if (self.state == PNPubNubClientStateConnecting || self.shouldConnectOnServiceReachability) {
        
        PNError *networkError = [PNError errorWithCode:kPNClientConnectionFailedOnInternetFailureError];
        [self notifyDelegateClientConnectionFailedWithError:networkError];
    }
}

- (void)handleLockingOperationComplete:(BOOL)shouldStartNext {
    
    [self handleLockingOperationBlockCompletion:NULL shouldStartNext:shouldStartNext];
}

- (void)handleLockingOperationBlockCompletion:(void(^)(void))operationPostBlock shouldStartNext:(BOOL)shouldStartNext {

    self.asyncLockingOperationInProgress = NO;


    // Perform post completion block
    // INFO: This is done to handle situation when some block may launch locking operation
    //       and this handling block will release another one
    if (operationPostBlock) {

        operationPostBlock();
    }


    if (shouldStartNext && !self.isAsyncLockingOperationInProgress) {

        NSInvocation *methodInvocation = nil;
        if ([pendingInvocations count] > 0) {

            // Retrieve reference on invocation instance at the start of the list
            // (oldest scheduled instance)
            methodInvocation = [pendingInvocations objectAtIndex:0];
            [pendingInvocations removeObjectAtIndex:0];
        }

        if (methodInvocation) {

            [methodInvocation invoke];
        }
    }
}


#pragma mark - Misc methods

- (void)prepareCryptoHelper {
    
    if ([self.configuration.cipherKey length] > 0) {
        
        PNError *helperInitializationError = nil;
        [[PNCryptoHelper sharedInstance] updateWithConfiguration:self.configuration
                                                       withError:&helperInitializationError];
        if (helperInitializationError != nil) {
            
            PNLog(PNLogGeneralLevel, self, @" [INFO] Crypto helper initialization failed because of error: %@",
                  helperInitializationError);
        }
    }
}

- (BOOL)shouldPostponeMethodCall {
    
    return self.isAsyncLockingOperationInProgress;
}

- (void)postponeSelector:(SEL)calledMethodSelector
               forObject:(id)object
          withParameters:(NSArray *)parameters
              outOfOrder:(BOOL)placeOutOfOrder{
    
    // Initialze variables required to perform postponed method call
    int signatureParameterOffset = 2;
    NSMethodSignature *methodSignature = [object methodSignatureForSelector:calledMethodSelector];
    NSInvocation *methodInvocation = [NSInvocation invocationWithMethodSignature:methodSignature];
    
    // Configure invocation instance
    methodInvocation.selector = calledMethodSelector;
    [parameters enumerateObjectsUsingBlock:^(id parameter, NSUInteger parameterIdx, BOOL *parametersEnumeratorStop) {
        
        NSUInteger parameterIndex = (parameterIdx + signatureParameterOffset);
        parameter = [parameter isKindOfClass:[NSNull class]] ? nil : parameter;
        const char *parameterType = [methodSignature getArgumentTypeAtIndex:parameterIndex];
        if ([parameter isKindOfClass:[NSNumber class]]) {
            
            if (strcmp(parameterType, @encode(BOOL)) == 0) {
                
                BOOL flagValue = [(NSNumber *) parameter boolValue];
                [methodInvocation setArgument:&flagValue atIndex:parameterIndex];
            }
            else if (strcmp(parameterType, @encode(NSUInteger)) == 0) {
                
                NSUInteger unsignedInteger = [(NSNumber *) parameter unsignedIntegerValue];
                [methodInvocation setArgument:&unsignedInteger atIndex:parameterIndex];
            }
        }
        else {
            
            if (parameter != nil) {
                
                [methodInvocation setArgument:&parameter atIndex:parameterIndex];
            }
        }
    }];
    methodInvocation.target = object;
    [methodInvocation retainArguments];
    
    
    // Place invocation instance into mending invocations set for future usage
    if (placeOutOfOrder) {
        
        // Placing method invocation at first index, so it will be called as soon
        // as possible
        [pendingInvocations insertObject:methodInvocation atIndex:0];
    }
    else {
        
        [pendingInvocations addObject:methodInvocation];
    }
}

- (void)notifyDelegateAboutConnectionToOrigin:(NSString *)originHostName {
    
    // Check whether delegate able to handle connection completion
    if ([self.delegate respondsToSelector:@selector(pubnubClient:didConnectToOrigin:)]) {
        
        [self.delegate performSelector:@selector(pubnubClient:didConnectToOrigin:)
                            withObject:self
                            withObject:self.configuration.origin];
    }
    
    [self sendNotification:kPNClientDidConnectToOriginNotification withObject:originHostName];
}

- (void)notifyDelegateAboutSubscriptionFailWithError:(PNError *)error {
    
    [self handleLockingOperationBlockCompletion:^{
        
        if ([self shouldNotifyAboutEvent]) {
            
            // Check whether delegate is able to handle subscription error
            // or not
            if ([self.delegate respondsToSelector:@selector(pubnubClient:subscriptionDidFailWithError:)]) {
                
                [self.delegate performSelector:@selector(pubnubClient:subscriptionDidFailWithError:)
                                    withObject:self
                                    withObject:(id) error];
            }
            
            [self sendNotification:kPNClientSubscriptionDidFailNotification withObject:error];
        }
    }
                                shouldStartNext:YES];
}

- (void)notifyDelegateAboutUnsubscriptionFailWithError:(PNError *)error {
    
    [self handleLockingOperationBlockCompletion:^{
        
        if ([self shouldNotifyAboutEvent]) {
            
            // Check whether delegate is able to handle unsubscription error
            // or not
            if ([self.delegate respondsToSelector:@selector(pubnubClient:unsubscriptionDidFailWithError:)]) {
                
                [self.delegate performSelector:@selector(pubnubClient:unsubscriptionDidFailWithError:)
                                    withObject:self
                                    withObject:(id) error];
            }
            
            [self sendNotification:kPNClientUnsubscriptionDidFailNotification withObject:error];
        }
    }
                                shouldStartNext:YES];
}

- (void)notifyDelegateAboutPresenceEnablingFailWithError:(PNError *)error {
    
    [self handleLockingOperationBlockCompletion:^{
        
        if ([self shouldNotifyAboutEvent]) {
            
            // Check whether delegate is able to handle unsubscription error
            // or not
            if ([self.delegate respondsToSelector:@selector(pubnubClient:presenceObservationEnablingDidFailWithError:)]) {
                
                [self.delegate performSelector:@selector(pubnubClient:presenceObservationEnablingDidFailWithError:)
                                    withObject:self
                                    withObject:(id) error];
            }
            
            [self sendNotification:kPNClientPresenceEnablingDidFailNotification withObject:error];
        }
    }
                                shouldStartNext:YES];
}

- (void)notifyDelegateAboutPresenceDisablingFailWithError:(PNError *)error {
    
    [self handleLockingOperationBlockCompletion:^{
        
        if ([self shouldNotifyAboutEvent]) {
            
            // Check whether delegate is able to handle unsubscription error
            // or not
            if ([self.delegate respondsToSelector:@selector(pubnubClient:presenceObservationDisablingDidFailWithError:)]) {
                
                [self.delegate performSelector:@selector(pubnubClient:presenceObservationDisablingDidFailWithError:)
                                    withObject:self
                                    withObject:(id) error];
            }
            
            [self sendNotification:kPNClientPresenceDisablingDidFailNotification withObject:error];
        }
    }
                                shouldStartNext:YES];
}

- (void)notifyDelegateAboutPushNotificationsEnableFailedWithError:(PNError *)error {
    
    [self handleLockingOperationBlockCompletion:^{
        
        if ([self shouldNotifyAboutEvent]) {
            
            // Check whether delegate is able to handle push notification enabling error
            // or not
            SEL selector = @selector(pubnubClient:pushNotificationEnableDidFailWithError:);
            if ([self.delegate respondsToSelector:selector]) {

                #pragma clang diagnostic push
                #pragma clang diagnostic ignored "-Warc-performSelector-leaks"
                [self.delegate performSelector:selector withObject:self withObject:error];
                #pragma clang diagnostic pop
            }
            
            [self sendNotification:kPNClientPushNotificationEnableDidFailNotification withObject:error];
        }
    }
                                shouldStartNext:YES];
}

- (void)notifyDelegateAboutPushNotificationsDisableFailedWithError:(PNError *)error {
    
    [self handleLockingOperationBlockCompletion:^{
        
        if ([self shouldNotifyAboutEvent]) {
            
            // Check whether delegate is able to handle push notification enabling error
            // or not
            SEL selector = @selector(pubnubClient:pushNotificationDisableDidFailWithError:);
            if ([self.delegate respondsToSelector:selector]) {

                #pragma clang diagnostic push
                #pragma clang diagnostic ignored "-Warc-performSelector-leaks"
                [self.delegate performSelector:selector withObject:self withObject:error];
                #pragma clang diagnostic pop
            }
            
            [self sendNotification:kPNClientPushNotificationDisableDidFailNotification withObject:error];
        }
    }
                                shouldStartNext:YES];
}

- (void)notifyDelegateAboutPushNotificationsRemoveFailedWithError:(PNError *)error {
    
    [self handleLockingOperationBlockCompletion:^{
        
        if ([self shouldNotifyAboutEvent]) {
            
            // Check whether delegate is able to handle push notifications removal error
            // or not
            SEL selector = @selector(pubnubClient:pushNotificationsRemoveFromChannelsDidFailWithError:);
            if ([self.delegate respondsToSelector:selector]) {

                #pragma clang diagnostic push
                #pragma clang diagnostic ignored "-Warc-performSelector-leaks"
                [self.delegate performSelector:selector withObject:self withObject:error];
                #pragma clang diagnostic pop
            }
            
            [self sendNotification:kPNClientPushNotificationRemoveDidFailNotification withObject:error];
        }
    }
                                shouldStartNext:YES];
}

- (void)notifyDelegateAboutPushNotificationsEnabledChannelsFailedWithError:(PNError *)error {
    
    [self handleLockingOperationBlockCompletion:^{
        
        if ([self shouldNotifyAboutEvent]) {
            
            // Check whether delegate is able to handle push notifications removal error
            // or not
            SEL selector = @selector(pubnubClient:pushNotificationEnabledChannelsReceiveDidFailWithError:);
            if ([self.delegate respondsToSelector:selector]) {

                #pragma clang diagnostic push
                #pragma clang diagnostic ignored "-Warc-performSelector-leaks"
                [self.delegate performSelector:selector withObject:self withObject:error];
                #pragma clang diagnostic pop
            }
            
            [self sendNotification:kPNClientPushNotificationChannelsRetrieveDidFailNotification withObject:error];
        }
    }
                                shouldStartNext:YES];
}

- (void)notifyDelegateAboutTimeTokenRetrievalFailWithError:(PNError *)error {
    
    [self handleLockingOperationBlockCompletion:^{
        
        if ([self shouldNotifyAboutEvent]) {
            
            // Check whether delegate is able to handle time token retriaval
            // error or not
            if ([self.delegate respondsToSelector:@selector(pubnubClient:timeTokenReceiveDidFailWithError:)]) {
                
                [self.delegate performSelector:@selector(pubnubClient:timeTokenReceiveDidFailWithError:)
                                    withObject:self
                                    withObject:error];
            }
            
            [self sendNotification:kPNClientDidFailTimeTokenReceiveNotification withObject:error];
        }
    }
                                shouldStartNext:YES];
}

- (void)notifyDelegateAboutMessageSendingFailedWithError:(PNError *)error {
    
    [self handleLockingOperationBlockCompletion:^{
        
        if ([self shouldNotifyAboutEvent]) {
            
            // Check whether delegate is able to handle message sendinf error
            // or not
            if ([self.delegate respondsToSelector:@selector(pubnubClient:didFailMessageSend:withError:)]) {
                
                [self.delegate pubnubClient:self didFailMessageSend:error.associatedObject withError:error];
            }
            
            [self sendNotification:kPNClientMessageSendingDidFailNotification withObject:error];
        }
    }
                                shouldStartNext:YES];
}

- (void)notifyDelegateAboutHistoryDownloadFailedWithError:(PNError *)error {
    
    [self handleLockingOperationBlockCompletion:^{
        
        if ([self shouldNotifyAboutEvent]) {
            
            // Check whether delegate us able to handle message history download error
            // or not
            if ([self.delegate respondsToSelector:@selector(pubnubClient:didFailHistoryDownloadForChannel:withError:)]) {
                
                [self.delegate pubnubClient:self
           didFailHistoryDownloadForChannel:error.associatedObject
                                  withError:error];
            }
            
            [self sendNotification:kPNClientHistoryDownloadFailedWithErrorNotification withObject:error];
        }
    }
                                shouldStartNext:YES];
}

- (void)notifyDelegateAboutParticipantsListDownloadFailedWithError:(PNError *)error {
    
    [self handleLockingOperationBlockCompletion:^{
        
        if ([self shouldNotifyAboutEvent]) {
            
            // Check whether delegate us able to handle participants list
            // download error or not
            if ([self.delegate respondsToSelector:@selector(pubnubClient:didFailParticipantsListDownloadForChannel:withError:)]) {
                
                [self.delegate   pubnubClient:self
    didFailParticipantsListDownloadForChannel:error.associatedObject
                                    withError:error];
            }
            
            [self sendNotification:kPNClientParticipantsListDownloadFailedWithErrorNotification withObject:error];
        }
    }
                                shouldStartNext:YES];
}

- (void)notifyDelegateAboutError:(PNError *)error {
    
    if ([self.delegate respondsToSelector:@selector(pubnubClient:error:)]) {
        
        [self.delegate performSelector:@selector(pubnubClient:error:)
                            withObject:self
                            withObject:error];
    }
    
    [self sendNotification:kPNClientErrorNotification withObject:error];
}

- (void)notifyDelegateClientWillDisconnectWithError:(PNError *)error {
    
    if ([self.delegate respondsToSelector:@selector(pubnubClient:willDisconnectWithError:)]) {
        
        [self.delegate performSelector:@selector(pubnubClient:willDisconnectWithError:)
                            withObject:self
                            withObject:error];
    }
    
    [self sendNotification:kPNClientConnectionDidFailWithErrorNotification withObject:error];
}

- (void)notifyDelegateClientConnectionFailedWithError:(PNError *)error {
    
    BOOL shouldStartNextPostponedOperation = !self.shouldConnectOnServiceReachability;
    
    [self handleLockingOperationBlockCompletion:^{
        
        if ([self.delegate respondsToSelector:@selector(pubnubClient:connectionDidFailWithError:)]) {
            
            [self.delegate performSelector:@selector(pubnubClient:connectionDidFailWithError:)
                                withObject:self
                                withObject:error];
        }
        
        [self sendNotification:kPNClientConnectionDidFailWithErrorNotification withObject:error];
    }
                                shouldStartNext:shouldStartNextPostponedOperation];
}

- (void)sendNotification:(NSString *)notificationName withObject:(id)object {
    
    // Send notification to all who is interested in it
    // (observation center will track it as well)
    [[NSNotificationCenter defaultCenter] postNotificationName:notificationName object:self userInfo:object];
}

- (BOOL)shouldRestoreConnection {
    
    BOOL shouldRestoreConnection = self.configuration.shouldAutoReconnectClient;
    if ([self.delegate respondsToSelector:@selector(shouldReconnectPubNubClient:)]) {
        
        shouldRestoreConnection = [[self.delegate performSelector:@selector(shouldReconnectPubNubClient:)
                                                       withObject:self] boolValue];
    }
    
    
    return shouldRestoreConnection;
}

- (BOOL)shouldRestoreSubscription {
    
    BOOL shouldRestoreSubscription = self.configuration.shouldResubscribeOnConnectionRestore;
    if ([self.delegate respondsToSelector:@selector(shouldResubscribeOnConnectionRestore)]) {
        
        shouldRestoreSubscription = [[self.delegate shouldResubscribeOnConnectionRestore] boolValue];
    }
    
    
    return shouldRestoreSubscription;
}

- (BOOL)shouldNotifyAboutEvent {
    
    return (self.state != PNPubNubClientStateCreated) && (self.state != PNPubNubClientStateConnecting) &&
           (self.state != PNPubNubClientStateDisconnecting) && (self.state != PNPubNubClientStateDisconnected) &&
           (self.state != PNPubNubClientStateReset);
}

- (BOOL)shouldRestoreSubscriptionWithLastTimeToken {
    
    BOOL shouldRestoreFromLastTimeToken = self.configuration.shouldRestoreSubscriptionFromLastTimeToken;
    if ([self.delegate respondsToSelector:@selector(shouldRestoreSubscriptionFromLastTimeToken)]) {
        
        shouldRestoreFromLastTimeToken = [[self.delegate shouldRestoreSubscriptionFromLastTimeToken] boolValue];
    }
    
    
    return shouldRestoreFromLastTimeToken;
}

- (NSInteger)requestExecutionPossibilityStatusCode {
    
    NSInteger statusCode = 0;
    
    // Check whether client can subscribe for channels or not
    if ([self.reachability isServiceReachabilityChecked] && [self.reachability isServiceAvailable]) {
        
        if (![self isConnected]) {
            
            statusCode = kPNRequestExecutionFailedClientNotReadyError;
        }
    }
    else {
        
        statusCode = kPNRequestExecutionFailedOnInternetFailureError;
    }
    
    
    return statusCode;
}


#pragma mark - Message channel delegate methods

- (void)messagingChannelIdleTimeout:(PNMessagingChannel *)messagingChannel {
    
    [[self class] performAsyncLockingBlock:^{
        
        if ([messagingChannel canResubscribe]) {
            
            // Check whether user want to resubscribe on previously subscribed channels or not
            if ([self shouldRestoreSubscription]) {
                
                [messagingChannel restoreSubscription:[self shouldRestoreSubscriptionWithLastTimeToken]];
            }
            // Looks like developer doesn't want to restore subscription on previously
            // subscribed channels, flush channels
            else {
                
                [messagingChannel unsubscribeFromChannelsWithPresenceEvent:NO];
            }
        }
        // Looks like there is no channels on which client can resubscribe
        // reconnect messaging channel
        else {
            
            [messagingChannel reconnect];
        }
    }
                   postponedExecutionBlock:^{
                       
                       [self postponeMessagingChannelIdleTimeout:messagingChannel];
                   }];
}

- (void)postponeMessagingChannelIdleTimeout:(PNMessagingChannel *)messagingChannel {
    
    [self postponeSelector:@selector(messagingChannelIdleTimeout:)
                 forObject:self
            withParameters:@[messagingChannel]
                outOfOrder:NO];
}

- (void)messagingChannel:(PNMessagingChannel *)channel didSubscribeOnChannels:(NSArray *)channels {
    
    [self handleLockingOperationBlockCompletion:^{
        
        if ([self shouldNotifyAboutEvent]) {
            
            // Check whether delegate can handle subscription on channel or not
            if ([self.delegate respondsToSelector:@selector(pubnubClient:didSubscribeOnChannels:)]) {
                
                [self.delegate performSelector:@selector(pubnubClient:didSubscribeOnChannels:)
                                    withObject:self
                                    withObject:channels];
            }
            
        	[self sendNotification:kPNClientSubscriptionDidCompleteNotification withObject:channels];
    	}
    }
                                shouldStartNext:YES];
}

- (void)messagingChannel:(PNMessagingChannel *)messagingChannel didRestoreSubscriptionOnChannels:(NSArray *)channels {
    
    [self handleLockingOperationBlockCompletion:^{
        
        if ([self shouldNotifyAboutEvent]) {
            
            // Check whether delegate can handle subscription restore on channels or not
            if ([self.delegate respondsToSelector:@selector(pubnubClient:didRestoreSubscriptionOnChannels:)]) {
                
                [self.delegate performSelector:@selector(pubnubClient:didRestoreSubscriptionOnChannels:)
                                    withObject:self
                                    withObject:channels];
            }
            
            
            [self sendNotification:kPNClientSubscriptionDidRestoreNotification withObject:channels];
        }
    }
                                shouldStartNext:YES];
}

- (void)messagingChannelDidReconnect:(PNMessagingChannel *)messagingChannel {
    
    if ([messagingChannel canResubscribe]) {

        self.asyncLockingOperationInProgress = NO;

        [[self class] performAsyncLockingBlock:^{
            
            [messagingChannel restoreSubscription:[self shouldRestoreSubscriptionWithLastTimeToken]];
        }
                       postponedExecutionBlock:^{
                           
                           [self postponeMessagingChannelDidReconnect:messagingChannel];
                       }];
    }
    else {
        
        [self warmUpConnection:messagingChannel];
        
        [self handleLockingOperationComplete:YES];
    }
}

- (void)postponeMessagingChannelDidReconnect:(PNMessagingChannel *)messagingChannel {
    
    [self postponeSelector:@selector(messagingChannelDidReconnect:)
                 forObject:self
            withParameters:@[messagingChannel]
                outOfOrder:NO];
}

- (void)  messagingChannel:(PNMessagingChannel *)channel
didFailSubscribeOnChannels:(NSArray *)channels
                 withError:(PNError *)error {
    
    error.associatedObject = channels;
    [self notifyDelegateAboutSubscriptionFailWithError:error];
}

- (void)messagingChannel:(PNMessagingChannel *)channel didUnsubscribeFromChannels:(NSArray *)channels {
    
    [self handleLockingOperationBlockCompletion:^{
        
        if ([self shouldNotifyAboutEvent]) {
            
            // Check whether delegate can handle unsubscription event or not
            if ([self.delegate respondsToSelector:@selector(pubnubClient:didUnsubscribeOnChannels:)]) {
                
                [self.delegate performSelector:@selector(pubnubClient:didUnsubscribeOnChannels:)
                                    withObject:self
                                    withObject:channels];
            }
            
            [self sendNotification:kPNClientUnsubscriptionDidCompleteNotification withObject:channels];
        }
    }
                                shouldStartNext:YES];
}

- (void)    messagingChannel:(PNMessagingChannel *)channel
didFailUnsubscribeOnChannels:(NSArray *)channels
                   withError:(PNError *)error {
    
    error.associatedObject = channels;
    [self notifyDelegateAboutUnsubscriptionFailWithError:error];
}

- (void)messagingChannel:(PNMessagingChannel *)messagingChannel didEnablePresenceObservationOnChannels:(NSArray *)channels {
    
    [self handleLockingOperationBlockCompletion:^{
        
        if ([self shouldNotifyAboutEvent]) {
            
            // Check whether delegate can handle new message arrival or not
            if ([self.delegate respondsToSelector:@selector(pubnubClient:didEnablePresenceObservationOnChannels:)]) {
                
                [self.delegate performSelector:@selector(pubnubClient:didEnablePresenceObservationOnChannels:)
                                    withObject:self
                                    withObject:channels];
            }
            
            [self sendNotification:kPNClientPresenceEnablingDidCompleteNotification withObject:channels];
        }
    }
                                shouldStartNext:YES];
}

- (void)         messagingChannel:(PNMessagingChannel *)messagingChannel
didFailPresenceEnablingOnChannels:(NSArray *)channels
                        withError:(PNError *)error {
    
    error.associatedObject = channels;
    [self notifyDelegateAboutPresenceEnablingFailWithError:error];
}

- (void)messagingChannel:(PNMessagingChannel *)messagingChannel didDisablePresenceObservationOnChannels:(NSArray *)channels {
    
    [self handleLockingOperationBlockCompletion:^{
        
        if ([self shouldNotifyAboutEvent]) {
            
            // Check whether delegate can handle new message arrival or not
            if ([self.delegate respondsToSelector:@selector(pubnubClient:didDisablePresenceObservationOnChannels:)]) {
                
                [self.delegate performSelector:@selector(pubnubClient:didDisablePresenceObservationOnChannels:)
                                    withObject:self
                                    withObject:channels];
            }
            
            [self sendNotification:kPNClientPresenceDisablingDidCompleteNotification withObject:channels];
        }
    }
                                shouldStartNext:YES];
}

- (void)          messagingChannel:(PNMessagingChannel *)messagingChannel
didFailPresenceDisablingOnChannels:(NSArray *)channels
                         withError:(PNError *)error {
    
    error.associatedObject = channels;
    [self notifyDelegateAboutPresenceDisablingFailWithError:error];
}

- (void)messagingChannel:(PNMessagingChannel *)messagingChannel didReceiveMessage:(PNMessage *)message {
    
    if ([self shouldNotifyAboutEvent]) {
        
        // Check whether delegate can handle new message arrival or not
        if ([self.delegate respondsToSelector:@selector(pubnubClient:didReceiveMessage:)]) {
            
            [self.delegate performSelector:@selector(pubnubClient:didReceiveMessage:)
                                withObject:self
                                withObject:message];
        }
        
        [self sendNotification:kPNClientDidReceiveMessageNotification withObject:message];
    }
}

- (void)messagingChannel:(PNMessagingChannel *)messagingChannel didReceiveEvent:(PNPresenceEvent *)event {
    
    // Try to update cached channel data
    PNChannel *channel = event.channel;
    if (channel) {
        
        [channel updateWithEvent:event];
    }
    
    if ([self shouldNotifyAboutEvent]) {
        
        // Check whether delegate can handle presence event arrival or not
        if ([self.delegate respondsToSelector:@selector(pubnubClient:didReceivePresenceEvent:)]) {
            
            [self.delegate performSelector:@selector(pubnubClient:didReceivePresenceEvent:)
                                withObject:self
                                withObject:event];
        }
        
        [self sendNotification:kPNClientDidReceivePresenceEventNotification withObject:event];
    }
}


#pragma mark - Service channel delegate methods

- (void)serviceChannel:(PNServiceChannel *)channel didReceiveTimeToken:(NSNumber *)timeToken {
    
    [self handleLockingOperationBlockCompletion:^{
        
        if ([self shouldNotifyAboutEvent]) {
            
            // Check whether delegate can handle time token retrieval or not
            if ([self.delegate respondsToSelector:@selector(pubnubClient:didReceiveTimeToken:)]) {
                
                [self.delegate performSelector:@selector(pubnubClient:didReceiveTimeToken:)
                                    withObject:self
                                    withObject:timeToken];
            }
            
            
            [self sendNotification:kPNClientDidReceiveTimeTokenNotification withObject:timeToken];
        }
    }
                                shouldStartNext:YES];
}

- (void)serviceChannel:(PNServiceChannel *)channel receiveTimeTokenDidFailWithError:(PNError *)error {
    
    [self notifyDelegateAboutTimeTokenRetrievalFailWithError:error];
}

- (void)serviceChannel:(PNServiceChannel *)channel didEnablePushNotificationsOnChannels:(NSArray *)channels {
    
    [self handleLockingOperationBlockCompletion:^{
        
        if ([self shouldNotifyAboutEvent]) {
            
            // Check whether delegate is able to handle push notification enabled event or not
            SEL selector = @selector(pubnubClient:didEnablePushNotificationsOnChannels:);
            if ([self.delegate respondsToSelector:selector]) {

                #pragma clang diagnostic push
                #pragma clang diagnostic ignored "-Warc-performSelector-leaks"
                [self.delegate performSelector:selector withObject:self withObject:channels];
                #pragma clang diagnostic pop
            }
            
            [self sendNotification:kPNClientPushNotificationEnableDidCompleteNotification withObject:channels];
        }
    }
                                shouldStartNext:YES];
}

- (void)                  serviceChannel:(PNServiceChannel *)channel
didFailPushNotificationEnableForChannels:(NSArray *)channels
                               withError:(PNError *)error {
    
    error.associatedObject = channels;
    [self notifyDelegateAboutPushNotificationsEnableFailedWithError:error];
}

- (void)serviceChannel:(PNServiceChannel *)channel didDisablePushNotificationsOnChannels:(NSArray *)channels {
    
    [self handleLockingOperationBlockCompletion:^{
        
        if ([self shouldNotifyAboutEvent]) {
            
            // Check whether delegate is able to handle push notification disable event or not
            SEL selector = @selector(pubnubClient:didDisablePushNotificationsOnChannels:);
            if ([self.delegate respondsToSelector:selector]) {

                #pragma clang diagnostic push
                #pragma clang diagnostic ignored "-Warc-performSelector-leaks"
                [self.delegate performSelector:selector withObject:self withObject:channels];
                #pragma clang diagnostic pop
            }
            
            [self sendNotification:kPNClientPushNotificationDisableDidCompleteNotification withObject:channels];
        }
    }
                                shouldStartNext:YES];
}

- (void)                   serviceChannel:(PNServiceChannel *)channel
didFailPushNotificationDisableForChannels:(NSArray *)channels
                                withError:(PNError *)error {
    
    error.associatedObject = channels;
    [self notifyDelegateAboutPushNotificationsDisableFailedWithError:error];
}

- (void)serviceChannelDidRemovePushNotifications:(PNServiceChannel *)channel {
    
    [self handleLockingOperationBlockCompletion:^{
        
        if ([self shouldNotifyAboutEvent]) {
            
            // Check wheter delegate is able to handle successfull push notification removal from
            // all channels or not
            SEL selector = @selector(pubnubClientDidRemovePushNotifications:);
            if ([self.delegate respondsToSelector:selector]) {

                #pragma clang diagnostic push
                #pragma clang diagnostic ignored "-Warc-performSelector-leaks"
                [self.delegate performSelector:selector withObject:self];
                #pragma clang diagnostic pop
            }
            
            [self sendNotification:kPNClientPushNotificationRemoveDidCompleteNotification withObject:nil];
        }
    }
                                shouldStartNext:YES];
}

- (void)serviceChannel:(PNServiceChannel *)channel didFailPushNotificationsRemoveWithError:(PNError *)error {
    
    [self notifyDelegateAboutPushNotificationsRemoveFailedWithError:error];
}

- (void)serviceChannel:(PNServiceChannel *)channel didReceivePushNotificationsEnabledChannels:(NSArray *)channels {
    
    [self handleLockingOperationBlockCompletion:^{
        
        if ([self shouldNotifyAboutEvent]) {
            
            // Check whether delegate is able to handle push notification enabled
            // channels retrieval or not
            SEL selector = @selector(pubnubClient:didReceivePushNotificationEnabledChannels:);
            if ([self.delegate respondsToSelector:selector]) {

                #pragma clang diagnostic push
                #pragma clang diagnostic ignored "-Warc-performSelector-leaks"
                [self.delegate performSelector:selector withObject:self withObject:channels];
                #pragma clang diagnostic pop
            }
            
            [self sendNotification:kPNClientPushNotificationChannelsRetrieveDidCompleteNotification withObject:channels];
        }
    }
                                shouldStartNext:YES];
}

- (void)serviceChannel:(PNServiceChannel *)channel didFailPushNotificationEnabledChannelsReceiveWithError:(PNError *)error {
    
    [self notifyDelegateAboutPushNotificationsEnabledChannelsFailedWithError:error];
}

- (void)  serviceChannel:(PNServiceChannel *)channel
didReceiveNetworkLatency:(double)latency
     andNetworkBandwidth:(double)bandwidth {
    
    // TODO: NOTIFY NETWORK METER INSTANCE ABOUT ARRIVED DATA
}

- (void)serviceChannel:(PNServiceChannel *)channel willSendMessage:(PNMessage *)message {
    
    if ([self shouldNotifyAboutEvent]) {
        
        // Check whether delegate can handle message sending event or not
        if ([self.delegate respondsToSelector:@selector(pubnubClient:willSendMessage:)]) {
            
            [self.delegate performSelector:@selector(pubnubClient:willSendMessage:)
                                withObject:self
                                withObject:message];
        }
        
        [self sendNotification:kPNClientWillSendMessageNotification withObject:message];
    }
}

- (void)serviceChannel:(PNServiceChannel *)channel didSendMessage:(PNMessage *)message {
    
    [self handleLockingOperationBlockCompletion:^{
        
        if ([self shouldNotifyAboutEvent]) {
            
            // Check whether delegate can handle message sent event or not
            if ([self.delegate respondsToSelector:@selector(pubnubClient:didSendMessage:)]) {
                
                [self.delegate performSelector:@selector(pubnubClient:didSendMessage:)
                                    withObject:self
                                    withObject:message];
            }
            
            [self sendNotification:kPNClientDidSendMessageNotification withObject:message];
        }
    }
                                shouldStartNext:YES];
}

- (void)serviceChannel:(PNServiceChannel *)channel
    didFailMessageSend:(PNMessage *)message
             withError:(PNError *)error {
    
    error.associatedObject = message;
    [self notifyDelegateAboutMessageSendingFailedWithError:error];
}

- (void)serviceChannel:(PNServiceChannel *)serviceChannel didReceiveMessagesHistory:(PNMessagesHistory *)history {
    
    [self handleLockingOperationBlockCompletion:^{
        
        if ([self shouldNotifyAboutEvent]) {
            
            // Check whether delegate can response on history download event or not
            if ([self.delegate respondsToSelector:@selector(pubnubClient:didReceiveMessageHistory:forChannel:startingFrom:to:)]) {
                
                [self.delegate pubnubClient:self
                   didReceiveMessageHistory:history.messages
                                 forChannel:history.channel
                               startingFrom:history.startDate
                                         to:history.endDate];
            }
            
            [self sendNotification:kPNClientDidReceiveMessagesHistoryNotification withObject:history];
        }
    }
                                shouldStartNext:YES];
}

- (void)           serviceChannel:(PNServiceChannel *)serviceChannel
  didFailHisoryDownloadForChannel:(PNChannel *)channel
                        withError:(PNError *)error {
    
    error.associatedObject = channel;
    [self notifyDelegateAboutHistoryDownloadFailedWithError:error];
}

- (void)serviceChannel:(PNServiceChannel *)serviceChannel didReceiveParticipantsList:(PNHereNow *)participants {
    
    [self handleLockingOperationBlockCompletion:^{
        
        if ([self shouldNotifyAboutEvent]) {
            
            // Check whether delegate can response on participants list download event or not
            if ([self.delegate respondsToSelector:@selector(pubnubClient:didReceiveParticipantsList:forChannel:)]) {
                
                [self.delegate pubnubClient:self
                 didReceiveParticipantsList:participants.participants
                                 forChannel:participants.channel];
            }
            
            [self sendNotification:kPNClientDidReceiveParticipantsListNotification withObject:participants];
        }
    }
                                shouldStartNext:YES];
}

- (void)               serviceChannel:(PNServiceChannel *)serviceChannel
didFailParticipantsListLoadForChannel:(PNChannel *)channel
                            withError:(PNError *)error {
    
    error.associatedObject = channel;
    [self notifyDelegateAboutParticipantsListDownloadFailedWithError:error];
    
}


#pragma mark - Memory management

- (void)dealloc {
    
    PNLog(PNLogGeneralLevel, self, @"Destroyed");
}

#pragma mark -


@end<|MERGE_RESOLUTION|>--- conflicted
+++ resolved
@@ -454,7 +454,6 @@
 
 + (void)connectWithSuccessBlock:(PNClientConnectionSuccessBlock)success
                      errorBlock:(PNClientConnectionFailureBlock)failure {
-<<<<<<< HEAD
 
     [self performAsyncLockingBlock:^{
 
@@ -469,36 +468,6 @@
 
             if (failure) {
 
-=======
-    
-    __block BOOL shouldAddStateObservation = NO;
-    __block BOOL methodCallPostponed = NO;
-    
-    // Check whether instance already connected or not
-    if ([self sharedInstance].state == PNPubNubClientStateConnected ||
-        [self sharedInstance].state == PNPubNubClientStateConnecting) {
-        
-        PNError *connectionError = [PNError errorWithCode:kPNClientTriedConnectWhileConnectedError];
-        [[self sharedInstance] notifyDelegateClientConnectionFailedWithError:connectionError];
-        
-        if (failure) {
-            
-            failure(connectionError);
-        }
-    }
-    else {
-        
-        // Check whether client configuration was provided
-        // or not
-        if ([self sharedInstance].configuration == nil) {
-            
-            PNError *connectionError = [PNError errorWithCode:kPNClientConfigurationError];
-            [[self sharedInstance] notifyDelegateAboutError:connectionError];
-            
-            
-            if(failure) {
-                
->>>>>>> 2048a379
                 failure(connectionError);
             }
         }
@@ -517,7 +486,6 @@
                     failure(connectionError);
                 }
             }
-<<<<<<< HEAD
             else {
 
                 // Check whether user identifier was provided by
@@ -529,10 +497,6 @@
                     [self sharedInstance].clientIdentifier = PNUniqueIdentifier();
                 }
 
-
-                [self sharedInstance].connectOnServiceReachabilityCheck = NO;
-
-
                 // Check whether services are available or not
                 if ([[self sharedInstance].reachability isServiceReachabilityChecked]) {
 
@@ -541,45 +505,27 @@
                     // connection)
                     if ([[self sharedInstance].reachability isServiceAvailable]) {
 
-=======
-            
-            // Check whether services are available or not
-            if ([[self sharedInstance].reachability isServiceReachabilityChecked]) {
-                
-                // Checking whether remote PubNub services is reachable or not
-                // (if they are not reachable, this mean that probably there is no
-                // connection)
-                if ([[self sharedInstance].reachability isServiceAvailable]) {
-                    
-                    [self performAsyncLockingBlock:^{
-                        
->>>>>>> 2048a379
                         // Notify PubNub delegate about that it will try to
                         // establish connection with remote PubNub origin
                         // (notify if delegate implements this method)
                         if ([[self sharedInstance].delegate respondsToSelector:@selector(pubnubClient:willConnectToOrigin:)]) {
-                            
+
                             [[self sharedInstance].delegate performSelector:@selector(pubnubClient:willConnectToOrigin:)
                                                                  withObject:[self sharedInstance]
                                                                  withObject:[self sharedInstance].configuration.origin];
                         }
-                        
+
                         [[self sharedInstance] sendNotification:kPNClientWillConnectToOriginNotification
                                                      withObject:[self sharedInstance].configuration.origin];
-                        
-                        
+
+
                         // Check whether PubNub client was just created and there
                         // is no resources for reuse or not
                         if ([self sharedInstance].state == PNPubNubClientStateCreated ||
-<<<<<<< HEAD
-                                [self sharedInstance].state == PNPubNubClientStateDisconnected) {
-
-=======
                             [self sharedInstance].state == PNPubNubClientStateDisconnected) {
-                            
->>>>>>> 2048a379
+
                             [self sharedInstance].state = PNPubNubClientStateConnecting;
-                            
+
                             // Initialize communication channels
                             [self sharedInstance].messagingChannel = [PNMessagingChannel messageChannelWithDelegate:[self sharedInstance]];
                             [self sharedInstance].messagingChannel.messagingDelegate = [self sharedInstance];
@@ -587,19 +533,17 @@
                             [self sharedInstance].serviceChannel.serviceDelegate = [self sharedInstance];
                         }
                         else {
-                            
+
                             [self sharedInstance].state = PNPubNubClientStateConnecting;
-                            
-                            
+
                             // Reuse existing communication channels and reconnect
                             // them to remote origin server
                             [[self sharedInstance].messagingChannel connect];
                             [[self sharedInstance].serviceChannel connect];
                         }
-                        
+
                         shouldAddStateObservation = YES;
                     }
-<<<<<<< HEAD
                     else {
 
                         // Mark that client should try to connect when network will be available
@@ -608,86 +552,40 @@
                         [self sharedInstance].asyncLockingOperationInProgress = YES;
 
                         [[self sharedInstance] handleConnectionErrorOnNetworkFailure];
-
-
-                        if (failure) {
-
-                            failure([PNError errorWithCode:kPNClientConnectionFailedOnInternetFailureError]);
+                        [self sharedInstance].asyncLockingOperationInProgress = YES;
+
+                        if (![[PNObservationCenter defaultCenter] isSubscribedOnClientStateChange:[self sharedInstance]]) {
+
+                            if (failure) {
+
+                                failure([PNError errorWithCode:kPNClientConnectionFailedOnInternetFailureError]);
+                            }
                         }
                     }
-=======
-                           postponedExecutionBlock:^{
-                               
-                               [self postponeConnectWithSuccessBlock:success errorBlock:failure];
-                               methodCallPostponed = YES;
-                           }];
->>>>>>> 2048a379
                 }
-                        // Looks like reachability manager was unable to check services reachability
-                        // (user still not configured client or just not enough time to check passed
-                        // since client configuration)
+                // Looks like reachability manager was unable to check services reachability
+                // (user still not configured client or just not enough time to check passed
+                // since client configuration)
                 else {
-<<<<<<< HEAD
 
                     [self sharedInstance].asyncLockingOperationInProgress = YES;
                     [self sharedInstance].connectOnServiceReachabilityCheck = YES;
+                    [self sharedInstance].connectOnServiceReachability = NO;
 
                     shouldAddStateObservation = YES;
                 }
             }
         }
 
-        // Remove PubNub client from connection state observers list
-        [[PNObservationCenter defaultCenter] removeClientConnectionStateObserver:self oneTimeEvent:YES];
-
-
-=======
-                    
-                    // Mark that client should try to connect when network will be available
-                    // again
-                    [self sharedInstance].connectOnServiceReachabilityCheck = YES;
-                    [self sharedInstance].connectOnServiceReachability = YES;
-                    
-                    [[self sharedInstance] handleConnectionErrorOnNetworkFailure];
-                    [self sharedInstance].asyncLockingOperationInProgress = YES;
-                    
-                    if (![[PNObservationCenter defaultCenter] isSubscribedOnClientStateChange:[self sharedInstance]]) {
-                        
-                        if(failure) {
-                            
-                            failure([PNError errorWithCode:kPNClientConnectionFailedOnInternetFailureError]);
-                        }
-                    }
-                    
-                    shouldAddStateObservation = YES;
-                }
-            }
-            // Looks like reachability manager was unable to check services reachability
-            // (user still not configured client or just not enough time to check passed
-            // since client configuration)
-            else {
-                
-                [self sharedInstance].asyncLockingOperationInProgress = YES;
-                [self sharedInstance].connectOnServiceReachabilityCheck = YES;
-                [self sharedInstance].connectOnServiceReachability = NO;
-                
-                shouldAddStateObservation = YES;
-            }
-        }
-    }
-    
-    if (!methodCallPostponed) {
-        
         if (![self sharedInstance].shouldConnectOnServiceReachabilityCheck || ![self sharedInstance].shouldConnectOnServiceReachability) {
-            
+
             // Remove PubNub client from connection state observers list
             [[PNObservationCenter defaultCenter] removeClientConnectionStateObserver:self oneTimeEvent:YES];
         }
-        
-        
->>>>>>> 2048a379
+
+
         if (shouldAddStateObservation) {
-            
+
             // Subscribe and wait for client connection state change notification
             [[self sharedInstance] setClientConnectionObservationWithSuccessBlock:(success ? [success copy] : nil)
                                                                      failureBlock:(failure ? [failure copy] : nil)];
@@ -2256,8 +2154,7 @@
         
         // Checking whether we should use logic for messaging channel reconnection or not
         if ([channel isEqual:self.messagingChannel]) {
-            
-            self.asyncLockingOperationInProgress = NO;
+
             [self messagingChannelDidReconnect:(PNMessagingChannel *)channel];
         }
     }
@@ -2336,7 +2233,6 @@
                 
                 // Clean up cached data
                 [PNChannel purgeChannelsCache];
-<<<<<<< HEAD
 
                 // Delay disconnection notification to give client ability
                 // to perform clean up well
@@ -2382,11 +2278,6 @@
                     }
                 };
 
-=======
-            }
-            else {
-                
->>>>>>> 2048a379
                 // Check whether service is available
                 // (this event may arrive after device was unlocked
                 // so basically connection is available and only
@@ -2419,53 +2310,6 @@
                     }
                 }
             }
-<<<<<<< HEAD
-=======
-            
-            
-            if (self.state == PNPubNubClientStateDisconnected) {
-                
-                // Delay disconnection notification to give client ability
-                // to perform clean up well
-                __block __pn_desired_weak __typeof__(self) weakSelf = self;
-                void(^disconnectionNotifyBlock)(void) = ^{
-                    
-                    [self handleLockingOperationBlockCompletion:^{
-                        
-                        if ([weakSelf.delegate respondsToSelector:@selector(pubnubClient:didDisconnectFromOrigin:)]) {
-                            
-                            [weakSelf.delegate pubnubClient:weakSelf didDisconnectFromOrigin:host];
-                        }
-                        
-                        [weakSelf sendNotification:kPNClientDidDisconnectFromOriginNotification withObject:host];
-                    }
-                                                shouldStartNext:YES];
-                };
-                if (channel == nil) {
-                    
-                    disconnectionNotifyBlock();
-                }
-                else {
-                    
-                    double delayInSeconds = 1.0;
-                    dispatch_time_t popTime = dispatch_time(DISPATCH_TIME_NOW, (int64_t) (delayInSeconds * NSEC_PER_SEC));
-                    dispatch_after(popTime, dispatch_get_main_queue(), disconnectionNotifyBlock);
-                }
-            }
-            else if (state == PNPubNubClientStateDisconnectedOnNetworkError) {
-                
-                [self handleLockingOperationBlockCompletion:^{
-                    
-                    if ([self.delegate respondsToSelector:@selector(pubnubClient:didDisconnectFromOrigin:withError:)]) {
-                        
-                        [self.delegate pubnubClient:self didDisconnectFromOrigin:host withError:connectionError];
-                    }
-                    
-                    [self sendNotification:kPNClientConnectionDidFailWithErrorNotification withObject:connectionError];
-                }
-                                            shouldStartNext:YES];
-            }
->>>>>>> 2048a379
         }
         // Check whether server unexpectedly closed connection
         // while client was active or not
