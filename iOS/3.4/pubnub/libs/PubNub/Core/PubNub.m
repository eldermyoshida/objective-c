--- conflicted
+++ resolved
@@ -29,7 +29,6 @@
 #import "PNHereNowRequest.h"
 #import "PNCryptoHelper.h"
 #import "PNConnectionChannel+Protected.h"
-#import "PNPushNotificationsStateChangeRequest.h"
 
 
 #pragma mark Static
@@ -127,6 +126,22 @@
              andCompletionHandlingBlock:(PNClientChannelUnsubscriptionHandlerBlock)handlerBlock;
 
 
+#pragma mark - APNS management
+
++ (void)postponeEnablePushNotificationsOnChannels:(NSArray *)channels
+                              withDevicePushToken:(NSData *)pushToken
+                       andCompletionHandlingBlock:(PNClientPushNotificationsEnableHandlingBlock)handlerBlock;
+
++ (void)postponeDisablePushNotificationsOnChannels:(NSArray *)channels
+                               withDevicePushToken:(NSData *)pushToken
+                        andCompletionHandlingBlock:(PNClientPushNotificationsDisableHandlingBlock)handlerBlock;
+
++ (void)postponeRemoveAllPushNotificationsForDevicePushToken:(NSData *)pushToken
+                                 withCompletionHandlingBlock:(PNClientPushNotificationsRemoveHandlingBlock)handlerBlock;
+
++ (void)postponeRequestPushNotificationEnabledChannelsForDevicePushToken:(NSData *)pushToken
+                                             withCompletionHandlingBlock:(PNClientPushNotificationsEnabledChannelsHandlingBlock)handlerBlock;
+
 #pragma mark - Presence management
 
 + (void)postponeEnablePresenceObservationForChannels:(NSArray *)channels;
@@ -148,8 +163,8 @@
 #pragma mark - History methods
 
 + (void)postponeRequestHistoryForChannel:(PNChannel *)channel
-                                    from:(NSDate *)startDate
-                                      to:(NSDate *)endDate
+                                    from:(PNDate *)startDate
+                                      to:(PNDate *)endDate
                                    limit:(NSUInteger)limit
                           reverseHistory:(BOOL)shouldReverseMessageHistory
                      withCompletionBlock:(PNClientHistoryLoadHandlingBlock)handleBlock;
@@ -1016,39 +1031,58 @@
                       withDevicePushToken:(NSData *)pushToken
                andCompletionHandlingBlock:(PNClientPushNotificationsEnableHandlingBlock)handlerBlock {
 
-    [[PNObservationCenter defaultCenter] removeClientAsPushNotificationsEnableObserver];
-    [[PNObservationCenter defaultCenter] removeClientAsPushNotificationsDisableObserver];
-
-
-    // Check whether client is able to send request or not
-    NSInteger statusCode = [[self sharedInstance] requestExecutionPossibilityStatusCode];
-    if (statusCode == 0) {
-
-        if (handlerBlock) {
-
-            [[PNObservationCenter defaultCenter] addClientAsPushNotificationsEnableObserverWithBlock:handlerBlock];
-        }
-
-        PNPushNotificationsStateChangeRequest *request;
-        request = [PNPushNotificationsStateChangeRequest reqauestWithDevicePushToken:pushToken
-                                                                             toState:PNPushNotificationsState.enable
-                                                                         forChannels:channels];
-        [[self sharedInstance] sendRequest:request shouldObserveProcessing:YES];
-    }
-    // Looks like client can't send request because of some reasons
-    else {
-
-        PNError *stateChangeError = [PNError errorWithCode:statusCode];
-        stateChangeError.associatedObject = channels;
-
-        [[self sharedInstance] notifyDelegateAboutPushNotificationsEnableFailedWithError:stateChangeError];
-
-
-        if (handlerBlock) {
-
-            handlerBlock(channels, stateChangeError);
-        }
-    }
+    [self performAsyncLockingBlock:^{
+
+        [[PNObservationCenter defaultCenter] removeClientAsPushNotificationsEnableObserver];
+        [[PNObservationCenter defaultCenter] removeClientAsPushNotificationsDisableObserver];
+
+
+        // Check whether client is able to send request or not
+        NSInteger statusCode = [[self sharedInstance] requestExecutionPossibilityStatusCode];
+        if (statusCode == 0) {
+
+            if (handlerBlock) {
+
+                [[PNObservationCenter defaultCenter] addClientAsPushNotificationsEnableObserverWithBlock:handlerBlock];
+            }
+
+            PNPushNotificationsStateChangeRequest *request;
+            request = [PNPushNotificationsStateChangeRequest reqauestWithDevicePushToken:pushToken
+                                                                                 toState:PNPushNotificationsState.enable
+                                                                             forChannels:channels];
+            [[self sharedInstance] sendRequest:request shouldObserveProcessing:YES];
+        }
+                // Looks like client can't send request because of some reasons
+        else {
+
+            PNError *stateChangeError = [PNError errorWithCode:statusCode];
+            stateChangeError.associatedObject = channels;
+
+            [[self sharedInstance] notifyDelegateAboutPushNotificationsEnableFailedWithError:stateChangeError];
+
+
+            if (handlerBlock) {
+
+                handlerBlock(channels, stateChangeError);
+            }
+        }
+    }      postponedExecutionBlock:^{
+
+        [self postponeEnablePushNotificationsOnChannels:channels
+                                    withDevicePushToken:pushToken
+                             andCompletionHandlingBlock:handlerBlock];
+    }];
+}
+
++ (void)postponeEnablePushNotificationsOnChannels:(NSArray *)channels
+                              withDevicePushToken:(NSData *)pushToken
+                       andCompletionHandlingBlock:(PNClientPushNotificationsEnableHandlingBlock)handlerBlock {
+
+    SEL selector = @selector(enablePushNotificationsOnChannels:withDevicePushToken:andCompletionHandlingBlock:);
+    [[self sharedInstance] postponeSelector:selector
+                                  forObject:self
+                             withParameters:@[channels, pushToken, PNNillIfNotSet(handlerBlock)]
+                                 outOfOrder:NO];
 }
 
 + (void)disablePushNotificationsOnChannel:(PNChannel *)channel withDevicePushToken:(NSData *)pushToken {
@@ -1072,104 +1106,159 @@
                        withDevicePushToken:(NSData *)pushToken
                 andCompletionHandlingBlock:(PNClientPushNotificationsDisableHandlingBlock)handlerBlock {
 
-    [[PNObservationCenter defaultCenter] removeClientAsPushNotificationsEnableObserver];
-    [[PNObservationCenter defaultCenter] removeClientAsPushNotificationsDisableObserver];
-
-
-    // Check whether client is able to send request or not
-    NSInteger statusCode = [[self sharedInstance] requestExecutionPossibilityStatusCode];
-    if (statusCode == 0) {
-
-        if (handlerBlock) {
-
-            [[PNObservationCenter defaultCenter] addClientAsPushNotificationsDisableObserverWithBlock:handlerBlock];
-        }
-
-        PNPushNotificationsStateChangeRequest *request;
-        request = [PNPushNotificationsStateChangeRequest reqauestWithDevicePushToken:pushToken
-                                                                             toState:PNPushNotificationsState.disable
-                                                                         forChannels:channels];
-        [[self sharedInstance] sendRequest:request shouldObserveProcessing:YES];
-    }
-    // Looks like client can't send request because of some reasons
-    else {
-
-        PNError *stateChangeError = [PNError errorWithCode:statusCode];
-        stateChangeError.associatedObject = channels;
-
-        [[self sharedInstance] notifyDelegateAboutPushNotificationsDisableFailedWithError:stateChangeError];
-
-
-        if (handlerBlock) {
-
-            handlerBlock(channels, stateChangeError);
-        }
-    }
+    [self performAsyncLockingBlock:^{
+
+        [[PNObservationCenter defaultCenter] removeClientAsPushNotificationsEnableObserver];
+        [[PNObservationCenter defaultCenter] removeClientAsPushNotificationsDisableObserver];
+
+
+        // Check whether client is able to send request or not
+        NSInteger statusCode = [[self sharedInstance] requestExecutionPossibilityStatusCode];
+        if (statusCode == 0) {
+
+            if (handlerBlock) {
+
+                [[PNObservationCenter defaultCenter] addClientAsPushNotificationsDisableObserverWithBlock:handlerBlock];
+            }
+
+            PNPushNotificationsStateChangeRequest *request;
+            request = [PNPushNotificationsStateChangeRequest reqauestWithDevicePushToken:pushToken
+                                                                                 toState:PNPushNotificationsState.disable
+                                                                             forChannels:channels];
+            [[self sharedInstance] sendRequest:request shouldObserveProcessing:YES];
+        }
+        // Looks like client can't send request because of some reasons
+        else {
+
+            PNError *stateChangeError = [PNError errorWithCode:statusCode];
+            stateChangeError.associatedObject = channels;
+
+            [[self sharedInstance] notifyDelegateAboutPushNotificationsDisableFailedWithError:stateChangeError];
+
+
+            if (handlerBlock) {
+
+                handlerBlock(channels, stateChangeError);
+            }
+        }
+    }
+           postponedExecutionBlock:^{
+
+               [self postponeDisablePushNotificationsOnChannels:channels
+                                            withDevicePushToken:pushToken
+                                     andCompletionHandlingBlock:handlerBlock];
+           }];
+}
+
++ (void)postponeDisablePushNotificationsOnChannels:(NSArray *)channels
+                               withDevicePushToken:(NSData *)pushToken
+                        andCompletionHandlingBlock:(PNClientPushNotificationsDisableHandlingBlock)handlerBlock {
+
+    SEL selector = @selector(disablePushNotificationsOnChannels:withDevicePushToken:andCompletionHandlingBlock:);
+    [[self sharedInstance] postponeSelector:selector
+                                  forObject:self
+                             withParameters:@[channels, pushToken, PNNillIfNotSet(handlerBlock)]
+                                 outOfOrder:NO];
 }
 
 + (void)removeAllPushNotificationsForDevicePushToken:(NSData *)pushToken
                          withCompletionHandlingBlock:(PNClientPushNotificationsRemoveHandlingBlock)handlerBlock {
 
-    [[PNObservationCenter defaultCenter] removeClientAsPushNotificationsRemoveObserver];
-
-     // Check whether client is able to send request or not
-    NSInteger statusCode = [[self sharedInstance] requestExecutionPossibilityStatusCode];
-    if (statusCode == 0) {
-
-        if (handlerBlock) {
-
-            [[PNObservationCenter defaultCenter] addClientAsPushNotificationsRemoveObserverWithBlock:handlerBlock];
-        }
-
-        [[self sharedInstance] sendRequest:[PNPushNotificationsRemoveRequest requestWithDevicePushToken:pushToken]
-                   shouldObserveProcessing:YES];
-    }
-    // Looks like client can't send request because of some reasons
-    else {
-
-        PNError *removalError = [PNError errorWithCode:statusCode];
-
-        [[self sharedInstance] notifyDelegateAboutPushNotificationsRemoveFailedWithError:removalError];
-
-
-        if (handlerBlock) {
-
-            handlerBlock(removalError);
-        }
-    }
+    [self performAsyncLockingBlock:^{
+
+        [[PNObservationCenter defaultCenter] removeClientAsPushNotificationsRemoveObserver];
+
+         // Check whether client is able to send request or not
+        NSInteger statusCode = [[self sharedInstance] requestExecutionPossibilityStatusCode];
+        if (statusCode == 0) {
+
+            if (handlerBlock) {
+
+                [[PNObservationCenter defaultCenter] addClientAsPushNotificationsRemoveObserverWithBlock:handlerBlock];
+            }
+
+            [[self sharedInstance] sendRequest:[PNPushNotificationsRemoveRequest requestWithDevicePushToken:pushToken]
+                       shouldObserveProcessing:YES];
+        }
+        // Looks like client can't send request because of some reasons
+        else {
+
+            PNError *removalError = [PNError errorWithCode:statusCode];
+            [[self sharedInstance] notifyDelegateAboutPushNotificationsRemoveFailedWithError:removalError];
+
+
+            if (handlerBlock) {
+
+                handlerBlock(removalError);
+            }
+        }
+    }
+           postponedExecutionBlock:^{
+
+               [self postponeRemoveAllPushNotificationsForDevicePushToken:pushToken
+                                              withCompletionHandlingBlock:handlerBlock];
+           }];
+}
+
++ (void)postponeRemoveAllPushNotificationsForDevicePushToken:(NSData *)pushToken
+                                 withCompletionHandlingBlock:(PNClientPushNotificationsRemoveHandlingBlock)handlerBlock {
+
+    SEL selector = @selector(removeAllPushNotificationsForDevicePushToken:withCompletionHandlingBlock:);
+    [[self sharedInstance] postponeSelector:selector
+                                  forObject:self
+                             withParameters:@[pushToken, PNNillIfNotSet(handlerBlock)]
+                                 outOfOrder:NO];
 }
 
 + (void)requestPushNotificationEnabledChannelsForDevicePushToken:(NSData *)pushToken
                                      withCompletionHandlingBlock:(PNClientPushNotificationsEnabledChannelsHandlingBlock)handlerBlock {
 
-    [[PNObservationCenter defaultCenter] removeClientAsPushNotificationsEnabledChannelsObserver];
-
-
-    // Check whether client is able to send request or not
-    NSInteger statusCode = [[self sharedInstance] requestExecutionPossibilityStatusCode];
-    if (statusCode == 0) {
-
-        if (handlerBlock) {
-
-            [[PNObservationCenter defaultCenter] addClientAsPushNotificationsEnabledChannelsObserverWithBlock:handlerBlock];
-        }
-
-        [[self sharedInstance] sendRequest:[PNPushNotificationsEnabledChannelsRequest requestWithDevicePushToken:pushToken]
-                   shouldObserveProcessing:YES];
-    }
-    // Looks like client can't send request because of some reasons
-    else {
-
-        PNError *listRetrieveError = [PNError errorWithCode:statusCode];
-
-        [[self sharedInstance] notifyDelegateAboutPushNotificationsEnabledChannelsFailedWithError:listRetrieveError];
-
-
-        if (handlerBlock) {
-
-            handlerBlock(nil, listRetrieveError);
-        }
-    }
+    [self performAsyncLockingBlock:^{
+
+        [[PNObservationCenter defaultCenter] removeClientAsPushNotificationsEnabledChannelsObserver];
+
+
+        // Check whether client is able to send request or not
+        NSInteger statusCode = [[self sharedInstance] requestExecutionPossibilityStatusCode];
+        if (statusCode == 0) {
+
+            if (handlerBlock) {
+
+                [[PNObservationCenter defaultCenter] addClientAsPushNotificationsEnabledChannelsObserverWithBlock:handlerBlock];
+            }
+
+            [[self sharedInstance] sendRequest:[PNPushNotificationsEnabledChannelsRequest requestWithDevicePushToken:pushToken]
+                       shouldObserveProcessing:YES];
+        }
+        // Looks like client can't send request because of some reasons
+        else {
+
+            PNError *listRetrieveError = [PNError errorWithCode:statusCode];
+
+            [[self sharedInstance] notifyDelegateAboutPushNotificationsEnabledChannelsFailedWithError:listRetrieveError];
+
+
+            if (handlerBlock) {
+
+                handlerBlock(nil, listRetrieveError);
+            }
+        }
+    }
+           postponedExecutionBlock:^{
+
+               [self postponeRequestPushNotificationEnabledChannelsForDevicePushToken:pushToken
+                                                          withCompletionHandlingBlock:handlerBlock];
+           }];
+}
+
++ (void)postponeRequestPushNotificationEnabledChannelsForDevicePushToken:(NSData *)pushToken
+                                             withCompletionHandlingBlock:(PNClientPushNotificationsEnabledChannelsHandlingBlock)handlerBlock {
+
+    SEL selector = @selector(requestPushNotificationEnabledChannelsForDevicePushToken:withCompletionHandlingBlock:);
+    [[self sharedInstance] postponeSelector:selector
+                                  forObject:self
+                             withParameters:@[pushToken, PNNillIfNotSet(handlerBlock)]
+                                 outOfOrder:NO];
 }
 
 
@@ -1742,18 +1831,11 @@
         
         shouldSendOnMessageChannel = NO;
     }
-<<<<<<< HEAD
-    
-    [self sendRequest:request
-            onChannel:(shouldSendOnMessageChannel?self.messagingChannel:self.serviceChannel)
-      shouldObserveProcessing:shouldObserveProcessing];
-=======
 
 
     [self     sendRequest:request
                 onChannel:(shouldSendOnMessageChannel ? self.messagingChannel : self.serviceChannel)
   shouldObserveProcessing:shouldObserveProcessing];
->>>>>>> 423559c1
 }
 
 - (void)      sendRequest:(PNBaseRequest *)request
@@ -2210,6 +2292,8 @@
     }
 
     [self sendNotification:kPNClientPushNotificationEnableDidFailNotification withObject:error];
+
+    [self handleLockingOperationComplete:YES];
 }
 
 - (void)notifyDelegateAboutPushNotificationsDisableFailedWithError:(PNError *)error {
@@ -2226,6 +2310,8 @@
     }
 
     [self sendNotification:kPNClientPushNotificationDisableDidFailNotification withObject:error];
+
+    [self handleLockingOperationComplete:YES];
 }
 
 - (void)notifyDelegateAboutPushNotificationsRemoveFailedWithError:(PNError *)error {
@@ -2242,6 +2328,8 @@
     }
 
     [self sendNotification:kPNClientPushNotificationRemoveDidFailNotification withObject:error];
+
+    [self handleLockingOperationComplete:YES];
 }
 
 - (void)notifyDelegateAboutPushNotificationsEnabledChannelsFailedWithError:(PNError *)error {
@@ -2258,6 +2346,8 @@
     }
 
     [self sendNotification:kPNClientPushNotificationChannelsRetrieveDidFailNotification withObject:error];
+
+    [self handleLockingOperationComplete:YES];
 }
 
 - (void)notifyDelegateAboutTimeTokenRetrievalFailWithError:(PNError *)error {
@@ -2585,7 +2675,6 @@
     [self notifyDelegateAboutTimeTokenRetrievalFailWithError:error];
 }
 
-<<<<<<< HEAD
 - (void)serviceChannel:(PNServiceChannel *)channel didEnablePushNotificationsOnChannels:(NSArray *)channels {
 
     // Check whether delegate is able to handle push notification enabled event or not
@@ -2599,6 +2688,8 @@
     }
 
     [self sendNotification:kPNClientPushNotificationEnableDidCompleteNotification withObject:channels];
+
+    [self handleLockingOperationComplete:YES];
 }
 
 - (void)                  serviceChannel:(PNServiceChannel *)channel
@@ -2622,6 +2713,8 @@
     }
 
     [self sendNotification:kPNClientPushNotificationDisableDidCompleteNotification withObject:channels];
+
+    [self handleLockingOperationComplete:YES];
 }
 
 - (void)                   serviceChannel:(PNServiceChannel *)channel
@@ -2646,6 +2739,8 @@
     }
 
     [self sendNotification:kPNClientPushNotificationRemoveDidCompleteNotification withObject:nil];
+
+    [self handleLockingOperationComplete:YES];
 }
 
 - (void)serviceChannel:(PNServiceChannel *)channel didFailPushNotificationsRemoveWithError:(PNError *)error {
@@ -2667,6 +2762,8 @@
     }
 
     [self sendNotification:kPNClientPushNotificationChannelsRetrieveDidCompleteNotification withObject:channels];
+
+    [self handleLockingOperationComplete:YES];
 }
 
 - (void)serviceChannel:(PNServiceChannel *)channel didFailPushNotificationEnabledChannelsReceiveWithError:(PNError *)error {
@@ -2677,11 +2774,6 @@
 - (void)  serviceChannel:(PNServiceChannel *)channel
 didReceiveNetworkLatency:(double)latency
      andNetworkBandwidth:(double)bandwidth {
-=======
-- (void)    serviceChannel:(PNServiceChannel *)channel
-  didReceiveNetworkLatency:(double)latency
-       andNetworkBandwidth:(double)bandwidth {
->>>>>>> 423559c1
 
     // TODO: NOTIFY NETWORK METER INSTANCE ABOUT ARRIVED DATA
 }
