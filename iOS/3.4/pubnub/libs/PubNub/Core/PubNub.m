--- conflicted
+++ resolved
@@ -1267,25 +1267,8 @@
                     [self.reachability refreshReachabilityState];
                     break;
                     
-<<<<<<< HEAD
                 default:
                     break;
-=======
-                    // Check whether error is caused by network error or not
-                    switch (connectionError.code) {
-                        case kPNClientConnectionFailedOnInternetFailureError:
-                        case kPNClientConnectionClosedOnInternetFailureError:
-                            
-                            // Try to refresh reachability state (there is situation when reachability state
-                            // changed within library to handle sockets timeout/error)
-                            [self.reachability refreshReachabilityState];
-                            break;
-                            
-                        default:
-                            break;
-                    }
-                }
->>>>>>> 14196127
             }
             
             
