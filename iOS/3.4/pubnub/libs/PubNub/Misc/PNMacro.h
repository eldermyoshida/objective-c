--- conflicted
+++ resolved
@@ -260,22 +260,13 @@
 
         switch (level) {
 
-<<<<<<< HEAD
-                additionalData = @"";
-            }
-            break;
-        case PNLogDeserializerInfoLevel:
-        case PNLogConnectionLayerInfoLevel:
-        case PNLogConnectionLayerHTTPLoggingLevel:
-        case PNLogCommunicationChannelLayerInfoLevel:
-=======
             case PNLogDelegateLevel:
->>>>>>> 45ae659e
 
                 additionalData = @"{DELEGATE}";
                 break;
             case PNLogDeserializerInfoLevel:
             case PNLogConnectionLayerInfoLevel:
+	        case PNLogConnectionLayerHTTPLoggingLevel:
             case PNLogCommunicationChannelLayerInfoLevel:
 
                 additionalData = @"{INFO}";
