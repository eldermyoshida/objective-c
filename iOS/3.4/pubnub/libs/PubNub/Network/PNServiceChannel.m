--- conflicted
+++ resolved
@@ -36,8 +36,6 @@
 #import "PNResponseParser.h"
 #import "PNRequestsQueue.h"
 #import "PNResponse.h"
-<<<<<<< HEAD
-=======
 
 
 // ARC check
@@ -45,7 +43,6 @@
 #error PubNub service connection channel must be built with ARC.
 // You can turn on ARC for only PubNub files by adding '-fobjc-arc' to the build phase for each of its files.
 #endif
->>>>>>> 1f1568ff
 
 
 #pragma mark - Public interface methods
