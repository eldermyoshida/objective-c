--- conflicted
+++ resolved
@@ -128,12 +128,8 @@
                     [self callbackMethodName],
                     self.shortIdentifier,
                     self.preparedMessage,
-<<<<<<< HEAD
-                    self.clientIdentifier];
-=======
-                    [PubNub escapedClientIdentifier],
-                    ([self authorizationField]?[NSString stringWithFormat:@"&%@", [self authorizationField]]:@"")];
->>>>>>> 4a28439b
+                    self.clientIdentifier,
+					([self authorizationField]?[NSString stringWithFormat:@"&%@", [self authorizationField]]:@"")];
 }
 
 - (NSString *)encryptedMessageWithError:(PNError **)encryptionError {
