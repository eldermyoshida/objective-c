--- conflicted
+++ resolved
@@ -180,13 +180,8 @@
                                       }
                                            errorBlock:^(NSError *error) {
 
-<<<<<<< HEAD
-                                               PNLog(PNLogGeneralLevel, weakSelf, @"ERROR: %@", error);
+                                               PNLog(PNLogGeneralLevel, weakSelf, @"JSON DECODE ERROR: %@", error);
                                                [weakSelf handleJSONDecodeErrorWithCode:kPNResponseMalformedJSONError];
-=======
-                                               PNLog(PNLogGeneralLevel, self, @"JSON DECODE ERROR: %@", error);
-                                               [self handleJSONDecodeErrorWithCode:kPNResponseMalformedJSONError];
->>>>>>> d02a24e7
                                            }];
         }
         // Looks like message can't be decoded event from RAW response
