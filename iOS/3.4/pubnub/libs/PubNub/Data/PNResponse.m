//
//  PNResponse.m
//  pubnub
//
//  This class instance designed to store
//  binary response from backend with some
//  additional information which will help
//  to understand some metrics.
//
//
//  Created by Sergey Mamontov on 12/20/12.
//
//

#import "PNResponse.h"
#import "PNJSONSerialization.h"
#import "PNRequestsImport.h"


// ARC check
#if !__has_feature(objc_arc)
#error PubNub response must be built with ARC.
// You can turn on ARC for only PubNub files by adding '-fobjc-arc' to the build phase for each of its files.
#endif


#pragma mark Static

// Stores index of callback method name in array which was created by splitting callback method from JSONP by '_' sign
static NSUInteger const kPNResponseCallbackMethodNameIndex = 0;

// Stores index of request identifier in array which was created by splitting callback method from JSONP by '_' sign
static NSUInteger const kPNResponseRequestIdentifierIndex = 1;


#pragma mark Structures

struct PNServiceResponseCallbacksStruct PNServiceResponseCallbacks = {
    
    .latencyMeasureMessageCallback = @"lm",
    .subscriptionCallback = @"s",
    .leaveChannelCallback = @"lv",
    .channelPushNotificationsEnableCallback = @"cpe",
    .channelPushNotificationsDisableCallback = @"cpd",
    .pushNotificationEnabledChannelsCallback = @"pec",
    .pushNotificationRemoveCallback = @"pnr",
    .sendMessageCallback = @"m",
    .timeTokenCallback = @"t",
    .messageHistoryCallback = @"h",
    .channelParticipantsCallback = @"p"
};


#pragma mark - Private interface methods

@interface PNResponse ()


#pragma mark - Properties

@property (nonatomic, strong) NSData *content;
@property (nonatomic, assign) NSInteger statusCode;
@property (nonatomic, assign) NSUInteger size;
@property (nonatomic, strong) PNError *error;
@property (nonatomic, copy) NSString *requestIdentifier;
@property (nonatomic, copy) NSString *callbackMethod;
@property (nonatomic, assign, getter = isLastResponseOnConnection) BOOL lastResponseOnConnection;
@property (nonatomic, strong) id response;


#pragma mark - Instance methods

#pragma mark - Handler methods

/**
 * Handle JSON encoding error and try perform additional tasks to silently fallback this error
 */
- (void)handleJSONDecodeErrorWithCode:(NSUInteger)errorCode;


#pragma mark - Misc methods

/**
 * If user is using cypher key to send request than it will be used to decode server response
 */
- (NSString *)decodedResponse;

/**
 * In case of JSON parsing error, this method will allow to pull out information about request and callback
 * function from partial response
 */
- (void)getCallbackFunction:(NSString **)callback
          requestIdentifier:(NSString **)identifier
                   fromData:(NSData *)responseData;


@end


#pragma mark - Public interface methods

@implementation PNResponse


#pragma mark Class methods

/**
 * Retrieve instance which will hold information about HTTP response body and size of whole response
 * (including HTTP headers)
 */
+ (PNResponse *)responseWithContent:(NSData *)content
                               size:(NSUInteger)responseSize
                               code:(NSInteger)statusCode
           lastResponseOnConnection:(BOOL)isLastResponseOnConnection {
    
    return [[[self class] alloc] initWithContent:content
                                            size:responseSize
                                            code:statusCode
                        lastResponseOnConnection:isLastResponseOnConnection];
}


#pragma mark - Instance methods

/**
 * Initialize response instance with response body content data, response size and status code (HTTP status code)
 */
- (id)initWithContent:(NSData *)content
                 size:(NSUInteger)responseSize
                 code:(NSInteger)statusCode
        lastResponseOnConnection:(BOOL)isLastResponseOnConnection {
    
    // Check whether initialization was successful or not
    if((self = [super init])) {

        self.content = content;
        self.size = responseSize;
        self.statusCode = statusCode;
        self.lastResponseOnConnection = isLastResponseOnConnection;

        
        NSString *decodedResponse = [self decodedResponse];
        if (decodedResponse) {
            
            __pn_desired_weak __typeof__(self) weakSelf = self;
            [PNJSONSerialization JSONObjectWithString:decodedResponse
                                      completionBlock:^(id result, BOOL isJSONP, NSString *callbackMethodName){

                                          if (isJSONP) {

                                              NSArray *callbackMethodElements = [callbackMethodName componentsSeparatedByString:@"_"];

                                              if ([callbackMethodElements count] > 1) {

                                                  weakSelf.callbackMethod = [callbackMethodElements objectAtIndex:kPNResponseCallbackMethodNameIndex];
                                                  weakSelf.requestIdentifier = [callbackMethodElements objectAtIndex:kPNResponseRequestIdentifierIndex];
                                              }
                                              else {

                                                  weakSelf.callbackMethod = callbackMethodName;
                                              }

                                              weakSelf.response = result;
                                          }
                                          else {

                                              self.response = result;
                                          }
                                      }
                                           errorBlock:^(NSError *error) {

                                               PNLog(PNLogGeneralLevel, weakSelf, @"JSON DECODE ERROR: %@", error);
                                               [weakSelf handleJSONDecodeErrorWithCode:kPNResponseMalformedJSONError];
                                           }];
        }
        // Looks like message can't be decoded event from RAW response
        // looks like malformed data arrived with characters which can't
        // be encoded
        else {

            PNLog(PNLogGeneralLevel, self, @"FAILED TO DECODE DATA");
            [self handleJSONDecodeErrorWithCode:kPNResponseEncodingError];
        }
    }
    
    
    return self;
}

#pragma mark - Handler methods

- (void)handleJSONDecodeErrorWithCode:(NSUInteger)errorCode {

    // Mark that request is failed to be processed correctly
    self.size = 0;

    self.error = [PNError errorWithCode:errorCode];

    NSString *callbackMethod;
    NSString *requestIdentifier;
    [self getCallbackFunction:&callbackMethod requestIdentifier:&requestIdentifier fromData:self.content];
    self.callbackMethod = callbackMethod;
    self.requestIdentifier = requestIdentifier;
}


#pragma mark - Misc methods

- (NSString *)decodedResponse {

    NSString *encodedString = [[NSString alloc] initWithData:self.content encoding:NSUTF8StringEncoding];
    return [encodedString stringByTrimmingCharactersInSet:[NSCharacterSet whitespaceAndNewlineCharacterSet]];
}

- (void)getCallbackFunction:(NSString **)callback
          requestIdentifier:(NSString **)identifier
                   fromData:(NSData *)responseData {


    // Trying to extract callback method and request identifier
    NSString *responseString = [[NSString alloc] initWithData:responseData encoding:NSUTF8StringEncoding];
    if (responseString) {

        NSRange openingBracketRange = [responseString rangeOfString:@"("];
        if (openingBracketRange.location != NSNotFound) {

            NSString *callbackMethod = [responseString substringToIndex:openingBracketRange.location];
            NSArray *callbackMethodElements = [callbackMethod componentsSeparatedByString:@"_"];

            if ([callbackMethodElements count] > 1) {

                if (callback != NULL) {

                    *callback = [callbackMethodElements objectAtIndex:kPNResponseCallbackMethodNameIndex];
                }

                if (identifier != NULL) {

                    *identifier = [callbackMethodElements objectAtIndex:kPNResponseRequestIdentifierIndex];
                }
            }
            else {

                if (callback != NULL) {

                    *callback = callbackMethod;
                }
            }
        }
    }
    else {

        if (callback != NULL) {

            // Assign 'subscription' callback method
            *callback = PNServiceResponseCallbacks.subscriptionCallback;
        }
    }
}

- (NSString *)description {
    
<<<<<<< HEAD
    return [NSString stringWithFormat:@"\nHTTP STATUS CODE: %i\nCONNECTION WILL BE CLOSE? %@\nRESPONSE SIZE: %i\nRESPONSE CONTENT SIZE: %i\nIS JSONP: %@\nCALLBACK METHOD: %@\nREQUEST IDENTIFIER: %@\nRESPONSE: %@\n",
                                      self.statusCode,
                                      self.isLastResponseOnConnection ? @"YES" : @"NO",
                                      [self.content length],
                                      self.size,
=======
    return [NSString stringWithFormat:@"\nHTTP STATUS CODE: %ld\nCONNECTION WILL BE CLOSE? %@\nRESPONSE SIZE: %ld\nRESPONSE CONTENT SIZE: %ld\nIS JSONP: %@\nCALLBACK METHOD: %@\nREQUEST IDENTIFIER: %@\nRESPONSE: %@\n",
                                      (long)self.statusCode,
                                      self.isLastResponseOnConnection ? @"YES" : @"NO",
                                      (unsigned long)[self.content length],
                                      (unsigned long)self.size,
>>>>>>> 1f1568ff
                                      self.callbackMethod ? @"YES" : @"NO",
                                      self.callbackMethod,
                                      self.requestIdentifier,
                                      self.response];
}

#pragma mark -


@end<|MERGE_RESOLUTION|>--- conflicted
+++ resolved
@@ -260,19 +260,11 @@
 
 - (NSString *)description {
     
-<<<<<<< HEAD
-    return [NSString stringWithFormat:@"\nHTTP STATUS CODE: %i\nCONNECTION WILL BE CLOSE? %@\nRESPONSE SIZE: %i\nRESPONSE CONTENT SIZE: %i\nIS JSONP: %@\nCALLBACK METHOD: %@\nREQUEST IDENTIFIER: %@\nRESPONSE: %@\n",
-                                      self.statusCode,
-                                      self.isLastResponseOnConnection ? @"YES" : @"NO",
-                                      [self.content length],
-                                      self.size,
-=======
     return [NSString stringWithFormat:@"\nHTTP STATUS CODE: %ld\nCONNECTION WILL BE CLOSE? %@\nRESPONSE SIZE: %ld\nRESPONSE CONTENT SIZE: %ld\nIS JSONP: %@\nCALLBACK METHOD: %@\nREQUEST IDENTIFIER: %@\nRESPONSE: %@\n",
                                       (long)self.statusCode,
                                       self.isLastResponseOnConnection ? @"YES" : @"NO",
                                       (unsigned long)[self.content length],
                                       (unsigned long)self.size,
->>>>>>> 1f1568ff
                                       self.callbackMethod ? @"YES" : @"NO",
                                       self.callbackMethod,
                                       self.requestIdentifier,
