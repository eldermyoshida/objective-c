//
//  PNResponseDeserialize.m
//  pubnub
//
//  This class was created to help deserialize
//  responses which connection recieves over the
//  stream opened on sockets.
//  Server returns formatted HTTP headers with response
//  body which should be extracted.
//
//
//  Created by Sergey Mamontov on 12/19/12.
//
//

#import "PNResponseDeserialize.h"
#import "NSData+PNAdditions.h"
#import "PNResponse.h"


// ARC check
#if !__has_feature(objc_arc)
#error PubNub response deserializer must be built with ARC.
// You can turn on ARC for only PubNub files by adding '-fobjc-arc' to the build phase for each of its files.
#endif



#pragma mark Static

static NSString * const kPNTransferEncodingHeaderFieldName = @"Transfer-Encoding";
static NSString * const kPNChunkedTransferEncodingHeaderFieldValue = @"chunked";

static NSString * const kPNContentEncodingHeaderFieldName = @"Content-Encoding";
static NSString * const kPNGZIPCompressedContentEncodingHeaderFieldValue = @"gzip";
static NSString * const kPNDeflateCompressedContentEncodingHeaderFieldValue = @"deflate";

static NSString * const kPNContentLengthHeaderFieldName = @"Content-Length";

static NSString * const kPNConnectionTypeFieldName = @"Connection";
static NSString * const kPNCloseConnectionTypeFieldValue = @"close";


#pragma mark Private interface methods

@interface PNResponseDeserialize ()


#pragma mark - Properties

// Stores reference on data object which is used
// to find response block start
@property (nonatomic, strong) NSData *httpHeaderStartData;

// Stores reference on data object which is used
// to mark chunked content end in HTTP response
// body
@property (nonatomic, strong) NSData *httpChunkedContentEndData;

// Stores reference on data object which is used
// to find new line chars (\r\n) in provided data
@property (nonatomic, strong) NSData *endLineCharactersData;

// Reflects whether deserializer still working or not
@property (nonatomic, assign, getter = isDeserializing) BOOL deserializing;


#pragma mark - Instance methods

- (BOOL)isChunkedTransfer:(NSDictionary *)httpResponseHeaders;
- (BOOL)isCompressedTransfer:(NSDictionary *)httpResponseHeaders;
- (BOOL)isGZIPCompressedTransfer:(NSDictionary *)httpResponseHeaders;
- (BOOL)isDeflateCompressedTransfer:(NSDictionary *)httpResponseHeaders;
- (BOOL)isKeepAliveConnectionType:(NSDictionary *)httpResponseHeaders;
- (NSUInteger)contentLength:(NSDictionary *)httpResponseHeaders;
- (NSString *)contentCompressionType:(NSDictionary *)httpResponseHeaders;

- (PNResponse *)responseInRange:(NSRange)responseRange
                         ofData:(NSData *)data
             incompleteResponse:(BOOL *)isIncompleteResponse;

/**
 * Return reference on index where next HTTP
 * response starts (searching index of "HTTP/1.1"
 * string after current one)
 */
- (NSUInteger)nextResponseStartIndexForData:(NSData *)data inRange:(NSRange)responseRange;

- (NSRange)nextResponseStartSearchRangeInRange:(NSRange)responseRange;

/**
 * Allow to compose response data object from chunked data using
 * octet values to determine next chunk size
 */
- (NSData *)joinedDataFromChunkedDataUsingOctets:(NSData *)chunkedData;


@end


#pragma mark Public interface methods

@implementation PNResponseDeserialize


#pragma mark - Instance methods

- (id)init {
    
    // Check whether initialization successful or not
    if((self = [super init])) {
        
        self.httpHeaderStartData = [@"HTTP/1.1 " dataUsingEncoding:NSUTF8StringEncoding];
        self.httpChunkedContentEndData = [@"0\r\n\r\n" dataUsingEncoding:NSUTF8StringEncoding];
        self.endLineCharactersData = [@"\r\n" dataUsingEncoding:NSUTF8StringEncoding];
    }
    
    
    return self;
}

- (NSArray *)parseResponseData:(NSMutableData *)data {
    
    self.deserializing = YES;

    BOOL incompleteBody = NO;
    NSMutableArray *parsedData = [NSMutableArray array];
    NSRange responseRange = NSMakeRange(0, [data length]);
    NSRange contentRange = NSMakeRange(0, [data length]);
    

    void(^malformedResponseParseErrorHandler)(NSData *, NSRange) = ^(NSData *responseData, NSRange subrange) {

        if (PNLoggingEnabledForLevel(PNLogDeserializerErrorLevel)) {

            NSData *failedResponseData = [responseData subdataWithRange:subrange];
            NSString *encodedContent = [[NSString alloc] initWithData:failedResponseData encoding:NSUTF8StringEncoding];
            if (!encodedContent) {

                encodedContent = [[NSString alloc] initWithData:failedResponseData encoding:NSASCIIStringEncoding];

                if (!encodedContent) {

                    encodedContent = @"Binary data (can't be stringified)";
                }
            }
            PNLog(PNLogDeserializerErrorLevel, self, @" Failed to parse response (%llu bytes long)\nContent: %@\n",
                  [failedResponseData length],
                  encodedContent);
        }
    };

    @autoreleasepool {
        
        NSUInteger nextResponseIndex = [self nextResponseStartIndexForData:data inRange:responseRange];
        if (nextResponseIndex == NSNotFound) {

            // Try construct response instance
            PNResponse *response = [self responseInRange:contentRange ofData:data incompleteResponse:&incompleteBody];
            if (response) {

                [parsedData addObject:response];
            }
            else {

                if (!incompleteBody) {

                    malformedResponseParseErrorHandler(data, contentRange);
                }
                else {

                    contentRange = NSMakeRange(NSNotFound, 0);
                }
            }
        }
        else {
            
            // Stores previous content range and will be used to
            // update current content range in case of parsing error
            // (maybe tried parse incomplete response)
            NSRange previousContentRange = NSMakeRange(NSNotFound, 0);
            
            // Search for another responses while it is possible
            while (nextResponseIndex != NSNotFound) {
                
                contentRange.length = nextResponseIndex - contentRange.location;
                
                
                // Try construct response instance
                PNResponse *response = [self responseInRange:contentRange ofData:data incompleteResponse:&incompleteBody];
                if(response) {

                    [parsedData addObject:response];
                }

                if (!incompleteBody) {

                    if (!response) {

                        malformedResponseParseErrorHandler(data, contentRange);
                    }

                    // Update content search range
                    responseRange.location = responseRange.location + contentRange.length;
                    responseRange.length = responseRange.length - contentRange.length;
                    if (responseRange.length > 0) {

                        nextResponseIndex = [self nextResponseStartIndexForData:data inRange:responseRange];
                        if (nextResponseIndex == NSNotFound) {

                            nextResponseIndex = responseRange.location + responseRange.length;
                        }

                        previousContentRange.location = contentRange.location;
                        previousContentRange.length = contentRange.length;
                        contentRange.location = responseRange.location;
                    }
                    else {

                        nextResponseIndex = NSNotFound;
                    }
                }
                else {

                    nextResponseIndex = NSNotFound;
                    contentRange.location = previousContentRange.location;
                    contentRange.length = previousContentRange.length;
                }
            }
        }
    }
    
    
    if(contentRange.location != NSNotFound) {
        
        // Update provided data to remove from it response content which successfully was parsed
        NSUInteger lastResponseEndIndex = contentRange.location + contentRange.length;
        [data setData:[data subdataWithRange:NSMakeRange(lastResponseEndIndex, [data length]-lastResponseEndIndex)]];
    }
    
    self.deserializing = NO;
    
    
    return parsedData;
}

- (BOOL)isChunkedTransfer:(NSDictionary *)httpResponseHeaders {

    NSString *transferEncoding = [httpResponseHeaders objectForKey:kPNTransferEncodingHeaderFieldName];
    NSComparisonResult result = [transferEncoding caseInsensitiveCompare:kPNChunkedTransferEncodingHeaderFieldValue];


    return transferEncoding && result == NSOrderedSame;
}

- (BOOL)isCompressedTransfer:(NSDictionary *)httpResponseHeaders {

    return [self isGZIPCompressedTransfer:httpResponseHeaders] || [self isDeflateCompressedTransfer:httpResponseHeaders];
}

- (BOOL)isGZIPCompressedTransfer:(NSDictionary *)httpResponseHeaders {

    NSString *contentEncoding = [self contentCompressionType:httpResponseHeaders];
    NSComparisonResult result = [contentEncoding caseInsensitiveCompare:kPNGZIPCompressedContentEncodingHeaderFieldValue];


    return contentEncoding && result == NSOrderedSame;
}

- (BOOL)isDeflateCompressedTransfer:(NSDictionary *)httpResponseHeaders {

    NSString *contentEncoding = [self contentCompressionType:httpResponseHeaders];
    NSComparisonResult result = [contentEncoding caseInsensitiveCompare:kPNDeflateCompressedContentEncodingHeaderFieldValue];


    return contentEncoding && result == NSOrderedSame;
}

- (BOOL)isKeepAliveConnectionType:(NSDictionary *)httpResponseHeaders {

    NSString *connectionType = [httpResponseHeaders objectForKey:kPNConnectionTypeFieldName];
    NSComparisonResult result = [connectionType caseInsensitiveCompare:kPNCloseConnectionTypeFieldValue];


    return connectionType && result != NSOrderedSame;
}

- (NSUInteger)contentLength:(NSDictionary *)httpResponseHeaders {

    NSString *contentLength = [httpResponseHeaders objectForKey:kPNContentLengthHeaderFieldName];
    NSUInteger length = 0;
    if (contentLength && ![contentLength isEqualToString:@"0"]) {

        length = strtoul([contentLength UTF8String], NULL, 10);
    }


    return length;
}

- (NSString *)contentCompressionType:(NSDictionary *)httpResponseHeaders {

    return [httpResponseHeaders objectForKey:kPNContentEncodingHeaderFieldName];
}

- (PNResponse *)responseInRange:(NSRange)responseRange
                         ofData:(NSData *)data
             incompleteResponse:(BOOL *)isIncompleteResponse {

    // Mark that request is incomplete because from the start we don't know for sure
    // (also this make code cleaner)
    *isIncompleteResponse = YES;
    PNResponse *response = nil;
    NSData *responseSubdata = [data subdataWithRange:responseRange];

    // Pass bytes into HTTP message object to ease headers parsing
    CFHTTPMessageRef message = CFHTTPMessageCreateEmpty(NULL, FALSE);
    CFHTTPMessageAppendBytes(message, responseSubdata.bytes, responseSubdata.length);

    // Ensure that full HTTP header has been received
    if (message != NULL) {

        if (CFHTTPMessageIsHeaderComplete(message)) {

            // Fetch HTTP headers from response
            NSDictionary *headers = CFBridgingRelease(CFHTTPMessageCopyAllHeaderFields(message));

            // Fetch HTTP status code from response
            NSInteger statusCode = CFHTTPMessageGetResponseStatusCode(message);

<<<<<<< HEAD
        // Check whether server want to close connection right after this response or keep it alive
        BOOL isKeepAliveConnection = [self isKeepAliveConnectionType:headers];

        // Retrieve response body length (from header field)
        NSUInteger contentLength = [self contentLength:headers];
=======
            // Check whether response is chunked or not
            BOOL isResponseChunked = [self isChunkedTransfer:headers];
>>>>>>> 1f1568ff

            // Check whether response is archived or not
            BOOL isResponseCompressed = [self isCompressedTransfer:headers];

            // Check whether server want to close connection right after this response or keep it alive
            BOOL isKeepAliveConnection = [self isKeepAliveConnectionType:headers];

            // Retrieve response body length (from header field)
            NSUInteger contentLength = [self contentLength:headers];

            // Fetch cleaned up response body (all extra new lines will be stripped away)
            NSData *responseBody = CFBridgingRelease(CFHTTPMessageCopyBody(message));


            NSUInteger contentSize = [responseBody length];
            if ((contentLength > 0 && contentSize > 0) || contentSize > 0) {

                if (statusCode != 200 && !(statusCode >= 401 && statusCode <= 503)) {

                    NSData *httpPayload = CFBridgingRelease(CFHTTPMessageCopySerializedMessage(message));
                    NSString *encodedContent = [[NSString alloc] initWithData:httpPayload
                                                                     encoding:NSASCIIStringEncoding];
                    PNLog(PNLogDeserializerInfoLevel,
                          self,
                          @"Received strange response with '%d' status code\nContent: %@\n",
                          statusCode,
                          encodedContent);
                }

                BOOL isFullBody = contentSize == contentLength;

                if (isResponseChunked) {

                    // Retrieve range of content end
                    NSRange contentEndRange = [responseBody rangeOfData:self.httpChunkedContentEndData
                                                                options:NSDataSearchBackwards
                                                                  range:NSMakeRange(0, contentSize)];


                    isFullBody = contentEndRange.location != NSNotFound &&
                            (contentEndRange.location + contentEndRange.length == contentSize);
                    if (isFullBody) {

                        responseBody = [responseBody subdataWithRange:NSMakeRange(0, contentEndRange.location)];
                    }
                }

                if (isFullBody) {

                    if (isResponseChunked) {

                        responseBody = [self joinedDataFromChunkedDataUsingOctets:responseBody];
                    }

                    if (isResponseCompressed) {

                        if ([self isGZIPCompressedTransfer:headers]) {

                            responseBody = [responseBody GZIPInflate];
                        }
                        else {

                            responseBody = [responseBody inflate];
                        }
                    }

                    *isIncompleteResponse = responseBody == nil;

<<<<<<< HEAD
                PNLog(PNLogDeserializerInfoLevel, self, @" RAW DATA: %@",
                      [[NSString alloc] initWithData:responseBody encoding:NSUTF8StringEncoding]);
                response = [PNResponse responseWithContent:responseBody
                                                      size:responseSubdata.length
                                                      code:statusCode
                                  lastResponseOnConnection:!isKeepAliveConnection];
=======
                    PNLog(PNLogDeserializerInfoLevel, self, @" RAW DATA: %@",
                          [[NSString alloc] initWithData:responseBody encoding:NSUTF8StringEncoding]);
                    response = [PNResponse responseWithContent:responseBody
                                                          size:responseSubdata.length
                                                          code:statusCode
                                      lastResponseOnConnection:!isKeepAliveConnection];
                }
>>>>>>> 1f1568ff
            }
        }
        CFRelease(message);
    }
    
    
    return response;
}

- (NSData *)joinedDataFromChunkedDataUsingOctets:(NSData *)chunkedData {

    NSMutableData *joinedData = [NSMutableData data];
    BOOL parsingChunkOctet = YES;
    BOOL parsingChunk = NO;
    NSRange searchRange = NSMakeRange(0, [chunkedData length]);
    NSUInteger chunkStart = searchRange.location;

    NSRange cursor = [chunkedData rangeOfData:self.endLineCharactersData
                                      options:(NSDataSearchOptions)0
                                        range:searchRange];

    while (cursor.location != NSNotFound) {

        // When the loop starts chunkStart points to the first byte of the chunk
        // we are processing, and cursor points to byte that signifies the end
        // of the chunk (which is always \r\n).
        // The chunk NSData can be a header, a chunk octet, or an actual chunk.
        NSData *chunk = [chunkedData subdataWithRange:NSMakeRange(chunkStart, cursor.location - chunkStart)];

        // The next chunk starts after the cursor.
        chunkStart = cursor.location + cursor.length;
        NSUInteger chunkEnd = searchRange.location + searchRange.length - chunkStart;
        NSRange nextSearchRange = NSMakeRange(chunkStart, chunkEnd);

        if (parsingChunk) {

            parsingChunk = NO;
            parsingChunkOctet = YES;

            [joinedData appendData:chunk];

            cursor = [chunkedData rangeOfData:self.endLineCharactersData
                                      options:(NSDataSearchOptions)0
                                        range:nextSearchRange];
        }
        else if (parsingChunkOctet) {

            parsingChunkOctet = NO;
            parsingChunk = YES;

            unsigned long chunkSize = 0;
            if (chunk) {

                chunkSize = strtoul(chunk.bytes, NULL, 16);
            }
            
            // Check whether octet report that next chunk of data will
            // be zero length or not
            if (chunkSize == 0 || chunkSize == INT_MAX || chunkSize == INT_MIN) {

                break;
            }

            cursor = NSMakeRange(chunkStart + chunkSize, [self.endLineCharactersData length]);
        }
        else {

            if ([chunk length] <= 0) {

                parsingChunkOctet = YES;
            }

            cursor = [chunkedData rangeOfData:self.endLineCharactersData
                                      options:(NSDataSearchOptions)0
                                        range:nextSearchRange];
        }
    }


    return joinedData;
}

- (NSUInteger)nextResponseStartIndexForData:(NSData *)data inRange:(NSRange)responseRange {
    
    NSRange range = [data rangeOfData:self.httpHeaderStartData
                              options:(NSDataSearchOptions)0
                                range:[self nextResponseStartSearchRangeInRange:responseRange]];
    
    
    return range.location;
}

- (NSRange)nextResponseStartSearchRangeInRange:(NSRange)responseRange; {
    
    return NSMakeRange(responseRange.location + 1, responseRange.length-1);
}

#pragma mark -


@end<|MERGE_RESOLUTION|>--- conflicted
+++ resolved
@@ -328,16 +328,8 @@
             // Fetch HTTP status code from response
             NSInteger statusCode = CFHTTPMessageGetResponseStatusCode(message);
 
-<<<<<<< HEAD
-        // Check whether server want to close connection right after this response or keep it alive
-        BOOL isKeepAliveConnection = [self isKeepAliveConnectionType:headers];
-
-        // Retrieve response body length (from header field)
-        NSUInteger contentLength = [self contentLength:headers];
-=======
             // Check whether response is chunked or not
             BOOL isResponseChunked = [self isChunkedTransfer:headers];
->>>>>>> 1f1568ff
 
             // Check whether response is archived or not
             BOOL isResponseCompressed = [self isCompressedTransfer:headers];
@@ -406,14 +398,6 @@
 
                     *isIncompleteResponse = responseBody == nil;
 
-<<<<<<< HEAD
-                PNLog(PNLogDeserializerInfoLevel, self, @" RAW DATA: %@",
-                      [[NSString alloc] initWithData:responseBody encoding:NSUTF8StringEncoding]);
-                response = [PNResponse responseWithContent:responseBody
-                                                      size:responseSubdata.length
-                                                      code:statusCode
-                                  lastResponseOnConnection:!isKeepAliveConnection];
-=======
                     PNLog(PNLogDeserializerInfoLevel, self, @" RAW DATA: %@",
                           [[NSString alloc] initWithData:responseBody encoding:NSUTF8StringEncoding]);
                     response = [PNResponse responseWithContent:responseBody
@@ -421,7 +405,6 @@
                                                           code:statusCode
                                       lastResponseOnConnection:!isKeepAliveConnection];
                 }
->>>>>>> 1f1568ff
             }
         }
         CFRelease(message);
